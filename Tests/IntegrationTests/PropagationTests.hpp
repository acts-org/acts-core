// This file is part of the Acts project.
//
// Copyright (C) 2020 CERN for the benefit of the Acts project
//
// This Source Code Form is subject to the terms of the Mozilla Public
// License, v. 2.0. If a copy of the MPL was not distributed with this
// file, You can obtain one at http://mozilla.org/MPL/2.0/.

#include "Acts/EventData/NeutralTrackParameters.hpp"
#include "Acts/EventData/TrackParameters.hpp"
#include "Acts/Geometry/GeometryContext.hpp"
#include "Acts/MagneticField/MagneticFieldContext.hpp"
#include "Acts/Surfaces/CylinderSurface.hpp"
#include "Acts/Surfaces/DiscSurface.hpp"
#include "Acts/Surfaces/PlaneSurface.hpp"
#include "Acts/Surfaces/StrawSurface.hpp"
#include "Acts/Tests/CommonHelpers/FloatComparisons.hpp"
#include "Acts/Utilities/UnitVectors.hpp"
#include "Acts/Utilities/Units.hpp"
#include "Acts/Utilities/detail/periodic.hpp"

#include <utility>

// parameter construction helpers

/// Construct (initial) curvilinear parameters.
inline Acts::CurvilinearTrackParameters makeParametersCurvilinear(
    double phi, double theta, double absMom, double charge) {
  using namespace Acts;
  using namespace Acts::UnitLiterals;

  // phi is ill-defined in forward/backward tracks. normalize the value to
  // ensure parameter comparisons give correct answers.
  if (not((0 < theta) and (theta < M_PI))) {
    phi = 0;
  }

<<<<<<< HEAD
  Vector4 pos4 = Vector4D::Zero();
  return CurvilinearParameters(pos4, phi, theta, absMom, charge);
=======
  Vector3D pos = Vector3D::Zero();
  double time = 0.0;
  Vector3D dir = makeDirectionUnitFromPhiTheta(phi, theta);
  return CurvilinearTrackParameters(std::nullopt, pos, absMom * dir, charge,
                                    time);
>>>>>>> 23d24488
}

/// Construct (initial) curvilinear parameters with covariance.
inline Acts::CurvilinearTrackParameters makeParametersCurvilinearWithCovariance(
    double phi, double theta, double absMom, double charge) {
  using namespace Acts;
  using namespace Acts::UnitLiterals;

  // phi is ill-defined in forward/backward tracks. normalize the value to
  // ensure parameter comparisons give correct answers.
  if (not((0 < theta) and (theta < M_PI))) {
    phi = 0;
  }

  BoundVector stddev = BoundVector::Zero();
  // TODO use momentum-dependent resolutions
  stddev[eBoundLoc0] = 15_um;
  stddev[eBoundLoc1] = 80_um;
  stddev[eBoundTime] = 25_ns;
  stddev[eBoundPhi] = 1_degree;
  stddev[eBoundTheta] = 1.5_degree;
  stddev[eBoundQOverP] = 1_e / 10_GeV;
  BoundSymMatrix corr = BoundSymMatrix::Identity();
  corr(eBoundLoc0, eBoundLoc1) = corr(eBoundLoc1, eBoundLoc0) = 0.125;
  corr(eBoundLoc0, eBoundPhi) = corr(eBoundPhi, eBoundLoc0) = 0.25;
  corr(eBoundLoc1, eBoundTheta) = corr(eBoundTheta, eBoundLoc1) = -0.25;
  corr(eBoundTime, eBoundQOverP) = corr(eBoundQOverP, eBoundTime) = 0.125;
  corr(eBoundPhi, eBoundTheta) = corr(eBoundTheta, eBoundPhi) = -0.25;
  corr(eBoundPhi, eBoundQOverP) = corr(eBoundPhi, eBoundQOverP) = -0.125;
  corr(eBoundTheta, eBoundQOverP) = corr(eBoundTheta, eBoundQOverP) = 0.5;
  BoundSymMatrix cov = stddev.asDiagonal() * corr * stddev.asDiagonal();

<<<<<<< HEAD
  Vector4D pos4 = Vector4D::Zero();
  return CurvilinearParameters(pos4, phi, theta, absMom, charge, cov);
=======
  Vector3D pos = Vector3D::Zero();
  double time = 0.0;
  Vector3D dir = makeDirectionUnitFromPhiTheta(phi, theta);
  return CurvilinearTrackParameters(std::move(cov), pos, absMom * dir, charge,
                                    time);
>>>>>>> 23d24488
}

/// Construct (initial) neutral curvilinear parameters.
inline Acts::NeutralCurvilinearTrackParameters makeParametersCurvilinearNeutral(
    double phi, double theta, double absMom) {
  using namespace Acts;
  using namespace Acts::UnitLiterals;

  // phi is ill-defined in forward/backward tracks. normalize the value to
  // ensure parameter comparisons give correct answers.
  if (not((0 < theta) and (theta < M_PI))) {
    phi = 0;
  }

  Vector4D pos4 = Vector4D::Zero();
  return NeutralCurvilinearTrackParameters(pos4, phi, theta, 1 / absMom);
}

// helpers to compare track parameters

/// Check that two parameters object are consistent within the tolerances.
///
/// \warning Does not check that they are defined on the same surface.
template <typename charge_t>
inline void checkParametersConsistency(
    const Acts::SingleBoundTrackParameters<charge_t>& cmp,
    const Acts::SingleBoundTrackParameters<charge_t>& ref,
    const Acts::GeometryContext& geoCtx, double epsPos, double epsDir,
    double epsMom) {
  using namespace Acts;

  // check stored parameters
  CHECK_CLOSE_ABS(cmp.template get<eBoundLoc0>(),
                  ref.template get<eBoundLoc0>(), epsPos);
  CHECK_CLOSE_ABS(cmp.template get<eBoundLoc1>(),
                  ref.template get<eBoundLoc1>(), epsPos);
  CHECK_CLOSE_ABS(cmp.template get<eBoundTime>(),
                  ref.template get<eBoundTime>(), epsPos);
  // check phi equivalence with circularity
  CHECK_SMALL(detail::radian_sym(cmp.template get<eBoundPhi>() -
                                 ref.template get<eBoundPhi>()),
              epsDir);
  CHECK_CLOSE_ABS(cmp.template get<eBoundTheta>(),
                  ref.template get<eBoundTheta>(), epsDir);
  CHECK_CLOSE_ABS(cmp.template get<eBoundQOverP>(),
                  ref.template get<eBoundQOverP>(), epsMom);
  // check derived parameters
  CHECK_CLOSE_ABS(cmp.position(geoCtx), ref.position(geoCtx), epsPos);
  CHECK_CLOSE_ABS(cmp.time(), ref.time(), epsPos);
  CHECK_CLOSE_ABS(cmp.unitDirection(), ref.unitDirection(), epsDir);
  CHECK_CLOSE_ABS(cmp.absoluteMomentum(), ref.absoluteMomentum(), epsMom);
  // charge should be identical not just similar
  BOOST_CHECK_EQUAL(cmp.charge(), ref.charge());
}

/// Check that two parameters covariances are consistent within the tolerances.
///
/// \warning Does not check that the parameters value itself are consistent.
template <typename charge_t>
inline void checkCovarianceConsistency(
    const Acts::SingleBoundTrackParameters<charge_t>& cmp,
    const Acts::SingleBoundTrackParameters<charge_t>& ref,
    double relativeTolerance) {
  // either both or none have covariance set
  if (cmp.covariance().has_value()) {
    // comparison parameters have covariance but the reference does not
    BOOST_CHECK(ref.covariance().has_value());
  }
  if (ref.covariance().has_value()) {
    // reference parameters have covariance but the comparison does not
    BOOST_CHECK(cmp.covariance().has_value());
  }
  if (cmp.covariance().has_value() and ref.covariance().has_value()) {
    CHECK_CLOSE_COVARIANCE(cmp.covariance().value(), ref.covariance().value(),
                           relativeTolerance);
  }
}

// helpers to construct target surfaces from track states

/// Construct the transformation from the curvilinear to the global coordinates.
template <typename charge_t>
inline Acts::Transform3D makeCurvilinearTransform(
    const Acts::SingleBoundTrackParameters<charge_t>& params,
    const Acts::GeometryContext& geoCtx) {
  Acts::Vector3D unitW = params.unitDirection();
  auto [unitU, unitV] = Acts::makeCurvilinearUnitVectors(unitW);

  Acts::RotationMatrix3D rotation = Acts::RotationMatrix3D::Zero();
  rotation.col(0) = unitU;
  rotation.col(1) = unitV;
  rotation.col(2) = unitW;
  Acts::Translation3D offset(params.position(geoCtx));
  Acts::Transform3D toGlobal = offset * rotation;

  return toGlobal;
}

/// Construct a z-cylinder centered at zero with the track on its surface.
struct ZCylinderSurfaceBuilder {
  template <typename charge_t>
  std::shared_ptr<Acts::CylinderSurface> operator()(
      const Acts::SingleBoundTrackParameters<charge_t>& params,
      const Acts::GeometryContext& geoCtx) {
    auto radius = params.position(geoCtx).template head<2>().norm();
    auto halfz = std::numeric_limits<double>::max();
    return Acts::Surface::makeShared<Acts::CylinderSurface>(
        Acts::Transform3D::Identity(), radius, halfz);
  }
};

/// Construct a disc at track position with plane normal along track tangent.
struct DiscSurfaceBuilder {
  template <typename charge_t>
  std::shared_ptr<Acts::DiscSurface> operator()(
      const Acts::SingleBoundTrackParameters<charge_t>& params,
      const Acts::GeometryContext& geoCtx) {
    using namespace Acts;
    using namespace Acts::UnitLiterals;

    auto cl = makeCurvilinearTransform(params, geoCtx);
    // shift the origin of the plane so the local particle position does not
    // sit directly at the rho=0,phi=undefined singularity
    // TODO this is a hack do avoid issues with the numerical covariance
    //      transport that does not work well at rho=0,
    Acts::Vector3D localOffset = Acts::Vector3D::Zero();
    localOffset[Acts::ePos0] = 1_cm;
    localOffset[Acts::ePos1] = -1_cm;
    Acts::Vector3D globalOriginDelta = cl.linear() * localOffset;
    cl.pretranslate(globalOriginDelta);

    return Acts::Surface::makeShared<Acts::DiscSurface>(cl);
  }
};

/// Construct a plane at track position with plane normal along track tangent.
struct PlaneSurfaceBuilder {
  template <typename charge_t>
  std::shared_ptr<Acts::PlaneSurface> operator()(
      const Acts::SingleBoundTrackParameters<charge_t>& params,
      const Acts::GeometryContext& geoCtx) {
    return Acts::Surface::makeShared<Acts::PlaneSurface>(
        makeCurvilinearTransform(params, geoCtx));
  }
};

/// Construct a z-straw at the track position.
struct ZStrawSurfaceBuilder {
  template <typename charge_t>
  std::shared_ptr<Acts::StrawSurface> operator()(
      const Acts::SingleBoundTrackParameters<charge_t>& params,
      const Acts::GeometryContext& geoCtx) {
    return Acts::Surface::makeShared<Acts::StrawSurface>(
        Acts::Transform3D(Acts::Translation3D(params.position(geoCtx))));
  }
};

// helper functions to run the propagation with additional checks

/// Propagate the initial parameters for the given pathlength in space.
///
/// Use a negative path length to indicate backward propagation.
template <typename propagator_t, typename charge_t,
          template <typename, typename>
          class options_t = Acts::PropagatorOptions>
inline std::pair<Acts::CurvilinearTrackParameters, double> transportFreely(
    const propagator_t& propagator, const Acts::GeometryContext& geoCtx,
    const Acts::MagneticFieldContext& magCtx,
    const Acts::SingleCurvilinearTrackParameters<charge_t>& initialParams,
    double pathLength) {
  using namespace Acts::UnitLiterals;

  using Actions = Acts::ActionList<>;
  using Aborts = Acts::AbortList<>;

  // setup propagation options
  options_t<Actions, Aborts> options(geoCtx, magCtx, Acts::getDummyLogger());
  options.direction = (0 <= pathLength) ? Acts::forward : Acts::backward;
  options.pathLimit = pathLength;
  options.maxStepSize = 1_cm;

  auto result = propagator.propagate(initialParams, options);
  BOOST_CHECK(result.ok());
  BOOST_CHECK(result.value().endParameters);

  return {*result.value().endParameters, result.value().pathLength};
}

/// Propagate the initial parameters to the target surface.
template <typename propagator_t, typename charge_t,
          template <typename, typename>
          class options_t = Acts::PropagatorOptions>
inline std::pair<Acts::BoundTrackParameters, double> transportToSurface(
    const propagator_t& propagator, const Acts::GeometryContext& geoCtx,
    const Acts::MagneticFieldContext& magCtx,
    const Acts::SingleCurvilinearTrackParameters<charge_t>& initialParams,
    const Acts::Surface& targetSurface, double pathLimit) {
  using namespace Acts::UnitLiterals;

  using Actions = Acts::ActionList<>;
  using Aborts = Acts::AbortList<>;

  // setup propagation options
  options_t<Actions, Aborts> options(geoCtx, magCtx, Acts::getDummyLogger());
  options.direction = Acts::forward;
  options.pathLimit = pathLimit;
  options.maxStepSize = 1_cm;

  auto result = propagator.propagate(initialParams, targetSurface, options);
  BOOST_CHECK(result.ok());
  BOOST_CHECK(result.value().endParameters);

  return {*result.value().endParameters, result.value().pathLength};
}

// self-consistency tests for a single propagator

/// Propagate the initial parameters the given path length along its
/// trajectory and then propagate the final parameters back. Verify that the
/// propagated parameters match the initial ones.
template <typename propagator_t, typename charge_t,
          template <typename, typename>
          class options_t = Acts::PropagatorOptions>
inline void runForwardBackwardTest(
    const propagator_t& propagator, const Acts::GeometryContext& geoCtx,
    const Acts::MagneticFieldContext& magCtx,
    const Acts::SingleCurvilinearTrackParameters<charge_t>& initialParams,
    double pathLength, double epsPos, double epsDir, double epsMom) {
  // propagate parameters forward
  auto [fwdParams, fwdPathLength] =
      transportFreely<propagator_t, charge_t, options_t>(
          propagator, geoCtx, magCtx, initialParams, pathLength);
  CHECK_CLOSE_ABS(fwdPathLength, pathLength, epsPos);
  // propagate propagated parameters back again
  auto [bwdParams, bwdPathLength] =
      transportFreely<propagator_t, charge_t, options_t>(
          propagator, geoCtx, magCtx, fwdParams, -pathLength);
  CHECK_CLOSE_ABS(bwdPathLength, -pathLength, epsPos);
  // check that initial and back-propagated parameters match
  checkParametersConsistency(initialParams, bwdParams, geoCtx, epsPos, epsDir,
                             epsMom);
}

/// Propagate the initial parameters once for the given path length and
/// use the propagated parameters to define a target surface. Propagate the
/// initial parameters again to the target surface. Verify that the surface has
/// been found and the parameters are consistent.
template <typename propagator_t, typename charge_t, typename surface_builder_t,
          template <typename, typename>
          class options_t = Acts::PropagatorOptions>
inline void runToSurfaceTest(
    const propagator_t& propagator, const Acts::GeometryContext& geoCtx,
    const Acts::MagneticFieldContext& magCtx,
    const Acts::SingleCurvilinearTrackParameters<charge_t>& initialParams,
    double pathLength, surface_builder_t&& buildTargetSurface, double epsPos,
    double epsDir, double epsMom) {
  // free propagation for the given path length
  auto [freeParams, freePathLength] =
      transportFreely<propagator_t, charge_t, options_t>(
          propagator, geoCtx, magCtx, initialParams, pathLength);
  CHECK_CLOSE_ABS(freePathLength, pathLength, epsPos);
  // build a target surface at the propagated position
  auto surface = buildTargetSurface(freeParams, geoCtx);
  BOOST_CHECK(surface);

  // bound propagation onto the target surface
  // increase path length limit to ensure the surface can be reached
  auto [surfParams, surfPathLength] =
      transportToSurface<propagator_t, charge_t, options_t>(
          propagator, geoCtx, magCtx, initialParams, *surface,
          1.5 * pathLength);
  CHECK_CLOSE_ABS(surfPathLength, pathLength, epsPos);

  // check that the to-surface propagation matches the defining free parameters
  CHECK_CLOSE_ABS(surfParams.position(geoCtx), freeParams.position(geoCtx),
                  epsPos);
  CHECK_CLOSE_ABS(surfParams.time(), freeParams.time(), epsPos);
  CHECK_CLOSE_ABS(surfParams.unitDirection(), freeParams.unitDirection(),
                  epsDir);
  CHECK_CLOSE_ABS(surfParams.absoluteMomentum(), freeParams.absoluteMomentum(),
                  epsMom);
  CHECK_CLOSE_ABS(surfPathLength, freePathLength, epsPos);
}

// consistency tests between two propagators

/// Propagate the initial parameters along their trajectory for the given path
/// length using two different propagators and verify consistent output.
template <
    typename cmp_propagator_t, typename ref_propagator_t, typename charge_t,
    template <typename, typename> class options_t = Acts::PropagatorOptions>
inline void runForwardComparisonTest(
    const cmp_propagator_t& cmpPropagator,
    const ref_propagator_t& refPropagator, const Acts::GeometryContext& geoCtx,
    const Acts::MagneticFieldContext& magCtx,
    const Acts::SingleCurvilinearTrackParameters<charge_t>& initialParams,
    double pathLength, double epsPos, double epsDir, double epsMom,
    double tolCov) {
  // propagate twice using the two different propagators
  auto [cmpParams, cmpPath] =
      transportFreely<cmp_propagator_t, charge_t, options_t>(
          cmpPropagator, geoCtx, magCtx, initialParams, pathLength);
  auto [refParams, refPath] =
      transportFreely<ref_propagator_t, charge_t, options_t>(
          refPropagator, geoCtx, magCtx, initialParams, pathLength);
  // check parameter comparison
  checkParametersConsistency(cmpParams, refParams, geoCtx, epsPos, epsDir,
                             epsMom);
  checkCovarianceConsistency(cmpParams, refParams, tolCov);
  CHECK_CLOSE_ABS(cmpPath, pathLength, epsPos);
  CHECK_CLOSE_ABS(refPath, pathLength, epsPos);
  CHECK_CLOSE_ABS(cmpPath, refPath, epsPos);
}

/// Propagate the initial parameters along their trajectory for the given path
/// length using the reference propagator. Use the propagated track parameters
/// to define a target plane. Propagate the initial parameters using two
/// different propagators and verify consistent output.
template <typename cmp_propagator_t, typename ref_propagator_t,
          typename charge_t, typename surface_builder_t,
          template <typename, typename>
          class options_t = Acts::PropagatorOptions>
inline void runToSurfaceComparisonTest(
    const cmp_propagator_t& cmpPropagator,
    const ref_propagator_t& refPropagator, const Acts::GeometryContext& geoCtx,
    const Acts::MagneticFieldContext& magCtx,
    const Acts::SingleCurvilinearTrackParameters<charge_t>& initialParams,
    double pathLength, surface_builder_t&& buildTargetSurface, double epsPos,
    double epsDir, double epsMom, double tolCov) {
  // free propagation with the reference propagator for the given path length
  auto [freeParams, freePathLength] =
      transportFreely<ref_propagator_t, charge_t, options_t>(
          refPropagator, geoCtx, magCtx, initialParams, pathLength);
  CHECK_CLOSE_ABS(freePathLength, pathLength, epsPos);

  // build a target surface at the propagated position
  auto surface = buildTargetSurface(freeParams, geoCtx);
  BOOST_CHECK(surface);

  // propagate twice to the surface using the two different propagators
  // increase path length limit to ensure the surface can be reached
  auto [cmpParams, cmpPath] =
      transportToSurface<cmp_propagator_t, charge_t, options_t>(
          cmpPropagator, geoCtx, magCtx, initialParams, *surface,
          1.5 * pathLength);
  auto [refParams, refPath] =
      transportToSurface<ref_propagator_t, charge_t, options_t>(
          refPropagator, geoCtx, magCtx, initialParams, *surface,
          1.5 * pathLength);
  // check parameter comparison
  checkParametersConsistency(cmpParams, refParams, geoCtx, epsPos, epsDir,
                             epsMom);
  checkCovarianceConsistency(cmpParams, refParams, tolCov);
  CHECK_CLOSE_ABS(cmpPath, pathLength, epsPos);
  CHECK_CLOSE_ABS(refPath, pathLength, epsPos);
  CHECK_CLOSE_ABS(cmpPath, refPath, epsPos);
}<|MERGE_RESOLUTION|>--- conflicted
+++ resolved
@@ -35,16 +35,8 @@
     phi = 0;
   }
 
-<<<<<<< HEAD
   Vector4 pos4 = Vector4D::Zero();
-  return CurvilinearParameters(pos4, phi, theta, absMom, charge);
-=======
-  Vector3D pos = Vector3D::Zero();
-  double time = 0.0;
-  Vector3D dir = makeDirectionUnitFromPhiTheta(phi, theta);
-  return CurvilinearTrackParameters(std::nullopt, pos, absMom * dir, charge,
-                                    time);
->>>>>>> 23d24488
+  return CurvilinearTrackParameters(pos4, phi, theta, absMom, charge);
 }
 
 /// Construct (initial) curvilinear parameters with covariance.
@@ -77,16 +69,8 @@
   corr(eBoundTheta, eBoundQOverP) = corr(eBoundTheta, eBoundQOverP) = 0.5;
   BoundSymMatrix cov = stddev.asDiagonal() * corr * stddev.asDiagonal();
 
-<<<<<<< HEAD
   Vector4D pos4 = Vector4D::Zero();
-  return CurvilinearParameters(pos4, phi, theta, absMom, charge, cov);
-=======
-  Vector3D pos = Vector3D::Zero();
-  double time = 0.0;
-  Vector3D dir = makeDirectionUnitFromPhiTheta(phi, theta);
-  return CurvilinearTrackParameters(std::move(cov), pos, absMom * dir, charge,
-                                    time);
->>>>>>> 23d24488
+  return CurvilinearTrackParameters(pos4, phi, theta, absMom, charge, cov);
 }
 
 /// Construct (initial) neutral curvilinear parameters.
