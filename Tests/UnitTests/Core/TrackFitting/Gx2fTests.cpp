// This file is part of the ACTS project.
//
// Copyright (C) 2016 CERN for the benefit of the ACTS project
//
// This Source Code Form is subject to the terms of the Mozilla Public
// License, v. 2.0. If a copy of the MPL was not distributed with this
// file, You can obtain one at https://mozilla.org/MPL/2.0/.

#include <boost/test/unit_test.hpp>

#include "Acts/Definitions/Algebra.hpp"
#include "Acts/Definitions/Units.hpp"
#include "Acts/EventData/VectorMultiTrajectory.hpp"
#include "Acts/EventData/VectorTrackContainer.hpp"
#include "Acts/EventData/detail/TestSourceLink.hpp"
#include "Acts/Geometry/CuboidVolumeBuilder.hpp"
#include "Acts/Geometry/TrackingGeometry.hpp"
#include "Acts/Geometry/TrackingGeometryBuilder.hpp"
#include "Acts/MagneticField/ConstantBField.hpp"
#include "Acts/Material/HomogeneousSurfaceMaterial.hpp"
#include "Acts/Material/MaterialSlab.hpp"
#include "Acts/Propagator/EigenStepper.hpp"
#include "Acts/Propagator/Navigator.hpp"
#include "Acts/Propagator/Propagator.hpp"
#include "Acts/Propagator/StraightLineStepper.hpp"
#include "Acts/Surfaces/RectangleBounds.hpp"
#include "Acts/Tests/CommonHelpers/DetectorElementStub.hpp"
#include "Acts/Tests/CommonHelpers/MeasurementsCreator.hpp"
#include "Acts/Tests/CommonHelpers/PredefinedMaterials.hpp"
#include "Acts/TrackFitting/GlobalChiSquareFitter.hpp"
#include "Acts/Utilities/Logger.hpp"
#include "Acts/Visualization/EventDataView3D.hpp"
#include "Acts/Visualization/GeometryView3D.hpp"
#include "Acts/Visualization/ObjVisualization3D.hpp"

#include <numbers>
#include <vector>

#include "FitterTestsCommon.hpp"

using namespace Acts::UnitLiterals;
using namespace Acts::detail::Test;

Acts::Logging::Level logLevel = Acts::Logging::VERBOSE;
const auto gx2fLogger = Acts::getDefaultLogger("Gx2f", logLevel);

namespace Acts::Test {

/// @brief Helper function to visualise measurements in a 3D environment.
///
/// This function iterates through the provided measurements and visualises each
/// one using the specified 3D visualisation helper. The visualisation takes
/// into account the surface transformations and localisation errors.
///
/// @param helper The 3D visualisation helper used to draw the measurements.
/// @param measurements A collection of measurements to be visualised, containing source links with parameters and covariance information.
/// @param geometry A shared pointer to the constant tracking geometry used to find surfaces associated with measurements.
/// @param geoCtx The geometry context used for transformations and accessing geometry-related information.
/// @param locErrorScale Scaling factor for localisation errors. Default value is 1.0.
/// @param viewConfig Configuration settings for the visualisation view. Default value is s_viewMeasurement.
static void drawMeasurements(
    IVisualization3D& helper, const Measurements& measurements,
    const std::shared_ptr<const TrackingGeometry>& geometry,
    const Acts::GeometryContext& geoCtx, double locErrorScale = 1.,
    const ViewConfig& viewConfig = s_viewMeasurement) {
  std::cout << "\n*** Draw measurements ***\n" << std::endl;

  for (auto& singleMeasurement : measurements.sourceLinks) {
    auto cov = singleMeasurement.covariance;
    auto lposition = singleMeasurement.parameters;

    auto surf = geometry->findSurface(singleMeasurement.m_geometryId);
    auto transf = surf->transform(geoCtx);

    EventDataView3D::drawMeasurement(helper, lposition, cov, transf,
                                     locErrorScale, viewConfig);
  }
}

//// Construct initial track parameters.
Acts::CurvilinearTrackParameters makeParameters(
    const ActsScalar x = 0.0_m, const ActsScalar y = 0.0_m,
    const ActsScalar z = 0.0_m, const ActsScalar w = 42_ns,
    const ActsScalar phi = 0_degree, const ActsScalar theta = 90_degree,
    const ActsScalar p = 2_GeV, const ActsScalar q = 1_e) {
  // create covariance matrix from reasonable standard deviations
  Acts::BoundVector stddev;
  stddev[Acts::eBoundLoc0] = 100_um;
  stddev[Acts::eBoundLoc1] = 100_um;
  stddev[Acts::eBoundTime] = 25_ns;
  stddev[Acts::eBoundPhi] = 2_degree;
  stddev[Acts::eBoundTheta] = 2_degree;
  stddev[Acts::eBoundQOverP] = 1 / 100_GeV;
  const Acts::BoundSquareMatrix cov = stddev.cwiseProduct(stddev).asDiagonal();
  // define a track in the transverse plane along x
  const Acts::Vector4 mPos4(x, y, z, w);
  return Acts::CurvilinearTrackParameters(mPos4, phi, theta, q / p, cov,
                                          Acts::ParticleHypothesis::pion());
}

static std::vector<Acts::SourceLink> prepareSourceLinks(
    const std::vector<TestSourceLink>& sourceLinks) {
  std::vector<Acts::SourceLink> result;
  std::transform(sourceLinks.begin(), sourceLinks.end(),
                 std::back_inserter(result),
                 [](const auto& sl) { return Acts::SourceLink{sl}; });
  return result;
}

/// @brief Create a simple telescope detector
///
/// @param geoCtx
/// @param nSurfaces Number of surfaces
/// @param surfaceIndexWithMaterial A set of index of the material surfaces
std::shared_ptr<const TrackingGeometry> makeToyDetector(
    const Acts::GeometryContext& geoCtx, const std::size_t nSurfaces = 5,
    const std::set<std::size_t>& surfaceIndexWithMaterial = {}) {
  if (nSurfaces < 1) {
    throw std::invalid_argument("At least 1 surfaces needs to be created.");
  }

  // Define the dimensions of the square surfaces
  const double halfSizeSurface = 1_m;

  // Rotation of the surfaces around the y-axis
  const double rotationAngle = std::numbers::pi / 2.;
  const Vector3 xPos(cos(rotationAngle), 0., sin(rotationAngle));
  const Vector3 yPos(0., 1., 0.);
  const Vector3 zPos(-sin(rotationAngle), 0., cos(rotationAngle));

  // Construct builder
  CuboidVolumeBuilder cvb;

  // Create configurations for surfaces
  std::vector<CuboidVolumeBuilder::SurfaceConfig> surfaceConfig;
  for (std::size_t surfPos = 1; surfPos <= nSurfaces; surfPos++) {
    // Position of the surfaces
    CuboidVolumeBuilder::SurfaceConfig cfg;
    cfg.position = {surfPos * UnitConstants::m, 0., 0.};

    // Rotation of the surfaces
    cfg.rotation.col(0) = xPos;
    cfg.rotation.col(1) = yPos;
    cfg.rotation.col(2) = zPos;

    // Boundaries of the surfaces (shape)
    cfg.rBounds = std::make_shared<const RectangleBounds>(
        RectangleBounds(halfSizeSurface, halfSizeSurface));

    // Add material only for selected surfaces
    if (surfaceIndexWithMaterial.contains(surfPos)) {
      // Material of the surfaces
      MaterialSlab matProp(makeSilicon(), 5_mm);
      cfg.surMat = std::make_shared<HomogeneousSurfaceMaterial>(matProp);
    }

    // Thickness of the detector element
    cfg.thickness = 1_um;

    cfg.detElementConstructor =
        [](const Transform3& trans,
           const std::shared_ptr<const RectangleBounds>& bounds,
           double thickness) {
          return new DetectorElementStub(trans, bounds, thickness);
        };
    surfaceConfig.push_back(cfg);
  }

  // Build layer configurations
  std::vector<CuboidVolumeBuilder::LayerConfig> layerConfig;
  for (auto& sCfg : surfaceConfig) {
    CuboidVolumeBuilder::LayerConfig cfg;
    cfg.surfaceCfg = {sCfg};
    cfg.active = true;
    cfg.envelopeX = {-0.1_mm, 0.1_mm};
    cfg.envelopeY = {-0.1_mm, 0.1_mm};
    cfg.envelopeZ = {-0.1_mm, 0.1_mm};
    layerConfig.push_back(cfg);
  }

  // Inner Volume - Build volume configuration
  CuboidVolumeBuilder::VolumeConfig volumeConfig;
  volumeConfig.length = {(nSurfaces + 1) * 1_m, 2 * halfSizeSurface,
                         2 * halfSizeSurface};
  volumeConfig.position = {volumeConfig.length.x() / 2, 0., 0.};
  volumeConfig.layerCfg = layerConfig;
  volumeConfig.name = "TestVolume";

  // Outer volume - Build TrackingGeometry configuration
  CuboidVolumeBuilder::Config config;
  config.length = {(nSurfaces + 1) * 1_m, 2 * halfSizeSurface,
                   2 * halfSizeSurface};
  config.position = {volumeConfig.length.x() / 2, 0., 0.};
  config.volumeCfg = {volumeConfig};

  cvb.setConfig(config);

  TrackingGeometryBuilder::Config tgbCfg;

  tgbCfg.trackingVolumeBuilders.push_back(
      [=](const auto& context, const auto& inner, const auto&) {
        return cvb.trackingVolume(context, inner, nullptr);
      });

  TrackingGeometryBuilder tgb(tgbCfg);

  std::unique_ptr<const TrackingGeometry> detector =
      tgb.trackingGeometry(geoCtx);
  return detector;
}

struct Detector {
  // geometry
  std::shared_ptr<const TrackingGeometry> geometry;
};

BOOST_AUTO_TEST_SUITE(Gx2fTest)
ACTS_LOCAL_LOGGER(Acts::getDefaultLogger("Gx2fTests", logLevel))

// Context objects
const Acts::GeometryContext geoCtx;
const Acts::MagneticFieldContext magCtx;
const Acts::CalibrationContext calCtx;

// Measurement resolutions
const MeasurementResolution resPixel = {MeasurementType::eLoc01,
                                        {25_um, 50_um}};
const MeasurementResolution resStrip0 = {MeasurementType::eLoc0, {25_um}};
const MeasurementResolution resStrip1 = {MeasurementType::eLoc1, {50_um}};
const MeasurementResolutionMap resMapAllPixel = {
    {Acts::GeometryIdentifier().setVolume(0), resPixel}};

// This test checks if the call to the fitter works and no errors occur in the
// framework, without fitting and updating any parameters
BOOST_AUTO_TEST_CASE(NoFit) {
  ACTS_INFO("*** Test: NoFit -- Start");

  std::default_random_engine rng(42);

  ACTS_DEBUG("Create the detector");
  const std::size_t nSurfaces = 5;
  Detector detector;
  detector.geometry = makeToyDetector(geoCtx, nSurfaces);

  ACTS_DEBUG("Set the start parameters for measurement creation and fit");
  const auto parametersMeasurements = makeParameters();
  const auto startParametersFit = makeParameters(
      7_mm, 11_mm, 15_mm, 42_ns, 10_degree, 80_degree, 1_GeV, 1_e);

  ACTS_DEBUG("Create the measurements");
  using SimPropagator =
      Acts::Propagator<Acts::StraightLineStepper, Acts::Navigator>;
  const SimPropagator simPropagator = makeStraightPropagator(detector.geometry);
  const auto measurements =
      createMeasurements(simPropagator, geoCtx, magCtx, parametersMeasurements,
                         resMapAllPixel, rng);
  const auto sourceLinks = prepareSourceLinks(measurements.sourceLinks);
  ACTS_VERBOSE("sourceLinks.size() = " << sourceLinks.size());

  ACTS_DEBUG("Set up the fitter");
  // Reuse the SimPropagator, since we will not actually use it
  using Gx2Fitter =
      Experimental::Gx2Fitter<SimPropagator, VectorMultiTrajectory>;
  const Gx2Fitter fitter(simPropagator, gx2fLogger->clone());

  const Surface* rSurface = &parametersMeasurements.referenceSurface();

  Experimental::Gx2FitterExtensions<VectorMultiTrajectory> extensions;
  extensions.calibrator
      .connect<&testSourceLinkCalibrator<VectorMultiTrajectory>>();
  TestSourceLink::SurfaceAccessor surfaceAccessor{*detector.geometry};
  extensions.surfaceAccessor
      .connect<&TestSourceLink::SurfaceAccessor::operator()>(&surfaceAccessor);

  Experimental::Gx2FitterOptions gx2fOptions(
      geoCtx, magCtx, calCtx, extensions,
      PropagatorPlainOptions(geoCtx, magCtx), rSurface, false, false,
      FreeToBoundCorrection(false), 0, 0);

  Acts::TrackContainer tracks{Acts::VectorTrackContainer{},
                              Acts::VectorMultiTrajectory{}};

  ACTS_DEBUG("Fit the track");
  ACTS_VERBOSE("startParameter unsmeared:\n" << parametersMeasurements);
  ACTS_VERBOSE("startParameter fit:\n" << startParametersFit);
  const auto res = fitter.fit(sourceLinks.begin(), sourceLinks.end(),
                              startParametersFit, gx2fOptions, tracks);

  BOOST_REQUIRE(res.ok());

  const auto& track = *res;
  BOOST_CHECK_EQUAL(track.tipIndex(), Acts::MultiTrajectoryTraits::kInvalid);
  BOOST_CHECK(track.hasReferenceSurface());

  // Track quantities
  BOOST_CHECK_EQUAL(track.chi2(), 0.);
  BOOST_CHECK_EQUAL(track.nDoF(), 0u);
  BOOST_CHECK_EQUAL(track.nHoles(), 0u);
  BOOST_CHECK_EQUAL(track.nMeasurements(), 0u);
  BOOST_CHECK_EQUAL(track.nSharedHits(), 0u);
  BOOST_CHECK_EQUAL(track.nOutliers(), 0u);

  // Parameters
  BOOST_CHECK_EQUAL(track.parameters(), startParametersFit.parameters());
  BOOST_CHECK_EQUAL(track.covariance(), BoundMatrix::Identity());

  // Convergence
  BOOST_CHECK_EQUAL(
      (track.template component<
          std::uint32_t,
          hashString(Experimental::Gx2fConstants::gx2fnUpdateColumn)>()),
      0);

  ACTS_INFO("*** Test: NoFit -- Finish");
}

BOOST_AUTO_TEST_CASE(Fit5Iterations) {
  ACTS_INFO("*** Test: Fit5Iterations -- Start");

  std::default_random_engine rng(42);

  ACTS_DEBUG("Create the detector");
  const std::size_t nSurfaces = 5;
  Detector detector;
  detector.geometry = makeToyDetector(geoCtx, nSurfaces);

  ACTS_DEBUG("Set the start parameters for measurement creation and fit");
  const auto parametersMeasurements = makeParameters();
  const auto startParametersFit = makeParameters(
      7_mm, 11_mm, 15_mm, 42_ns, 10_degree, 80_degree, 1_GeV, 1_e);

  ACTS_DEBUG("Create the measurements");
  using SimPropagator =
      Acts::Propagator<Acts::StraightLineStepper, Acts::Navigator>;
  const SimPropagator simPropagator = makeStraightPropagator(detector.geometry);
  const auto measurements =
      createMeasurements(simPropagator, geoCtx, magCtx, parametersMeasurements,
                         resMapAllPixel, rng);
  const auto sourceLinks = prepareSourceLinks(measurements.sourceLinks);
  ACTS_VERBOSE("sourceLinks.size() = " << sourceLinks.size());

  BOOST_REQUIRE_EQUAL(sourceLinks.size(), nSurfaces);

  ACTS_DEBUG("Set up the fitter");
  const Surface* rSurface = &parametersMeasurements.referenceSurface();

  using RecoStepper = EigenStepper<>;
  const auto recoPropagator =
      makeConstantFieldPropagator<RecoStepper>(detector.geometry, 0_T);

  using RecoPropagator = decltype(recoPropagator);
  using Gx2Fitter =
      Experimental::Gx2Fitter<RecoPropagator, VectorMultiTrajectory>;
  const Gx2Fitter fitter(recoPropagator, gx2fLogger->clone());

  Experimental::Gx2FitterExtensions<VectorMultiTrajectory> extensions;
  extensions.calibrator
      .connect<&testSourceLinkCalibrator<VectorMultiTrajectory>>();
  TestSourceLink::SurfaceAccessor surfaceAccessor{*detector.geometry};
  extensions.surfaceAccessor
      .connect<&TestSourceLink::SurfaceAccessor::operator()>(&surfaceAccessor);

  const Experimental::Gx2FitterOptions gx2fOptions(
      geoCtx, magCtx, calCtx, extensions,
      PropagatorPlainOptions(geoCtx, magCtx), rSurface, false, false,
      FreeToBoundCorrection(false), 5, 0);

  Acts::TrackContainer tracks{Acts::VectorTrackContainer{},
                              Acts::VectorMultiTrajectory{}};

  ACTS_DEBUG("Fit the track");
  ACTS_VERBOSE("startParameter unsmeared:\n" << parametersMeasurements);
  ACTS_VERBOSE("startParameter fit:\n" << startParametersFit);
  const auto res = fitter.fit(sourceLinks.begin(), sourceLinks.end(),
                              startParametersFit, gx2fOptions, tracks);

  BOOST_REQUIRE(res.ok());

  const auto& track = *res;

  BOOST_CHECK_EQUAL(track.tipIndex(), nSurfaces - 1);
  BOOST_CHECK(track.hasReferenceSurface());

  // Track quantities
  CHECK_CLOSE_ABS(track.chi2(), 8., 2.);
  BOOST_CHECK_EQUAL(track.nDoF(), nSurfaces * 2);
  BOOST_CHECK_EQUAL(track.nHoles(), 0u);
  BOOST_CHECK_EQUAL(track.nMeasurements(), nSurfaces);
  BOOST_CHECK_EQUAL(track.nSharedHits(), 0u);
  BOOST_CHECK_EQUAL(track.nOutliers(), 0u);

  // Parameters
  // We need quite coarse checks here, since on different builds
  // the created measurements differ in the randomness
  BOOST_CHECK_CLOSE(track.parameters()[eBoundLoc0], -11., 7e0);
  BOOST_CHECK_CLOSE(track.parameters()[eBoundLoc1], -15., 6e0);
  BOOST_CHECK_CLOSE(track.parameters()[eBoundPhi], 1e-5, 1e3);
  BOOST_CHECK_CLOSE(track.parameters()[eBoundTheta], std::numbers::pi / 2,
                    1e-3);
  BOOST_CHECK_EQUAL(track.parameters()[eBoundQOverP], 1);
  BOOST_CHECK_CLOSE(track.parameters()[eBoundTime],
                    startParametersFit.parameters()[eBoundTime], 1e-6);
  BOOST_CHECK_CLOSE(track.covariance().determinant(), 1e-27, 4e0);

  // Convergence
  BOOST_CHECK_EQUAL(
      (track.template component<
          std::uint32_t,
          hashString(Experimental::Gx2fConstants::gx2fnUpdateColumn)>()),
      4);

  ACTS_INFO("*** Test: Fit5Iterations -- Finish");
}

BOOST_AUTO_TEST_CASE(MixedDetector) {
  ACTS_INFO("*** Test: MixedDetector -- Start");

  std::default_random_engine rng(42);

  ACTS_DEBUG("Create the detector");
  const std::size_t nSurfaces = 7;
  Detector detector;
  detector.geometry = makeToyDetector(geoCtx, nSurfaces);

  ACTS_DEBUG("Set the start parameters for measurement creation and fit");
  const auto parametersMeasurements = makeParameters();
  const auto startParametersFit = makeParameters(
      7_mm, 11_mm, 15_mm, 42_ns, 10_degree, 80_degree, 1_GeV, 1_e);

  ACTS_DEBUG("Create the measurements");
  const MeasurementResolutionMap resMap = {
      {Acts::GeometryIdentifier().setVolume(2).setLayer(2), resPixel},
      {Acts::GeometryIdentifier().setVolume(2).setLayer(4), resStrip0},
      {Acts::GeometryIdentifier().setVolume(2).setLayer(6), resStrip1},
      {Acts::GeometryIdentifier().setVolume(2).setLayer(8), resPixel},
      {Acts::GeometryIdentifier().setVolume(2).setLayer(10), resStrip0},
      {Acts::GeometryIdentifier().setVolume(2).setLayer(12), resStrip1},
      {Acts::GeometryIdentifier().setVolume(2).setLayer(14), resPixel},
  };

  using SimPropagator =
      Acts::Propagator<Acts::StraightLineStepper, Acts::Navigator>;
  const SimPropagator simPropagator = makeStraightPropagator(detector.geometry);
  const auto measurements = createMeasurements(
      simPropagator, geoCtx, magCtx, parametersMeasurements, resMap, rng);
  const auto sourceLinks = prepareSourceLinks(measurements.sourceLinks);
  ACTS_VERBOSE("sourceLinks.size() = " << sourceLinks.size());

  BOOST_REQUIRE_EQUAL(sourceLinks.size(), nSurfaces);

  ACTS_DEBUG("Set up the fitter");
  const Surface* rSurface = &parametersMeasurements.referenceSurface();

  using RecoStepper = EigenStepper<>;
  const auto recoPropagator =
      makeConstantFieldPropagator<RecoStepper>(detector.geometry, 0_T);

  using RecoPropagator = decltype(recoPropagator);
  using Gx2Fitter =
      Experimental::Gx2Fitter<RecoPropagator, VectorMultiTrajectory>;
  const Gx2Fitter fitter(recoPropagator, gx2fLogger->clone());

  Experimental::Gx2FitterExtensions<VectorMultiTrajectory> extensions;
  extensions.calibrator
      .connect<&testSourceLinkCalibrator<VectorMultiTrajectory>>();
  TestSourceLink::SurfaceAccessor surfaceAccessor{*detector.geometry};
  extensions.surfaceAccessor
      .connect<&TestSourceLink::SurfaceAccessor::operator()>(&surfaceAccessor);

  const Experimental::Gx2FitterOptions gx2fOptions(
      geoCtx, magCtx, calCtx, extensions,
      PropagatorPlainOptions(geoCtx, magCtx), rSurface, false, false,
      FreeToBoundCorrection(false), 5, 0);

  Acts::TrackContainer tracks{Acts::VectorTrackContainer{},
                              Acts::VectorMultiTrajectory{}};

  ACTS_DEBUG("Fit the track");
  ACTS_VERBOSE("startParameter unsmeared:\n" << parametersMeasurements);
  ACTS_VERBOSE("startParameter fit:\n" << startParametersFit);
  const auto res = fitter.fit(sourceLinks.begin(), sourceLinks.end(),
                              startParametersFit, gx2fOptions, tracks);

  BOOST_REQUIRE(res.ok());

  const auto& track = *res;
  BOOST_CHECK_EQUAL(track.tipIndex(), nSurfaces - 1);
  BOOST_CHECK(track.hasReferenceSurface());

  // Track quantities
  CHECK_CLOSE_ABS(track.chi2(), 8.5, 4.);
  BOOST_CHECK_EQUAL(track.nDoF(), 10u);
  BOOST_CHECK_EQUAL(track.nHoles(), 0u);
  BOOST_CHECK_EQUAL(track.nMeasurements(), nSurfaces);
  BOOST_CHECK_EQUAL(track.nSharedHits(), 0u);
  BOOST_CHECK_EQUAL(track.nOutliers(), 0u);

  // Parameters
  // We need quite coarse checks here, since on different builds
  // the created measurements differ in the randomness
  BOOST_CHECK_CLOSE(track.parameters()[eBoundLoc0], -11., 7e0);
  BOOST_CHECK_CLOSE(track.parameters()[eBoundLoc1], -15., 6e0);
  BOOST_CHECK_CLOSE(track.parameters()[eBoundPhi], 1e-5, 1e3);
  BOOST_CHECK_CLOSE(track.parameters()[eBoundTheta], std::numbers::pi / 2,
                    1e-3);
  BOOST_CHECK_EQUAL(track.parameters()[eBoundQOverP], 1);
  BOOST_CHECK_CLOSE(track.parameters()[eBoundTime],
                    startParametersFit.parameters()[eBoundTime], 1e-6);
  BOOST_CHECK_CLOSE(track.covariance().determinant(), 2e-28, 1e0);

  // Convergence
  BOOST_CHECK_EQUAL(
      (track.template component<
          std::uint32_t,
          hashString(Experimental::Gx2fConstants::gx2fnUpdateColumn)>()),
      4);

  ACTS_INFO("*** Test: MixedDetector -- Finish");
}

// This test checks if we can fit QOverP, when a magnetic field is introduced
BOOST_AUTO_TEST_CASE(FitWithBfield) {
  ACTS_INFO("*** Test: FitWithBfield -- Start");

  std::default_random_engine rng(42);

  ACTS_DEBUG("Create the detector");
  const std::size_t nSurfaces = 5;
  Detector detector;
  detector.geometry = makeToyDetector(geoCtx, nSurfaces);

  ACTS_DEBUG("Set the start parameters for measurement creation and fit");
  const auto parametersMeasurements = makeParameters();
  const auto startParametersFit = makeParameters(
      7_mm, 11_mm, 15_mm, 42_ns, 10_degree, 80_degree, 1_GeV, 1_e);

  ACTS_DEBUG("Create the measurements");
  using SimStepper = EigenStepper<>;
  const auto simPropagator =
      makeConstantFieldPropagator<SimStepper>(detector.geometry, 0.3_T);

  const auto measurements =
      createMeasurements(simPropagator, geoCtx, magCtx, parametersMeasurements,
                         resMapAllPixel, rng);

  const auto sourceLinks = prepareSourceLinks(measurements.sourceLinks);
  ACTS_VERBOSE("sourceLinks.size() = " << sourceLinks.size());

  BOOST_REQUIRE_EQUAL(sourceLinks.size(), nSurfaces);

  ACTS_DEBUG("Set up the fitter");
  const Surface* rSurface = &parametersMeasurements.referenceSurface();

  // Reuse the SimPropagator, since it already uses the EigenStepper<>
  using SimPropagator = decltype(simPropagator);
  using Gx2Fitter =
      Experimental::Gx2Fitter<SimPropagator, VectorMultiTrajectory>;
  const Gx2Fitter fitter(simPropagator, gx2fLogger->clone());

  Experimental::Gx2FitterExtensions<VectorMultiTrajectory> extensions;
  extensions.calibrator
      .connect<&testSourceLinkCalibrator<VectorMultiTrajectory>>();
  TestSourceLink::SurfaceAccessor surfaceAccessor{*detector.geometry};
  extensions.surfaceAccessor
      .connect<&TestSourceLink::SurfaceAccessor::operator()>(&surfaceAccessor);

  const Experimental::Gx2FitterOptions gx2fOptions(
      geoCtx, magCtx, calCtx, extensions,
      PropagatorPlainOptions(geoCtx, magCtx), rSurface, false, false,
      FreeToBoundCorrection(false), 5, 0);

  Acts::TrackContainer tracks{Acts::VectorTrackContainer{},
                              Acts::VectorMultiTrajectory{}};

  ACTS_DEBUG("Fit the track");
  ACTS_VERBOSE("startParameter unsmeared:\n" << parametersMeasurements);
  ACTS_VERBOSE("startParameter fit:\n" << startParametersFit);
  const auto res = fitter.fit(sourceLinks.begin(), sourceLinks.end(),
                              startParametersFit, gx2fOptions, tracks);

  BOOST_REQUIRE(res.ok());

  const auto& track = *res;
  BOOST_CHECK_EQUAL(track.tipIndex(), nSurfaces - 1);
  BOOST_CHECK(track.hasReferenceSurface());

  // Track quantities
  CHECK_CLOSE_ABS(track.chi2(), 7.5, 1.5);
  BOOST_CHECK_EQUAL(track.nDoF(), nSurfaces * 2);
  BOOST_CHECK_EQUAL(track.nHoles(), 0u);
  BOOST_CHECK_EQUAL(track.nMeasurements(), nSurfaces);
  BOOST_CHECK_EQUAL(track.nSharedHits(), 0u);
  BOOST_CHECK_EQUAL(track.nOutliers(), 0u);

  // Parameters
  // We need quite coarse checks here, since on different builds
  // the created measurements differ in the randomness
  // TODO investigate further the reference values for eBoundPhi and det(cov)
  BOOST_CHECK_CLOSE(track.parameters()[eBoundLoc0], -11., 8e0);
  BOOST_CHECK_CLOSE(track.parameters()[eBoundLoc1], -15., 6e0);
  BOOST_CHECK_CLOSE(track.parameters()[eBoundPhi], 1e-4, 1e3);
  BOOST_CHECK_CLOSE(track.parameters()[eBoundTheta], std::numbers::pi / 2,
                    1e-3);
  BOOST_CHECK_CLOSE(track.parameters()[eBoundQOverP], 0.5, 2e-1);
  BOOST_CHECK_CLOSE(track.parameters()[eBoundTime],
                    startParametersFit.parameters()[eBoundTime], 1e-6);
  BOOST_CHECK_CLOSE(track.covariance().determinant(), 8e-35, 4e0);

  // Convergence
  BOOST_CHECK_EQUAL(
      (track.template component<
          std::uint32_t,
          hashString(Experimental::Gx2fConstants::gx2fnUpdateColumn)>()),
      4);

  ACTS_INFO("*** Test: FitWithBfield -- Finish");
}

BOOST_AUTO_TEST_CASE(relChi2changeCutOff) {
  ACTS_INFO("*** Test: relChi2changeCutOff -- Start");

  std::default_random_engine rng(42);

  ACTS_DEBUG("Create the detector");
  const std::size_t nSurfaces = 5;
  Detector detector;
  detector.geometry = makeToyDetector(geoCtx, nSurfaces);

  ACTS_DEBUG("Set the start parameters for measurement creation and fit");
  const auto parametersMeasurements = makeParameters();
  const auto startParametersFit = makeParameters(
      7_mm, 11_mm, 15_mm, 42_ns, 10_degree, 80_degree, 1_GeV, 1_e);

  ACTS_DEBUG("Create the measurements");
  // simulation propagator
  using SimPropagator =
      Acts::Propagator<Acts::StraightLineStepper, Acts::Navigator>;
  const SimPropagator simPropagator = makeStraightPropagator(detector.geometry);
  const auto measurements =
      createMeasurements(simPropagator, geoCtx, magCtx, parametersMeasurements,
                         resMapAllPixel, rng);
  const auto sourceLinks = prepareSourceLinks(measurements.sourceLinks);
  ACTS_VERBOSE("sourceLinks.size() = " << sourceLinks.size());

  BOOST_REQUIRE_EQUAL(sourceLinks.size(), nSurfaces);

  ACTS_DEBUG("Set up the fitter");
  const Surface* rSurface = &parametersMeasurements.referenceSurface();

  using RecoStepper = EigenStepper<>;
  const auto recoPropagator =
      makeConstantFieldPropagator<RecoStepper>(detector.geometry, 0_T);

  using RecoPropagator = decltype(recoPropagator);
  using Gx2Fitter =
      Experimental::Gx2Fitter<RecoPropagator, VectorMultiTrajectory>;
  const Gx2Fitter fitter(recoPropagator, gx2fLogger->clone());

  Experimental::Gx2FitterExtensions<VectorMultiTrajectory> extensions;
  extensions.calibrator
      .connect<&testSourceLinkCalibrator<VectorMultiTrajectory>>();
  TestSourceLink::SurfaceAccessor surfaceAccessor{*detector.geometry};
  extensions.surfaceAccessor
      .connect<&TestSourceLink::SurfaceAccessor::operator()>(&surfaceAccessor);

  const Experimental::Gx2FitterOptions gx2fOptions(
      geoCtx, magCtx, calCtx, extensions,
      PropagatorPlainOptions(geoCtx, magCtx), rSurface, false, false,
      FreeToBoundCorrection(false), 500, 1e-5);

  Acts::TrackContainer tracks{Acts::VectorTrackContainer{},
                              Acts::VectorMultiTrajectory{}};

  ACTS_DEBUG("Fit the track");
  ACTS_VERBOSE("startParameter unsmeared:\n" << parametersMeasurements);
  ACTS_VERBOSE("startParameter fit:\n" << startParametersFit);
  const auto res = fitter.fit(sourceLinks.begin(), sourceLinks.end(),
                              startParametersFit, gx2fOptions, tracks);

  BOOST_REQUIRE(res.ok());

  const auto& track = *res;
  BOOST_CHECK_EQUAL(track.tipIndex(), nSurfaces - 1);
  BOOST_CHECK(track.hasReferenceSurface());

  // Track quantities
  CHECK_CLOSE_ABS(track.chi2(), 8., 2.);
  BOOST_CHECK_EQUAL(track.nDoF(), nSurfaces * 2);
  BOOST_CHECK_EQUAL(track.nHoles(), 0u);
  BOOST_CHECK_EQUAL(track.nMeasurements(), nSurfaces);
  BOOST_CHECK_EQUAL(track.nSharedHits(), 0u);
  BOOST_CHECK_EQUAL(track.nOutliers(), 0u);

  // Parameters
  // We need quite coarse checks here, since on different builds
  // the created measurements differ in the randomness
  BOOST_CHECK_CLOSE(track.parameters()[eBoundLoc0], -11., 7e0);
  BOOST_CHECK_CLOSE(track.parameters()[eBoundLoc1], -15., 6e0);
  BOOST_CHECK_CLOSE(track.parameters()[eBoundPhi], 1e-5, 1e3);
  BOOST_CHECK_CLOSE(track.parameters()[eBoundTheta], std::numbers::pi / 2,
                    1e-3);
  BOOST_CHECK_EQUAL(track.parameters()[eBoundQOverP], 1);
  BOOST_CHECK_CLOSE(track.parameters()[eBoundTime],
                    startParametersFit.parameters()[eBoundTime], 1e-6);
  BOOST_CHECK_CLOSE(track.covariance().determinant(), 1e-27, 4e0);

  // Convergence
  BOOST_CHECK_LT(
      (track.template component<
          std::uint32_t,
          hashString(Experimental::Gx2fConstants::gx2fnUpdateColumn)>()),
      10);

  ACTS_INFO("*** Test: relChi2changeCutOff -- Finish");
}

BOOST_AUTO_TEST_CASE(DidNotConverge) {
  ACTS_INFO("*** Test: DidNotConverge -- Start");

  std::default_random_engine rng(42);

  ACTS_DEBUG("Create the detector");
  const std::size_t nSurfaces = 5;
  Detector detector;
  detector.geometry = makeToyDetector(geoCtx, nSurfaces);

  ACTS_DEBUG("Set the start parameters for measurement creation and fit");
  const auto parametersMeasurements = makeParameters();
  const auto startParametersFit = makeParameters(
      7_mm, 11_mm, 15_mm, 42_ns, 10_degree, 80_degree, 1_GeV, 1_e);

  ACTS_DEBUG("Create the measurements");
  // simulation propagator
  using SimPropagator =
      Acts::Propagator<Acts::StraightLineStepper, Acts::Navigator>;
  const SimPropagator simPropagator = makeStraightPropagator(detector.geometry);
  const auto measurements =
      createMeasurements(simPropagator, geoCtx, magCtx, parametersMeasurements,
                         resMapAllPixel, rng);
  const auto sourceLinks = prepareSourceLinks(measurements.sourceLinks);
  ACTS_VERBOSE("sourceLinks.size() = " << sourceLinks.size());

  BOOST_REQUIRE_EQUAL(sourceLinks.size(), nSurfaces);

  ACTS_DEBUG("Set up the fitter");
  const Surface* rSurface = &parametersMeasurements.referenceSurface();

  using RecoStepper = EigenStepper<>;
  const auto recoPropagator =
      makeConstantFieldPropagator<RecoStepper>(detector.geometry, 0_T);

  using RecoPropagator = decltype(recoPropagator);
  using Gx2Fitter =
      Experimental::Gx2Fitter<RecoPropagator, VectorMultiTrajectory>;
  const Gx2Fitter fitter(recoPropagator, gx2fLogger->clone());

  Experimental::Gx2FitterExtensions<VectorMultiTrajectory> extensions;
  extensions.calibrator
      .connect<&testSourceLinkCalibrator<VectorMultiTrajectory>>();
  TestSourceLink::SurfaceAccessor surfaceAccessor{*detector.geometry};
  extensions.surfaceAccessor
      .connect<&TestSourceLink::SurfaceAccessor::operator()>(&surfaceAccessor);

  // The relChi2changeCutOff = 0 prevents to stop the fitter after convergence,
  // therefore all updates will be done (even if the result does not change).
  // Since we didn't break due to convergence, we reach nUpdatesMax and
  // therefore fail the fit.
  const Experimental::Gx2FitterOptions gx2fOptions(
      geoCtx, magCtx, calCtx, extensions,
      PropagatorPlainOptions(geoCtx, magCtx), rSurface, false, false,
      FreeToBoundCorrection(false), 6, 0);

  Acts::TrackContainer tracks{Acts::VectorTrackContainer{},
                              Acts::VectorMultiTrajectory{}};

  ACTS_DEBUG("Fit the track");
  ACTS_VERBOSE("startParameter unsmeared:\n" << parametersMeasurements);
  ACTS_VERBOSE("startParameter fit:\n" << startParametersFit);
  const auto res = fitter.fit(sourceLinks.begin(), sourceLinks.end(),
                              startParametersFit, gx2fOptions, tracks);

  BOOST_REQUIRE(!res.ok());
  BOOST_CHECK_EQUAL(
      res.error(),
      Acts::Experimental::GlobalChiSquareFitterError::DidNotConverge);

  ACTS_INFO("*** Test: DidNotConverge -- Finish");
}

BOOST_AUTO_TEST_CASE(NotEnoughMeasurements) {
  ACTS_INFO("*** Test: NotEnoughMeasurements -- Start");

  std::default_random_engine rng(42);

  ACTS_DEBUG("Create the detector");
  const std::size_t nSurfaces = 2;
  Detector detector;
  detector.geometry = makeToyDetector(geoCtx, nSurfaces);

  ACTS_DEBUG("Set the start parameters for measurement creation and fit");
  const auto parametersMeasurements = makeParameters();
  const auto startParametersFit = makeParameters(
      7_mm, 11_mm, 15_mm, 42_ns, 10_degree, 80_degree, 1_GeV, 1_e);

  ACTS_DEBUG("Create the measurements");
  // simulation propagator
  using SimPropagator =
      Acts::Propagator<Acts::StraightLineStepper, Acts::Navigator>;
  const SimPropagator simPropagator = makeStraightPropagator(detector.geometry);
  const auto measurements =
      createMeasurements(simPropagator, geoCtx, magCtx, parametersMeasurements,
                         resMapAllPixel, rng);
  const auto sourceLinks = prepareSourceLinks(measurements.sourceLinks);
  ACTS_VERBOSE("sourceLinks.size() = " << sourceLinks.size());

  BOOST_REQUIRE_EQUAL(sourceLinks.size(), nSurfaces);

  ACTS_DEBUG("Set up the fitter");
  const Surface* rSurface = &parametersMeasurements.referenceSurface();

  using RecoStepper = EigenStepper<>;
  const auto recoPropagator =
      makeConstantFieldPropagator<RecoStepper>(detector.geometry, 0_T);

  using RecoPropagator = decltype(recoPropagator);
  using Gx2Fitter =
      Experimental::Gx2Fitter<RecoPropagator, VectorMultiTrajectory>;
  const Gx2Fitter fitter(recoPropagator, gx2fLogger->clone());

  Experimental::Gx2FitterExtensions<VectorMultiTrajectory> extensions;
  extensions.calibrator
      .connect<&testSourceLinkCalibrator<VectorMultiTrajectory>>();
  TestSourceLink::SurfaceAccessor surfaceAccessor{*detector.geometry};
  extensions.surfaceAccessor
      .connect<&TestSourceLink::SurfaceAccessor::operator()>(&surfaceAccessor);

  const Experimental::Gx2FitterOptions gx2fOptions(
      geoCtx, magCtx, calCtx, extensions,
      PropagatorPlainOptions(geoCtx, magCtx), rSurface, false, false,
      FreeToBoundCorrection(false), 6, 0);

  Acts::TrackContainer tracks{Acts::VectorTrackContainer{},
                              Acts::VectorMultiTrajectory{}};

  ACTS_DEBUG("Fit the track");
  ACTS_VERBOSE("startParameter unsmeared:\n" << parametersMeasurements);
  ACTS_VERBOSE("startParameter fit:\n" << startParametersFit);
  const auto res = fitter.fit(sourceLinks.begin(), sourceLinks.end(),
                              startParametersFit, gx2fOptions, tracks);

  BOOST_REQUIRE(!res.ok());
  BOOST_CHECK_EQUAL(
      res.error(),
      Acts::Experimental::GlobalChiSquareFitterError::NotEnoughMeasurements);

  ACTS_INFO("*** Test: NotEnoughMeasurements -- Finish");
}

BOOST_AUTO_TEST_CASE(FindHoles) {
  ACTS_INFO("*** Test: FindHoles -- Start");

  std::default_random_engine rng(42);

  ACTS_DEBUG("Create the detector");
  //  const std::size_t nSurfaces = 7;
  const std::size_t nSurfaces = 8;
  Detector detector;
  detector.geometry = makeToyDetector(geoCtx, nSurfaces);

  ACTS_DEBUG("Set the start parameters for measurement creation and fit");
  const auto parametersMeasurements = makeParameters();
  const auto startParametersFit = makeParameters(
      7_mm, 11_mm, 15_mm, 42_ns, 10_degree, 80_degree, 1_GeV, 1_e);

  ACTS_DEBUG("Create the measurements");
  using SimPropagator =
      Acts::Propagator<Acts::StraightLineStepper, Acts::Navigator>;
  const SimPropagator simPropagator = makeStraightPropagator(detector.geometry);
  const auto measurements =
      createMeasurements(simPropagator, geoCtx, magCtx, parametersMeasurements,
                         resMapAllPixel, rng);
  auto sourceLinks = prepareSourceLinks(measurements.sourceLinks);
  ACTS_VERBOSE("sourceLinks.size() [before] = " << sourceLinks.size());

  // We remove the first measurement in the list. This does not create a hole.
  sourceLinks.erase(std::next(sourceLinks.begin(), 0));
  ACTS_VERBOSE(
      "sourceLinks.size() [after first erase] = " << sourceLinks.size());

  // We remove the last measurement in the list. This does not create a hole.
  sourceLinks.pop_back();
  ACTS_VERBOSE("sourceLinks.size() [after pop] = " << sourceLinks.size());

  // We remove the second to last measurement in the list. This effectively
  // creates a hole on that surface.
  const std::size_t indexHole = sourceLinks.size() - 2;
  ACTS_VERBOSE("Remove measurement " << indexHole);
  sourceLinks.erase(std::next(sourceLinks.begin(), indexHole));
  ACTS_VERBOSE("sourceLinks.size() [after second-to-last erase]= "
               << sourceLinks.size());

  // We removed 3 measurements
  //  const std::size_t nMeasurements = nSurfaces - 2;
  const std::size_t nMeasurements = nSurfaces - 3;
  BOOST_REQUIRE_EQUAL(sourceLinks.size(), nMeasurements);

  ACTS_DEBUG("Set up the fitter");
  const Surface* rSurface = &parametersMeasurements.referenceSurface();

  using RecoStepper = EigenStepper<>;
  const auto recoPropagator =
      makeConstantFieldPropagator<RecoStepper>(detector.geometry, 0_T);

  using RecoPropagator = decltype(recoPropagator);
  using Gx2Fitter =
      Experimental::Gx2Fitter<RecoPropagator, VectorMultiTrajectory>;
  const Gx2Fitter fitter(recoPropagator, gx2fLogger->clone());

  Experimental::Gx2FitterExtensions<VectorMultiTrajectory> extensions;
  extensions.calibrator
      .connect<&testSourceLinkCalibrator<VectorMultiTrajectory>>();
  TestSourceLink::SurfaceAccessor surfaceAccessor{*detector.geometry};
  extensions.surfaceAccessor
      .connect<&TestSourceLink::SurfaceAccessor::operator()>(&surfaceAccessor);

  const Experimental::Gx2FitterOptions gx2fOptions(
      geoCtx, magCtx, calCtx, extensions,
      PropagatorPlainOptions(geoCtx, magCtx), rSurface, false, false,
      FreeToBoundCorrection(false), 20, 1e-5);

  Acts::TrackContainer tracks{Acts::VectorTrackContainer{},
                              Acts::VectorMultiTrajectory{}};

  ACTS_DEBUG("Fit the track");
  ACTS_VERBOSE("startParameter unsmeared:\n" << parametersMeasurements);
  ACTS_VERBOSE("startParameter fit:\n" << startParametersFit);
  const auto res = fitter.fit(sourceLinks.begin(), sourceLinks.end(),
                              startParametersFit, gx2fOptions, tracks);

  BOOST_REQUIRE(res.ok());

  const auto& track = *res;

  // -1, because the index starts at 0
  // -2, because the first and the last surface are not part of the track
  BOOST_CHECK_EQUAL(track.tipIndex(), nSurfaces - 1 - 2);
  BOOST_CHECK(track.hasReferenceSurface());

  // Track quantities
  CHECK_CLOSE_ABS(track.chi2(), 6.5, 2.);
  BOOST_CHECK_EQUAL(track.nDoF(), 10u);
  BOOST_CHECK_EQUAL(track.nHoles(), 1u);
  BOOST_CHECK_EQUAL(track.nMeasurements(), nMeasurements);
  BOOST_CHECK_EQUAL(track.nSharedHits(), 0u);
  BOOST_CHECK_EQUAL(track.nOutliers(), 0u);

  // Parameters
  // We need quite coarse checks here, since on different builds
  // the created measurements differ in the randomness
  BOOST_CHECK_CLOSE(track.parameters()[eBoundLoc0], -11., 7e0);
  BOOST_CHECK_CLOSE(track.parameters()[eBoundLoc1], -15., 6e0);
  BOOST_CHECK_CLOSE(track.parameters()[eBoundPhi], 1e-5, 1e3);
  BOOST_CHECK_CLOSE(track.parameters()[eBoundTheta], std::numbers::pi / 2,
                    1e-3);
  BOOST_CHECK_EQUAL(track.parameters()[eBoundQOverP], 1);
  BOOST_CHECK_CLOSE(track.parameters()[eBoundTime],
                    startParametersFit.parameters()[eBoundTime], 1e-6);
  BOOST_CHECK_CLOSE(track.covariance().determinant(), 4.7e-28, 2e0);

  ACTS_INFO("*** Test: FindHoles -- Finish");
}

BOOST_AUTO_TEST_CASE(Material) {
  ACTS_INFO("*** Test: Material -- Start");

  std::default_random_engine rng(42);

  ACTS_DEBUG("Create the detector");
  const std::size_t nSurfaces = 7;
  const std::set<std::size_t> surfaceIndexWithMaterial = {4};
  Detector detector;
  detector.geometry =
      makeToyDetector(geoCtx, nSurfaces, surfaceIndexWithMaterial);

  ACTS_DEBUG("Set the start parameters for measurement creation and fit");
  const auto parametersMeasurements = makeParameters();
  const auto startParametersFit = makeParameters(
      7_mm, 11_mm, 15_mm, 42_ns, 10_degree, 80_degree, 1_GeV, 1_e);

  ACTS_DEBUG("Create the measurements");
  using SimPropagator =
      Acts::Propagator<Acts::StraightLineStepper, Acts::Navigator>;
  const SimPropagator simPropagator = makeStraightPropagator(detector.geometry);
  auto measurements =
      createMeasurements(simPropagator, geoCtx, magCtx, parametersMeasurements,
                         resMapAllPixel, rng);

  const Acts::ActsVector<2> scatterOffset = {100_mm, 100_mm};
  const std::size_t indexMaterialSurface = 3;
  for (std::size_t iMeas = indexMaterialSurface; iMeas < nSurfaces; iMeas++) {
    // This only works, because our detector is evenly spaced
    const std::size_t offsetFactor = iMeas - indexMaterialSurface;

    auto& sl = measurements.sourceLinks[iMeas];
    sl.parameters[0] += scatterOffset[0] * offsetFactor;
    sl.parameters[1] += scatterOffset[1] * offsetFactor;
  }

  const auto sourceLinks = prepareSourceLinks(measurements.sourceLinks);
  ACTS_VERBOSE("sourceLinks.size() = " << sourceLinks.size());

  BOOST_REQUIRE_EQUAL(sourceLinks.size(), nSurfaces);

  ACTS_DEBUG("Set up the fitter");
  const Surface* rSurface = &parametersMeasurements.referenceSurface();

  using RecoStepper = EigenStepper<>;
  const auto recoPropagator =
      makeConstantFieldPropagator<RecoStepper>(detector.geometry, 0_T);

  using RecoPropagator = decltype(recoPropagator);
  using Gx2Fitter =
      Experimental::Gx2Fitter<RecoPropagator, VectorMultiTrajectory>;
  const Gx2Fitter fitter(recoPropagator, gx2fLogger->clone());

  Experimental::Gx2FitterExtensions<VectorMultiTrajectory> extensions;
  extensions.calibrator
      .connect<&testSourceLinkCalibrator<VectorMultiTrajectory>>();
  TestSourceLink::SurfaceAccessor surfaceAccessor{*detector.geometry};
  extensions.surfaceAccessor
      .connect<&TestSourceLink::SurfaceAccessor::operator()>(&surfaceAccessor);

  const Experimental::Gx2FitterOptions gx2fOptions(
      geoCtx, magCtx, calCtx, extensions,
      PropagatorPlainOptions(geoCtx, magCtx), rSurface, true, false,
      FreeToBoundCorrection(false), 5, 0);

  Acts::TrackContainer tracks{Acts::VectorTrackContainer{},
                              Acts::VectorMultiTrajectory{}};

  ACTS_DEBUG("Fit the track");
  ACTS_VERBOSE("startParameter unsmeared:\n" << parametersMeasurements);
  ACTS_VERBOSE("startParameter fit:\n" << startParametersFit);
  const auto res = fitter.fit(sourceLinks.begin(), sourceLinks.end(),
                              startParametersFit, gx2fOptions, tracks);

  // Helper to visualise the detector
  {
    std::cout << "\n*** Create .obj of Detector ***\n" << std::endl;
    // Only need for obj
    ObjVisualization3D obj;

    bool triangulate = true;
    ViewConfig viewSensitive = {.color = {0, 180, 240}};
    viewSensitive.triangulate = triangulate;
    ViewConfig viewPassive = {.color = {240, 280, 0}};
    viewPassive.triangulate = triangulate;
    ViewConfig viewVolume = {.color = {220, 220, 0}};
    viewVolume.triangulate = triangulate;
    ViewConfig viewContainer = {.color = {220, 220, 0}};
    viewContainer.triangulate = triangulate;
    ViewConfig viewGrid = {.color = {220, 0, 0}};
    viewGrid.quarterSegments = 8;
    viewGrid.offset = 3.;
    viewGrid.triangulate = triangulate;

    std::string tag = "gx2f_toydet";

    const Acts::TrackingVolume& tgVolume =
        *(detector.geometry->highestTrackingVolume());

    GeometryView3D::drawTrackingVolume(obj, tgVolume, geoCtx, viewContainer,
                                       viewVolume, viewPassive, viewSensitive,
                                       viewGrid, true, tag);
  }
  // Helper to visualise the measurements
  {
    std::cout << "\n*** Create .obj of measurements ***\n" << std::endl;
    ObjVisualization3D obj;

    double localErrorScale = 10000000.;
    ViewConfig mcolor{.color = {255, 145, 48}};
    mcolor.offset = 2;
    //  mcolor.visible = true;

    drawMeasurements(obj, measurements, detector.geometry, geoCtx,
                     localErrorScale, mcolor);

    obj.write("meas");
  }

  BOOST_REQUIRE(res.ok());

  const auto& track = *res;

  BOOST_CHECK_EQUAL(track.tipIndex(), nSurfaces - 1);
  BOOST_CHECK(track.hasReferenceSurface());

  // TODO Add material handling to the gx2f, to pass the 6 commented tests
  // Track quantities
  //  CHECK_CLOSE_ABS(track.chi2(), 8., 2.);
  BOOST_CHECK_EQUAL(track.nDoF(), nSurfaces * 2);
  BOOST_CHECK_EQUAL(track.nHoles(), 0u);
  BOOST_CHECK_EQUAL(track.nMeasurements(), nSurfaces);
  BOOST_CHECK_EQUAL(track.nSharedHits(), 0u);
  BOOST_CHECK_EQUAL(track.nOutliers(), 0u);

  // Parameters
  // We need quite coarse checks here, since on different builds
  // the created measurements differ in the randomness
<<<<<<< HEAD
  BOOST_CHECK_CLOSE(track.parameters()[eBoundLoc0], -11., 26e0);
  BOOST_CHECK_CLOSE(track.parameters()[eBoundLoc1], -15., 15e0);
  BOOST_CHECK_CLOSE(track.parameters()[eBoundPhi], 1e-5, 1.1e3);
  BOOST_CHECK_CLOSE(track.parameters()[eBoundTheta], M_PI / 2, 1e-1);
=======
  BOOST_CHECK_CLOSE(track.parameters()[eBoundLoc0], -11., 7e0);
  BOOST_CHECK_CLOSE(track.parameters()[eBoundLoc1], -15., 6e0);
  BOOST_CHECK_CLOSE(track.parameters()[eBoundPhi], 1e-5, 1e3);
  BOOST_CHECK_CLOSE(track.parameters()[eBoundTheta], std::numbers::pi / 2,
                    1e-3);
>>>>>>> bf3faa3b
  BOOST_CHECK_EQUAL(track.parameters()[eBoundQOverP], 1);
  BOOST_CHECK_CLOSE(track.parameters()[eBoundTime],
                    startParametersFit.parameters()[eBoundTime], 1e-6);
  BOOST_CHECK_CLOSE(track.covariance().determinant(), 3.5e-27, 1e1);

  // Convergence
  BOOST_CHECK_EQUAL(
      (track.template component<
          std::uint32_t,
          hashString(Experimental::Gx2fConstants::gx2fnUpdateColumn)>()),
      4);

  ACTS_INFO("*** Test: Material -- Finish");
}
BOOST_AUTO_TEST_SUITE_END()
}  // namespace Acts::Test<|MERGE_RESOLUTION|>--- conflicted
+++ resolved
@@ -1108,18 +1108,11 @@
   // Parameters
   // We need quite coarse checks here, since on different builds
   // the created measurements differ in the randomness
-<<<<<<< HEAD
   BOOST_CHECK_CLOSE(track.parameters()[eBoundLoc0], -11., 26e0);
   BOOST_CHECK_CLOSE(track.parameters()[eBoundLoc1], -15., 15e0);
   BOOST_CHECK_CLOSE(track.parameters()[eBoundPhi], 1e-5, 1.1e3);
-  BOOST_CHECK_CLOSE(track.parameters()[eBoundTheta], M_PI / 2, 1e-1);
-=======
-  BOOST_CHECK_CLOSE(track.parameters()[eBoundLoc0], -11., 7e0);
-  BOOST_CHECK_CLOSE(track.parameters()[eBoundLoc1], -15., 6e0);
-  BOOST_CHECK_CLOSE(track.parameters()[eBoundPhi], 1e-5, 1e3);
   BOOST_CHECK_CLOSE(track.parameters()[eBoundTheta], std::numbers::pi / 2,
                     1e-3);
->>>>>>> bf3faa3b
   BOOST_CHECK_EQUAL(track.parameters()[eBoundQOverP], 1);
   BOOST_CHECK_CLOSE(track.parameters()[eBoundTime],
                     startParametersFit.parameters()[eBoundTime], 1e-6);
