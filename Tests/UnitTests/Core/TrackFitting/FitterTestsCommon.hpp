// This file is part of the Acts project.
//
// Copyright (C) 2021 CERN for the benefit of the Acts project
//
// This Source Code Form is subject to the terms of the Mozilla Public
// License, v. 2.0. If a copy of the MPL was not distributed with this
// file, You can obtain one at http://mozilla.org/MPL/2.0/.

#pragma once

#include <boost/test/unit_test.hpp>

#include "Acts/Definitions/Units.hpp"
#include "Acts/EventData/MultiTrajectory.hpp"
<<<<<<< HEAD
#include "Acts/EventData/VectorMultiTrajectory.hpp"
#include "Acts/EventData/VectorTrackContainer.hpp"
=======
#include "Acts/EventData/SourceLink.hpp"
>>>>>>> 0b192849
#include "Acts/Geometry/TrackingGeometry.hpp"
#include "Acts/MagneticField/ConstantBField.hpp"
#include "Acts/MagneticField/MagneticFieldContext.hpp"
#include "Acts/Propagator/Navigator.hpp"
#include "Acts/Propagator/StraightLineStepper.hpp"
#include "Acts/Tests/CommonHelpers/CubicTrackingGeometry.hpp"
#include "Acts/Tests/CommonHelpers/FloatComparisons.hpp"
#include "Acts/Tests/CommonHelpers/MeasurementsCreator.hpp"
#include "Acts/Tests/CommonHelpers/TestSourceLink.hpp"
#include "Acts/TrackFitting/detail/KalmanGlobalCovariance.hpp"
#include "Acts/Utilities/CalibrationContext.hpp"

#include <iterator>

using namespace Acts::UnitLiterals;
using namespace Acts::Test;

/// Find outliers using plain distance for testing purposes.
///
/// In a real setup, the outlier classification can be much more involved, e.g.
/// by computing the weighted distance/ local chi2 value. Here, the purpose is
/// to test that the basic principle works using simplified, synthetic data.
/// Thus, the simplest possible implementation should do.
struct TestOutlierFinder {
  double distanceMax = std::numeric_limits<double>::max();

  /// Classify a measurement as a valid one or an outlier.
  ///
  /// @tparam track_state_t Type of the track state
  /// @param state The track state to classify
  /// @retval False if the measurement is not an outlier
  /// @retval True if the measurement is an outlier
  template <typename traj_t>
  bool operator()(typename Acts::MultiTrajectory<traj_t>::ConstTrackStateProxy
                      state) const {
    // can't determine an outlier w/o a measurement or predicted parameters
    if (not state.hasCalibrated() or not state.hasPredicted()) {
      return false;
    }
    auto residuals = (state.effectiveCalibrated() -
                      state.effectiveProjector() * state.predicted())
                         .eval();
    auto distance = residuals.norm();
    return (distanceMax <= distance);
  }
};

/// Determine if the smoothing of a track should be done with or without reverse
/// filtering
struct TestReverseFilteringLogic {
  double momentumMax = std::numeric_limits<double>::max();

  /// Classify a measurement as a valid one or an outlier.
  ///
  /// @param trackState The trackState of the last measurement
  /// @retval False if we don't use the reverse filtering for the smoothing of the track
  /// @retval True if we use the reverse filtering for the smoothing of the track
  template <typename traj_t>
  bool operator()(typename Acts::MultiTrajectory<traj_t>::ConstTrackStateProxy
                      state) const {
    // can't determine an outlier w/o a measurement or predicted parameters
    auto momentum = fabs(1 / state.filtered()[Acts::eBoundQOverP]);
    std::cout << "momentum : " << momentum << std::endl;
    return (momentum <= momentumMax);
  }
};

// Construct a straight-line propagator.
auto makeStraightPropagator(std::shared_ptr<const Acts::TrackingGeometry> geo) {
  Acts::Navigator::Config cfg{std::move(geo)};
  cfg.resolvePassive = false;
  cfg.resolveMaterial = true;
  cfg.resolveSensitive = true;
  Acts::Navigator navigator(cfg);
  Acts::StraightLineStepper stepper;
  return Acts::Propagator<Acts::StraightLineStepper, Acts::Navigator>(
      stepper, std::move(navigator));
}

// Construct a propagator using a constant magnetic field along z.
template <typename stepper_t>
auto makeConstantFieldPropagator(
    std::shared_ptr<const Acts::TrackingGeometry> geo, double bz) {
  Acts::Navigator::Config cfg{std::move(geo)};
  cfg.resolvePassive = false;
  cfg.resolveMaterial = true;
  cfg.resolveSensitive = true;
  Acts::Navigator navigator(cfg);
  auto field =
      std::make_shared<Acts::ConstantBField>(Acts::Vector3(0.0, 0.0, bz));
  stepper_t stepper(std::move(field));
  return Acts::Propagator<decltype(stepper), Acts::Navigator>(
      std::move(stepper), std::move(navigator));
}

// Put all this in a struct to avoid that all these objects are exposed as
// global objects in the header
struct FitterTester {
  using Rng = std::default_random_engine;

  // Context objects
  Acts::GeometryContext geoCtx;
  Acts::MagneticFieldContext magCtx;
  Acts::CalibrationContext calCtx;

  // detector geometry
  CubicTrackingGeometry geometryStore{geoCtx};
  std::shared_ptr<const Acts::TrackingGeometry> geometry = geometryStore();

  // expected number of measurements for the given detector
  constexpr static size_t nMeasurements = 6u;

  // detector resolutions
  MeasurementResolution resPixel = {MeasurementType::eLoc01, {25_um, 50_um}};
  MeasurementResolution resStrip0 = {MeasurementType::eLoc0, {100_um}};
  MeasurementResolution resStrip1 = {MeasurementType::eLoc1, {150_um}};
  MeasurementResolutionMap resolutions = {
      {Acts::GeometryIdentifier().setVolume(2), resPixel},
      {Acts::GeometryIdentifier().setVolume(3).setLayer(2), resStrip0},
      {Acts::GeometryIdentifier().setVolume(3).setLayer(4), resStrip1},
      {Acts::GeometryIdentifier().setVolume(3).setLayer(6), resStrip0},
      {Acts::GeometryIdentifier().setVolume(3).setLayer(8), resStrip1},
  };

  // simulation propagator
  Acts::Propagator<Acts::StraightLineStepper, Acts::Navigator> simPropagator =
      makeStraightPropagator(geometry);

  static std::vector<Acts::SourceLink> prepareSourceLinks(
      const std::vector<TestSourceLink>& sourceLinks) {
    std::vector<Acts::SourceLink> result;
    std::transform(sourceLinks.begin(), sourceLinks.end(),
                   std::back_inserter(result),
                   [](const auto& sl) { return Acts::SourceLink{sl}; });
    return result;
  }

  //////////////////////////
  // The testing functions
  //////////////////////////

  template <typename fitter_t, typename fitter_options_t, typename parameters_t>
  void test_ZeroFieldNoSurfaceForward(const fitter_t& fitter,
                                      fitter_options_t options,
                                      const parameters_t& start, Rng& rng,
                                      const bool expected_reversed,
                                      const bool expected_smoothed,
                                      const bool doDiag) const {
    auto measurements = createMeasurements(simPropagator, geoCtx, magCtx, start,
                                           resolutions, rng);

    auto sourceLinks = prepareSourceLinks(measurements.sourceLinks);
    BOOST_REQUIRE_EQUAL(sourceLinks.size(), nMeasurements);

    // this is the default option. set anyways for consistency
    options.referenceSurface = nullptr;

    Acts::ConstTrackAccessor<bool> reversed{"reversed"};
    Acts::ConstTrackAccessor<bool> smoothed{"smoothed"};

    auto doTest = [&](bool diag) {
      Acts::TrackContainer tracks{Acts::VectorTrackContainer{},
                                  Acts::VectorMultiTrajectory{}};
      if (diag) {
        tracks.addColumn<bool>("reversed");
        tracks.addColumn<bool>("smoothed");

        BOOST_CHECK(tracks.hasColumn("reversed"));
        BOOST_CHECK(tracks.hasColumn("smoothed"));
      }

      auto res = fitter.fit(sourceLinks.begin(), sourceLinks.end(), start,
                            options, tracks);
      BOOST_REQUIRE(res.ok());

      const auto track = res.value();
      BOOST_CHECK_NE(track.tipIndex(), Acts::MultiTrajectoryTraits::kInvalid);
      BOOST_CHECK(!track.hasReferenceSurface());
      BOOST_CHECK_EQUAL(track.nMeasurements(), sourceLinks.size());
      BOOST_CHECK_EQUAL(track.nHoles(), 0u);

      if (diag) {
        // check the output status flags
        BOOST_CHECK_EQUAL(reversed(track), expected_reversed);
        BOOST_CHECK_EQUAL(smoothed(track), expected_smoothed);
      }
    };

    if (doDiag) {
      doTest(true);
    }               // with reversed & smoothed columns
    doTest(false);  // without the extra columns
  }

  template <typename fitter_t, typename fitter_options_t, typename parameters_t>
  void test_ZeroFieldWithSurfaceForward(const fitter_t& fitter,
                                        fitter_options_t options,
                                        const parameters_t& start, Rng& rng,
                                        const bool expected_reversed,
                                        const bool expected_smoothed,
                                        const bool doDiag) const {
    auto measurements = createMeasurements(simPropagator, geoCtx, magCtx, start,
                                           resolutions, rng);
    auto sourceLinks = prepareSourceLinks(measurements.sourceLinks);
    BOOST_REQUIRE_EQUAL(sourceLinks.size(), nMeasurements);

    // initial fitter options configured for backward filtereing mode
    // backward filtering requires a reference surface
    options.referenceSurface = &start.referenceSurface();
    // this is the default option. set anyways for consistency
    options.propagatorPlainOptions.direction =
        Acts::NavigationDirection::Forward;

    Acts::TrackContainer tracks{Acts::VectorTrackContainer{},
                                Acts::VectorMultiTrajectory{}};
    tracks.addColumn<bool>("reversed");
    tracks.addColumn<bool>("smoothed");

    auto res = fitter.fit(sourceLinks.begin(), sourceLinks.end(), start,
                          options, tracks);
    BOOST_REQUIRE(res.ok());

    const auto& track = res.value();
    BOOST_CHECK_NE(track.tipIndex(), Acts::MultiTrajectoryTraits::kInvalid);
    BOOST_CHECK(track.hasReferenceSurface());
    BOOST_CHECK_EQUAL(track.nMeasurements(), sourceLinks.size());
    BOOST_CHECK_EQUAL(track.nHoles(), 0u);

    BOOST_CHECK(tracks.hasColumn("reversed"));
    BOOST_CHECK(tracks.hasColumn("smoothed"));

    Acts::ConstTrackAccessor<bool> reversed{"reversed"};
    Acts::ConstTrackAccessor<bool> smoothed{"smoothed"};

    // check the output status flags
    if (doDiag) {
      BOOST_CHECK_EQUAL(smoothed(track), expected_smoothed);
      BOOST_CHECK_EQUAL(reversed(track), expected_reversed);
    }

    // count the number of `smoothed` states
    if (expected_reversed && expected_smoothed) {
      size_t nSmoothed = 0;
      for (const auto ts : track.trackStates()) {
        nSmoothed += ts.hasSmoothed();
      }
      BOOST_CHECK_EQUAL(nSmoothed, sourceLinks.size());
    }
  }

  template <typename fitter_t, typename fitter_options_t, typename parameters_t>
  void test_ZeroFieldWithSurfaceBackward(const fitter_t& fitter,
                                         fitter_options_t options,
                                         const parameters_t& start, Rng& rng,
                                         const bool expected_reversed,
                                         const bool expected_smoothed,
                                         const bool doDiag) const {
    auto measurements = createMeasurements(simPropagator, geoCtx, magCtx, start,
                                           resolutions, rng);
    auto sourceLinks = prepareSourceLinks(measurements.sourceLinks);
    BOOST_REQUIRE_EQUAL(sourceLinks.size(), nMeasurements);

    // create a track near the tracker exit for outward->inward filtering
    Acts::Vector4 posOuter = start.fourPosition(geoCtx);
    posOuter[Acts::ePos0] = 3_m;
    Acts::CurvilinearTrackParameters startOuter(
        posOuter, start.unitDirection(), start.absoluteMomentum(),
        start.charge(), start.covariance());

    options.referenceSurface = &startOuter.referenceSurface();
    options.propagatorPlainOptions.direction =
        Acts::NavigationDirection::Backward;

    Acts::TrackContainer tracks{Acts::VectorTrackContainer{},
                                Acts::VectorMultiTrajectory{}};
    tracks.addColumn<bool>("reversed");
    tracks.addColumn<bool>("smoothed");

    auto res = fitter.fit(sourceLinks.begin(), sourceLinks.end(), startOuter,
                          options, tracks);
    BOOST_CHECK(res.ok());

    const auto& track = res.value();
    BOOST_CHECK_NE(track.tipIndex(), Acts::MultiTrajectoryTraits::kInvalid);
    BOOST_CHECK(track.hasReferenceSurface());
    BOOST_CHECK_EQUAL(track.nMeasurements(), sourceLinks.size());
    BOOST_CHECK_EQUAL(track.nHoles(), 0u);

    Acts::ConstTrackAccessor<bool> reversed{"reversed"};
    Acts::ConstTrackAccessor<bool> smoothed{"smoothed"};
    // check the output status flags
    if (doDiag) {
      BOOST_CHECK_EQUAL(smoothed(track), expected_smoothed);
      BOOST_CHECK_EQUAL(reversed(track), expected_reversed);
    }

    // count the number of `smoothed` states
    if (expected_reversed && expected_smoothed) {
      size_t nSmoothed = 0;
      for (const auto ts : track.trackStates()) {
        nSmoothed += ts.hasSmoothed();
      }
      BOOST_CHECK_EQUAL(nSmoothed, sourceLinks.size());
    }
  }

  template <typename fitter_t, typename fitter_options_t, typename parameters_t>
  void test_ZeroFieldWithSurfaceAtExit(const fitter_t& fitter,
                                       fitter_options_t options,
                                       const parameters_t& start, Rng& rng,
                                       const bool expected_reversed,
                                       const bool expected_smoothed,
                                       const bool doDiag) const {
    auto measurements = createMeasurements(simPropagator, geoCtx, magCtx, start,
                                           resolutions, rng);
    auto sourceLinks = prepareSourceLinks(measurements.sourceLinks);
    BOOST_REQUIRE_EQUAL(sourceLinks.size(), nMeasurements);

    // create a boundless target surface near the tracker exit
    Acts::Vector3 center(3._m, 0., 0.);
    Acts::Vector3 normal(1., 0., 0.);
    auto targetSurface =
        Acts::Surface::makeShared<Acts::PlaneSurface>(center, normal);

    options.referenceSurface = targetSurface.get();

    Acts::TrackContainer tracks{Acts::VectorTrackContainer{},
                                Acts::VectorMultiTrajectory{}};
    tracks.addColumn<bool>("reversed");
    tracks.addColumn<bool>("smoothed");

    auto res = fitter.fit(sourceLinks.begin(), sourceLinks.end(), start,
                          options, tracks);
    BOOST_REQUIRE(res.ok());

    const auto& track = res.value();
    BOOST_CHECK_NE(track.tipIndex(), Acts::MultiTrajectoryTraits::kInvalid);
    BOOST_CHECK(track.hasReferenceSurface());
    BOOST_CHECK_EQUAL(track.nMeasurements(), sourceLinks.size());
    BOOST_CHECK_EQUAL(track.nHoles(), 0u);

    Acts::ConstTrackAccessor<bool> reversed{"reversed"};
    Acts::ConstTrackAccessor<bool> smoothed{"smoothed"};

    // check the output status flags
    if (doDiag) {
      BOOST_CHECK_EQUAL(smoothed(track), expected_smoothed);
      BOOST_CHECK_EQUAL(reversed(track), expected_reversed);
    }
  }

  template <typename fitter_t, typename fitter_options_t, typename parameters_t>
  void test_ZeroFieldShuffled(const fitter_t& fitter, fitter_options_t options,
                              const parameters_t& start, Rng& rng,
                              const bool expected_reversed,
                              const bool expected_smoothed,
                              const bool doDiag) const {
    auto measurements = createMeasurements(simPropagator, geoCtx, magCtx, start,
                                           resolutions, rng);
    auto sourceLinks = prepareSourceLinks(measurements.sourceLinks);
    BOOST_REQUIRE_EQUAL(sourceLinks.size(), nMeasurements);

    options.referenceSurface = &start.referenceSurface();

    Acts::BoundVector parameters = Acts::BoundVector::Zero();

    Acts::TrackContainer tracks{Acts::VectorTrackContainer{},
                                Acts::VectorMultiTrajectory{}};
    tracks.addColumn<bool>("reversed");
    tracks.addColumn<bool>("smoothed");

    Acts::ConstTrackAccessor<bool> reversed{"reversed"};
    Acts::ConstTrackAccessor<bool> smoothed{"smoothed"};

    // fit w/ all hits in order
    {
      auto res = fitter.fit(sourceLinks.begin(), sourceLinks.end(), start,
                            options, tracks);
      BOOST_REQUIRE(res.ok());

      const auto& track = res.value();
      BOOST_CHECK_NE(track.tipIndex(), Acts::MultiTrajectoryTraits::kInvalid);
      BOOST_CHECK_EQUAL(track.nMeasurements(), sourceLinks.size());
      BOOST_REQUIRE(track.hasReferenceSurface());
      parameters = track.parameters();
      BOOST_CHECK_EQUAL(track.nHoles(), 0u);

      // check the output status flags
      if (doDiag) {
        BOOST_CHECK_EQUAL(smoothed(track), expected_smoothed);
        BOOST_CHECK_EQUAL(reversed(track), expected_reversed);
      }
    }
    // fit w/ all hits in random order
    {
      decltype(sourceLinks) shuffledSourceLinks = sourceLinks;
      std::shuffle(shuffledSourceLinks.begin(), shuffledSourceLinks.end(), rng);
      auto res = fitter.fit(shuffledSourceLinks.begin(),
                            shuffledSourceLinks.end(), start, options, tracks);
      BOOST_REQUIRE(res.ok());

      const auto& track = res.value();
      BOOST_CHECK_NE(track.tipIndex(), Acts::MultiTrajectoryTraits::kInvalid);
      BOOST_REQUIRE(track.hasReferenceSurface());
      // check consistency w/ un-shuffled measurements
      CHECK_CLOSE_ABS(track.parameters(), parameters, 1e-5);
      BOOST_CHECK_EQUAL(track.nMeasurements(), sourceLinks.size());
      // check the output status flags
      if (doDiag) {
        BOOST_CHECK_EQUAL(smoothed(track), expected_smoothed);
        BOOST_CHECK_EQUAL(reversed(track), expected_reversed);
      }
    }
  }

  template <typename fitter_t, typename fitter_options_t, typename parameters_t>
  void test_ZeroFieldWithHole(const fitter_t& fitter, fitter_options_t options,
                              const parameters_t& start, Rng& rng,
                              const bool expected_reversed,
                              const bool expected_smoothed,
                              const bool doDiag) const {
    auto measurements = createMeasurements(simPropagator, geoCtx, magCtx, start,
                                           resolutions, rng);
    auto sourceLinks = prepareSourceLinks(measurements.sourceLinks);
    BOOST_REQUIRE_EQUAL(sourceLinks.size(), nMeasurements);

    Acts::TrackContainer tracks{Acts::VectorTrackContainer{},
                                Acts::VectorMultiTrajectory{}};
    tracks.addColumn<bool>("reversed");
    tracks.addColumn<bool>("smoothed");

    Acts::ConstTrackAccessor<bool> reversed{"reversed"};
    Acts::ConstTrackAccessor<bool> smoothed{"smoothed"};

    // always keep the first and last measurement. leaving those in seems to not
    // count the respective surfaces as holes.
    for (size_t i = 1u; (i + 1u) < sourceLinks.size(); ++i) {
      // remove the i-th measurement
      auto withHole = sourceLinks;
      withHole.erase(std::next(withHole.begin(), i));
      BOOST_REQUIRE_EQUAL(withHole.size() + 1u, sourceLinks.size());
      BOOST_TEST_INFO("Removed measurement " << i);

      auto res =
          fitter.fit(withHole.begin(), withHole.end(), start, options, tracks);
      BOOST_REQUIRE(res.ok());

      const auto& track = res.value();
      BOOST_CHECK_NE(track.tipIndex(), Acts::MultiTrajectoryTraits::kInvalid);
      BOOST_REQUIRE(!track.hasReferenceSurface());
      BOOST_CHECK_EQUAL(track.nMeasurements(), withHole.size());
      // check the output status flags
      if (doDiag) {
        BOOST_CHECK_EQUAL(smoothed(track), expected_smoothed);
        BOOST_CHECK_EQUAL(reversed(track), expected_reversed);
      }
      BOOST_CHECK_EQUAL(track.nHoles(), 1u);
    }
    BOOST_CHECK_EQUAL(tracks.size(), sourceLinks.size() - 2);
  }

  template <typename fitter_t, typename fitter_options_t, typename parameters_t>
  void test_ZeroFieldWithOutliers(const fitter_t& fitter,
                                  fitter_options_t options,
                                  const parameters_t& start, Rng& rng,
                                  const bool expected_reversed,
                                  const bool expected_smoothed,
                                  const bool doDiag) const {
    auto measurements = createMeasurements(simPropagator, geoCtx, magCtx, start,
                                           resolutions, rng);
    auto sourceLinks = prepareSourceLinks(measurements.sourceLinks);
    auto outlierSourceLinks =
        prepareSourceLinks(measurements.outlierSourceLinks);
    BOOST_REQUIRE_EQUAL(sourceLinks.size(), nMeasurements);
    BOOST_REQUIRE_EQUAL(outlierSourceLinks.size(), nMeasurements);

    Acts::TrackContainer tracks{Acts::VectorTrackContainer{},
                                Acts::VectorMultiTrajectory{}};
    tracks.addColumn<bool>("reversed");
    tracks.addColumn<bool>("smoothed");

    Acts::ConstTrackAccessor<bool> reversed{"reversed"};
    Acts::ConstTrackAccessor<bool> smoothed{"smoothed"};

    for (size_t i = 0; i < sourceLinks.size(); ++i) {
      // replace the i-th measurement with an outlier
      auto withOutlier = sourceLinks;
      withOutlier[i] = outlierSourceLinks[i];
      BOOST_REQUIRE_EQUAL(withOutlier.size(), sourceLinks.size());
      BOOST_TEST_INFO("Replaced measurement " << i << " with outlier");

      auto res = fitter.fit(withOutlier.begin(), withOutlier.end(), start,
                            options, tracks);
      BOOST_REQUIRE(res.ok());

      const auto& track = res.value();
      BOOST_CHECK_NE(track.tipIndex(), Acts::MultiTrajectoryTraits::kInvalid);
      // count the number of outliers
      size_t nOutliers = 0;
      for (const auto state : track.trackStates()) {
        nOutliers += state.typeFlags().test(Acts::TrackStateFlag::OutlierFlag);
      }
      BOOST_CHECK_EQUAL(nOutliers, 1u);
      BOOST_REQUIRE(!track.hasReferenceSurface());
      BOOST_CHECK_EQUAL(track.nMeasurements(), withOutlier.size() - 1u);
      // check the output status flags
      if (doDiag) {
        BOOST_CHECK_EQUAL(smoothed(track), expected_smoothed);
        BOOST_CHECK_EQUAL(reversed(track), expected_reversed);
      }
      BOOST_CHECK_EQUAL(track.nHoles(), 0u);
    }
    BOOST_CHECK_EQUAL(tracks.size(), sourceLinks.size());
  }

  template <typename fitter_t, typename fitter_options_t, typename parameters_t>
  void test_ZeroFieldWithReverseFiltering(const fitter_t& fitter,
                                          fitter_options_t options,
                                          const parameters_t& start, Rng& rng,
                                          const bool expected_reversed,
                                          const bool expected_smoothed,
                                          const bool doDiag) const {
    auto measurements = createMeasurements(simPropagator, geoCtx, magCtx, start,
                                           resolutions, rng);
<<<<<<< HEAD

    Acts::TrackContainer tracks{Acts::VectorTrackContainer{},
                                Acts::VectorMultiTrajectory{}};
    tracks.addColumn<bool>("reversed");
    tracks.addColumn<bool>("smoothed");

    Acts::ConstTrackAccessor<bool> reversed{"reversed"};
    Acts::ConstTrackAccessor<bool> smoothed{"smoothed"};

    const auto& sourceLinks = measurements.sourceLinks;
=======
    auto sourceLinks = prepareSourceLinks(measurements.sourceLinks);
>>>>>>> 0b192849
    const auto& outlierSourceLinks = measurements.outlierSourceLinks;
    BOOST_REQUIRE_EQUAL(sourceLinks.size(), nMeasurements);
    BOOST_REQUIRE_EQUAL(outlierSourceLinks.size(), nMeasurements);
    // create a boundless target surface near the tracker exit
    Acts::Vector3 center(3._m, 0., 0.);
    Acts::Vector3 normal(1., 0., 0.);
    auto targetSurface =
        Acts::Surface::makeShared<Acts::PlaneSurface>(center, normal);

    options.referenceSurface = targetSurface.get();

    auto res = fitter.fit(sourceLinks.begin(), sourceLinks.end(), start,
                          options, tracks);
    BOOST_REQUIRE(res.ok());
    const auto& track = res.value();

    // Track of 1 GeV with a threshold set at 0.1 GeV, reversed filtering should
    // not be used
    if (doDiag) {
      BOOST_CHECK_EQUAL(smoothed(track), expected_smoothed);
      BOOST_CHECK_EQUAL(reversed(track), expected_reversed);
    }
  }

  // TODO this is not really Kalman fitter specific. is probably better tested
  // with a synthetic trajectory.
  template <typename fitter_t, typename fitter_options_t, typename parameters_t>
  void test_GlobalCovariance(const fitter_t& fitter, fitter_options_t options,
                             const parameters_t& start, Rng& rng) const {
    auto measurements = createMeasurements(simPropagator, geoCtx, magCtx, start,
                                           resolutions, rng);
    auto sourceLinks = prepareSourceLinks(measurements.sourceLinks);
    BOOST_REQUIRE_EQUAL(sourceLinks.size(), nMeasurements);

    Acts::TrackContainer tracks{Acts::VectorTrackContainer{},
                                Acts::VectorMultiTrajectory{}};

    auto res = fitter.fit(sourceLinks.begin(), sourceLinks.end(), start,
                          options, tracks);
    BOOST_REQUIRE(res.ok());

    // Calculate global track parameters covariance matrix
    const auto& track = res.value();
    auto [trackParamsCov, stateRowIndices] =
        Acts::detail::globalTrackParametersCovariance(
            tracks.trackStateContainer(), track.tipIndex());
    BOOST_CHECK_EQUAL(trackParamsCov.rows(),
                      sourceLinks.size() * Acts::eBoundSize);
    BOOST_CHECK_EQUAL(stateRowIndices.size(), sourceLinks.size());
    // Each smoothed track state will have eBoundSize rows/cols in the global
    // covariance. stateRowIndices is a map of the starting row/index with the
    // state tip as the key. Thus, the last track state (i.e. the state
    // corresponding track.tipIndex()) has a starting row/index =
    // eBoundSize * (nMeasurements - 1), i.e. 6*(6-1) = 30.
    BOOST_CHECK_EQUAL(stateRowIndices.at(track.tipIndex()),
                      Acts::eBoundSize * (nMeasurements - 1));
  }
};<|MERGE_RESOLUTION|>--- conflicted
+++ resolved
@@ -12,12 +12,9 @@
 
 #include "Acts/Definitions/Units.hpp"
 #include "Acts/EventData/MultiTrajectory.hpp"
-<<<<<<< HEAD
+#include "Acts/EventData/SourceLink.hpp"
 #include "Acts/EventData/VectorMultiTrajectory.hpp"
 #include "Acts/EventData/VectorTrackContainer.hpp"
-=======
-#include "Acts/EventData/SourceLink.hpp"
->>>>>>> 0b192849
 #include "Acts/Geometry/TrackingGeometry.hpp"
 #include "Acts/MagneticField/ConstantBField.hpp"
 #include "Acts/MagneticField/MagneticFieldContext.hpp"
@@ -542,7 +539,6 @@
                                           const bool doDiag) const {
     auto measurements = createMeasurements(simPropagator, geoCtx, magCtx, start,
                                            resolutions, rng);
-<<<<<<< HEAD
 
     Acts::TrackContainer tracks{Acts::VectorTrackContainer{},
                                 Acts::VectorMultiTrajectory{}};
@@ -552,10 +548,8 @@
     Acts::ConstTrackAccessor<bool> reversed{"reversed"};
     Acts::ConstTrackAccessor<bool> smoothed{"smoothed"};
 
-    const auto& sourceLinks = measurements.sourceLinks;
-=======
-    auto sourceLinks = prepareSourceLinks(measurements.sourceLinks);
->>>>>>> 0b192849
+    auto sourceLinks = prepareSourceLinks(measurements.sourceLinks);
+
     const auto& outlierSourceLinks = measurements.outlierSourceLinks;
     BOOST_REQUIRE_EQUAL(sourceLinks.size(), nMeasurements);
     BOOST_REQUIRE_EQUAL(outlierSourceLinks.size(), nMeasurements);
