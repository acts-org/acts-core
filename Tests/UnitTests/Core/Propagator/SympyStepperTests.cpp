--- conflicted
+++ resolved
@@ -234,11 +234,7 @@
   // Step size modifies
   const std::string originalStepSize = esState.stepSize.toString();
 
-<<<<<<< HEAD
   es.updateStepSize(esState, -1337., ConstrainedStep::navigator);
-=======
-  es.updateStepSize(esState, -1337., ConstrainedStep::actor, true);
->>>>>>> c2db1a44
   BOOST_CHECK_EQUAL(esState.previousStepSize, stepSize);
   BOOST_CHECK_EQUAL(esState.stepSize.value(), -1337.);
 
@@ -425,16 +421,10 @@
   auto targetSurface =
       CurvilinearSurface(pos + navDir * 2. * dir, dir).planeSurface();
   es.updateSurfaceStatus(esState, *targetSurface, 0, navDir,
-<<<<<<< HEAD
                          BoundaryTolerance::None(), s_onSurfaceTolerance,
                          ConstrainedStep::navigator);
   CHECK_CLOSE_ABS(esState.stepSize.value(ConstrainedStep::navigator),
                   navDir * 2., eps);
-=======
-                         BoundaryTolerance::None(), s_onSurfaceTolerance);
-  CHECK_CLOSE_ABS(esState.stepSize.value(ConstrainedStep::actor), navDir * 2.,
-                  eps);
->>>>>>> c2db1a44
 
   // Test the step size modification in the context of a surface
   es.updateStepSize(
@@ -443,11 +433,7 @@
           ->intersect(tgContext, es.position(esState),
                       navDir * es.direction(esState), BoundaryTolerance::None())
           .closest(),
-<<<<<<< HEAD
       navDir, ConstrainedStep::navigator);
-=======
-      navDir);
->>>>>>> c2db1a44
   CHECK_CLOSE_ABS(esState.stepSize.value(), 2., eps);
   esState.stepSize.setUser(navDir * stepSize);
   es.releaseStepSize(esState, ConstrainedStep::navigator);
@@ -457,11 +443,7 @@
           ->intersect(tgContext, es.position(esState),
                       navDir * es.direction(esState), BoundaryTolerance::None())
           .closest(),
-<<<<<<< HEAD
       navDir, ConstrainedStep::navigator);
-=======
-      navDir);
->>>>>>> c2db1a44
   CHECK_CLOSE_ABS(esState.stepSize.value(), 2., eps);
 
   // Test the bound state construction
