// This file is part of the Acts project.
//
// Copyright (C) 2018-2024 CERN for the benefit of the Acts project
//
// This Source Code Form is subject to the terms of the Mozilla Public
// License, v. 2.0. If a copy of the MPL was not distributed with this
// file, You can obtain one at http://mozilla.org/MPL/2.0/.

#include <boost/test/data/test_case.hpp>
#include <boost/test/unit_test.hpp>

#include "Acts/Definitions/Algebra.hpp"
#include "Acts/Definitions/Common.hpp"
#include "Acts/Definitions/Direction.hpp"
#include "Acts/Definitions/Tolerance.hpp"
#include "Acts/Definitions/TrackParametrization.hpp"
#include "Acts/Definitions/Units.hpp"
#include "Acts/EventData/GenericBoundTrackParameters.hpp"
#include "Acts/EventData/TrackParameters.hpp"
#include "Acts/Geometry/GeometryContext.hpp"
#include "Acts/Geometry/TrackingGeometry.hpp"
#include "Acts/Geometry/TrackingVolume.hpp"
#include "Acts/MagneticField/ConstantBField.hpp"
#include "Acts/Propagator/ConstrainedStep.hpp"
#include "Acts/Propagator/EigenStepper.hpp"
#include "Acts/Propagator/Navigator.hpp"
#include "Acts/Surfaces/BoundaryCheck.hpp"
#include "Acts/Surfaces/Surface.hpp"
#include "Acts/Tests/CommonHelpers/CylindricalTrackingGeometry.hpp"
#include "Acts/Tests/CommonHelpers/FloatComparisons.hpp"
#include "Acts/Utilities/Intersection.hpp"
#include "Acts/Utilities/Logger.hpp"
#include "Acts/Utilities/Result.hpp"

#include <cstddef>
#include <cstdint>
#include <iostream>
#include <memory>
#include <string>
#include <system_error>
#include <tuple>
#include <utility>

namespace Acts {
class Layer;
struct FreeToBoundCorrection;
}  // namespace Acts

namespace bdata = boost::unit_test::data;
using namespace Acts::UnitLiterals;
using Acts::VectorHelpers::perp;

namespace Acts::Test {

// Create a test context
GeometryContext tgContext = GeometryContext();
MagneticFieldContext mfContext = MagneticFieldContext();

/// This is a simple cache struct to mimic the
/// Propagator cache
struct PropagatorState {
  /// This is a simple cache struct to mimic a Stepper
  struct Stepper {
    // comply with concept
    using Jacobian = BoundMatrix;
    using Covariance = BoundSquareMatrix;
    using BoundState = std::tuple<BoundTrackParameters, Jacobian, double>;
    using CurvilinearState =
        std::tuple<CurvilinearTrackParameters, Jacobian, double>;
    using BField = int;

    template <typename, typename>
    using return_parameter_type = void;

    /// This is a simple cache struct to mimic the
    /// Stepper cache in the propagation
    struct State {
      /// Position
      Vector4 pos4 = Vector4(0., 0., 0., 0.);

      /// Direction
      Vector3 dir = Vector3(1., 0., 0.);

      /// Momentum
      double p = 0;

      /// Charge
      double q = 0;

      /// Particle hypothesis
      ParticleHypothesis particleHypothesis = ParticleHypothesis::pion();

      // accummulated path length cache
      double pathAccumulated = 0.;

      // adaptive sep size of the runge-kutta integration
      ConstrainedStep stepSize = ConstrainedStep(100_cm);

      // Previous step size for overstep estimation (ignored here)
      double previousStepSize = 0.;

      GeometryContext geoContext = GeometryContext();
    };

    /// State resetter
    void resetState(State& /*state*/, const BoundVector& /*boundParams*/,
                    const BoundSquareMatrix& /*cov*/,
                    const Surface& /*surface*/,
                    const double /*stepSize*/) const {}

    /// Global particle position accessor
    Vector3 position(const State& state) const {
      return state.pos4.segment<3>(Acts::ePos0);
    }

    /// Time access
    double time(const State& state) const { return state.pos4[Acts::eTime]; }

    /// Momentum direction accessor
    Vector3 direction(const State& state) const { return state.dir; }

    /// QoP accessor
    double qOverP(const State& state) const {
      return (state.q == 0 ? 1 : state.q) / state.p;
    }

    /// Absolute momentum accessor
    double absoluteMomentum(const State& state) const { return state.p; }

    /// Momentum accessor
    Vector3 momentum(const State& state) const { return state.p * state.dir; }

    /// Charge access
    double charge(const State& state) const { return state.q; }

    /// Overstep limit access
    double overstepLimit(const State& /*state*/) const {
      return s_onSurfaceTolerance;
    }

    Intersection3D::Status updateSurfaceStatus(
        State& state, const Surface& surface, std::uint8_t index,
        Direction navDir, const BoundaryCheck& bcheck,
        ActsScalar surfaceTolerance, const Logger& logger) const {
      return detail::updateSingleSurfaceStatus<Stepper>(
          *this, state, surface, index, navDir, bcheck, surfaceTolerance,
          logger);
    }

    template <typename object_intersection_t>
    void updateStepSize(State& state,
                        const object_intersection_t& oIntersection,
                        Direction /*direction*/, bool release = true) const {
      detail::updateSingleStepSize<Stepper>(state, oIntersection, release);
    }

    void updateStepSize(State& state, double stepSize,
                        ConstrainedStep::Type stype,
                        bool release = true) const {
      state.previousStepSize = state.stepSize.value();
      state.stepSize.update(stepSize, stype, release);
    }

    double getStepSize(const State& state, ConstrainedStep::Type stype) const {
      return state.stepSize.value(stype);
    }

    void releaseStepSize(State& state, ConstrainedStep::Type stype) const {
      state.stepSize.release(stype);
    }

    std::string outputStepSize(const State& state) const {
      return state.stepSize.toString();
    }

    Result<BoundState> boundState(
        State& state, const Surface& surface, bool /*transportCov*/,
        const FreeToBoundCorrection& /*freeToBoundCorrection*/
    ) const {
      auto bound = BoundTrackParameters::create(
          surface.getSharedPtr(), tgContext, state.pos4, state.dir,
          state.q / state.p, std::nullopt, state.particleHypothesis);
      if (!bound.ok()) {
        return bound.error();
      }
      BoundState bState{std::move(*bound), Jacobian::Identity(),
                        state.pathAccumulated};
      return bState;
    }

    CurvilinearState curvilinearState(State& state, bool /*transportCov*/
    ) const {
      CurvilinearTrackParameters parameters(state.pos4, state.dir,
                                            state.q / state.p, std::nullopt,
                                            state.particleHypothesis);
      // Create the bound state
      CurvilinearState curvState{std::move(parameters), Jacobian::Identity(),
                                 state.pathAccumulated};
      return curvState;
    }

    void update(State& /*state*/, const FreeVector& /*freePars*/,
                const BoundVector& /*boundPars*/, const Covariance& /*cov*/,
                const Surface& /*surface*/) const {}

    void update(State& /*state*/, const Vector3& /*uposition*/,
                const Vector3& /*udirection*/, double /*up*/,
                double /*time*/) const {}

    void transportCovarianceToCurvilinear(State& /*state*/) const {}

    void transportCovarianceToBound(
        State& /*state*/, const Surface& /*surface*/,
        const FreeToBoundCorrection& /*freeToBoundCorrection*/) const {}

    Result<Vector3> getField(State& /*state*/, const Vector3& /*pos*/) const {
      // get the field from the cell
      return Result<Vector3>::success({0., 0., 0.});
    }
  };

  static_assert(StepperConcept<Stepper>,
                "Dummy stepper does not fulfill concept");

  /// emulate the options template
  struct Options {
    Direction direction = Direction::Forward;

    const Acts::Logger& logger = Acts::getDummyLogger();

    ActsScalar surfaceTolerance = s_onSurfaceTolerance;
  };

  /// Navigation cache: the start surface
  const Surface* startSurface = nullptr;

  /// Navigation cache: the current surface
  const Surface* currentSurface = nullptr;

  /// Navigation cache: the target surface
  const Surface* targetSurface = nullptr;
  bool targetReached = false;

  /// Give some options
  Options options;

  /// The Stepper state - internal state of the Stepper
  Stepper::State stepping;

  /// Navigation state - internal state of the Navigator
  Navigator::State navigation;

  // The context cache for this propagation
  GeometryContext geoContext = GeometryContext();
};

template <typename stepper_state_t>
void step(stepper_state_t& sstate) {
  // update the cache position
  sstate.pos4[Acts::ePos0] += sstate.stepSize.value() * sstate.dir[Acts::eMom0];
  sstate.pos4[Acts::ePos1] += sstate.stepSize.value() * sstate.dir[Acts::eMom1];
  sstate.pos4[Acts::ePos2] += sstate.stepSize.value() * sstate.dir[Acts::eMom2];
  // create navigation parameters
  return;
}

/// @brief Method for testing vectors in @c Navigator::State
///
/// @param [in] state Navigator state
/// @param [in] navSurf Number of navigation surfaces
/// @param [in] navLay Number of navigation layers
/// @param [in] navBound Number of navigation boundaries
/// @param [in] extSurf Number of external surfaces
bool testNavigatorStateVectors(Navigator::State& state, std::size_t navSurf,
                               std::size_t navLay, std::size_t navBound,
                               std::size_t extSurf) {
  return ((state.navSurfaces.size() == navSurf) &&
          (state.navLayers.size() == navLay) &&
          (state.navBoundaries.size() == navBound) &&
          (state.externalSurfaces.size() == extSurf));
}

/// @brief Method for testing pointers in @c Navigator::State
///
/// @param [in] state Navigation state
/// @param [in] worldVol World volume
/// @param [in] startVol Start volume
/// @param [in] startLay Start layer
/// @param [in] startSurf Start surface
/// @param [in] currSurf Current surface
/// @param [in] currVol Current volume
/// @param [in] targetVol Target volume
/// @param [in] targetLay Target layer
/// @param [in] targetSurf Target surface
bool testNavigatorStatePointers(
    Navigator::State& state, const TrackingVolume* worldVol,
    const TrackingVolume* startVol, const Layer* startLay,
    const Surface* startSurf, const Surface* currSurf,
    const TrackingVolume* currVol, const TrackingVolume* targetVol,
    const Layer* targetLay, const Surface* targetSurf) {
  return (
      (state.worldVolume == worldVol) && (state.startVolume == startVol) &&
      (state.startLayer == startLay) && (state.startSurface == startSurf) &&
      (state.currentSurface == currSurf) && (state.currentVolume == currVol) &&
      (state.targetVolume == targetVol) && (state.targetLayer == targetLay) &&
      (state.targetSurface == targetSurf));
}
// the surface cache & the creation of the geometry

CylindricalTrackingGeometry cGeometry(tgContext);
auto tGeometry = cGeometry();

const double Bz = 2_T;
auto bField = std::make_shared<ConstantBField>(Vector3{0, 0, Bz});

Acts::Logging::Level logLevel = Acts::Logging::DEBUG;
std::unique_ptr<const Acts::Logger> navigatorTestLogger =
    Acts::getDefaultLogger("NavigatorTest", logLevel);

BOOST_AUTO_TEST_CASE(Navigator_status_methods) {
  ACTS_LOCAL_LOGGER(Acts::getDefaultLogger("NavigatorTest", logLevel))

  // position and direction vector
  Vector4 position4(0., 0., 0, 0);
  Vector3 momentum(1., 1., 0);

  // the propagator cache
  PropagatorState state;

  // the stepper cache
  state.stepping.pos4 = position4;
  state.stepping.dir = momentum.normalized();

  // Stepper
  PropagatorState::Stepper stepper;

  //
  // (1) Test for inactivity
  //
  // Run without anything present
  {
    Navigator::Config navCfg;
    navCfg.resolveSensitive = false;
    navCfg.resolveMaterial = false;
    navCfg.resolvePassive = false;
    Navigator navigator{navCfg};

    navigator.postStep(state, stepper);
    BOOST_CHECK(testNavigatorStateVectors(state.navigation, 0u, 0u, 0u, 0u));
    BOOST_CHECK(testNavigatorStatePointers(state.navigation, nullptr, nullptr,
                                           nullptr, nullptr, nullptr, nullptr,
                                           nullptr, nullptr, nullptr));
  }

  // Run with geometry but without resolving
  {
    Navigator::Config navCfg;
    navCfg.resolveSensitive = false;
    navCfg.resolveMaterial = false;
    navCfg.resolvePassive = false;
    navCfg.trackingGeometry = tGeometry;
    Navigator navigator{navCfg};

    navigator.postStep(state, stepper);
    BOOST_CHECK(testNavigatorStateVectors(state.navigation, 0u, 0u, 0u, 0u));
    BOOST_CHECK(testNavigatorStatePointers(state.navigation, nullptr, nullptr,
                                           nullptr, nullptr, nullptr, nullptr,
                                           nullptr, nullptr, nullptr));
  }

  // Run with geometry and resolving but broken navigation for various reasons
  {
    Navigator::Config navCfg;
    navCfg.resolveSensitive = true;
    navCfg.resolveMaterial = true;
    navCfg.resolvePassive = true;
    navCfg.trackingGeometry = tGeometry;
    Navigator navigator{navCfg};

    state.navigation.navigationBreak = true;
    // a) Because target is reached
    state.navigation.targetReached = true;
    navigator.postStep(state, stepper);
    BOOST_CHECK(testNavigatorStateVectors(state.navigation, 0u, 0u, 0u, 0u));
    BOOST_CHECK(testNavigatorStatePointers(state.navigation, nullptr, nullptr,
                                           nullptr, nullptr, nullptr, nullptr,
                                           nullptr, nullptr, nullptr));

    // b) Because of no target surface
    state.navigation.targetReached = false;
    state.navigation.targetSurface = nullptr;
    navigator.postStep(state, stepper);
    BOOST_CHECK(testNavigatorStateVectors(state.navigation, 0u, 0u, 0u, 0u));
    BOOST_CHECK(testNavigatorStatePointers(state.navigation, nullptr, nullptr,
                                           nullptr, nullptr, nullptr, nullptr,
                                           nullptr, nullptr, nullptr));
    // c) Because the target surface is reached
    const Surface* startSurf = tGeometry->getBeamline();
    state.stepping.pos4.segment<3>(Acts::ePos0) =
        startSurf->center(state.geoContext);
    const Surface* targetSurf = startSurf;
    state.navigation.targetSurface = targetSurf;
    navigator.postStep(state, stepper);
    BOOST_CHECK(testNavigatorStateVectors(state.navigation, 0u, 0u, 0u, 0u));
    BOOST_CHECK(testNavigatorStatePointers(
        state.navigation, nullptr, nullptr, nullptr, nullptr, targetSurf,
        nullptr, nullptr, nullptr, targetSurf));

    //
    // (2) Test the initialisation
    //
    // a) Initialise without additional information
    state.navigation = Navigator::State();
    state.stepping.pos4 << 0., 0., 0., 0.;
    const TrackingVolume* worldVol = tGeometry->highestTrackingVolume();
    const TrackingVolume* startVol = tGeometry->lowestTrackingVolume(
        state.geoContext, stepper.position(state.stepping));
    const Layer* startLay = startVol->associatedLayer(
        state.geoContext, stepper.position(state.stepping));
    navigator.initialize(state, stepper);
    BOOST_CHECK(testNavigatorStateVectors(state.navigation, 0u, 0u, 0u, 0u));
    BOOST_CHECK(testNavigatorStatePointers(state.navigation, worldVol, startVol,
                                           startLay, nullptr, nullptr, startVol,
                                           nullptr, nullptr, nullptr));

    // b) Initialise having a start surface
    state.navigation = Navigator::State();
    state.navigation.startSurface = startSurf;
    navigator.initialize(state, stepper);
    BOOST_CHECK(testNavigatorStateVectors(state.navigation, 0u, 0u, 0u, 0u));
    BOOST_CHECK(testNavigatorStatePointers(
        state.navigation, worldVol, startVol, startLay, startSurf, startSurf,
        startVol, nullptr, nullptr, nullptr));

    // c) Initialise having a start volume
    state.navigation = Navigator::State();
    state.navigation.startVolume = startVol;
    navigator.initialize(state, stepper);
    BOOST_CHECK(testNavigatorStateVectors(state.navigation, 0u, 0u, 0u, 0u));
    BOOST_CHECK(testNavigatorStatePointers(state.navigation, worldVol, startVol,
                                           startLay, nullptr, nullptr, startVol,
                                           nullptr, nullptr, nullptr));
  }
}

BOOST_AUTO_TEST_CASE(Navigator_target_methods) {
  ACTS_LOCAL_LOGGER(Acts::getDefaultLogger("NavigatorTest", logLevel))

  // create a navigator
  Navigator::Config navCfg;
  navCfg.trackingGeometry = tGeometry;
  navCfg.resolveSensitive = true;
  navCfg.resolveMaterial = true;
  navCfg.resolvePassive = false;
  Navigator navigator{navCfg};

  // position and direction vector
  Vector4 position4(0., 0., 0, 0);
  Vector3 momentum(1., 1., 0);

  // the propagator cache
  PropagatorState state;

  // the stepper cache
  state.stepping.pos4 = position4;
  state.stepping.dir = momentum.normalized();

  // forward navigation ----------------------------------------------
  ACTS_DEBUG("<<<<<<<<<<<<<<<<<<<<< FORWARD NAVIGATION >>>>>>>>>>>>>>>>>>");

  // Stepper
  PropagatorState::Stepper stepper;

  // (1) Initialization navigation from start point
  // - this will call resolveLayers() as well
  // - and thus should call a return to the stepper
  navigator.initialize(state, stepper);
  // Check that the currentVolume is set
  BOOST_CHECK_NE(state.navigation.currentVolume, nullptr);
  // Check that the currentVolume is the startVolume
  BOOST_CHECK_EQUAL(state.navigation.currentVolume,
                    state.navigation.startVolume);
  // Check that the currentSurface is reset to:
  BOOST_CHECK_EQUAL(state.navigation.currentSurface, nullptr);
  // No layer has been found
  BOOST_CHECK_EQUAL(state.navigation.navLayers.size(), 0u);
  // ACTORS-ABORTERS-TARGET
  navigator.preStep(state, stepper);
  // A layer has been found
  BOOST_CHECK_EQUAL(state.navigation.navLayers.size(), 1u);
  // The index should points to the begin
  BOOST_CHECK_EQUAL(state.navigation.navLayerIndex, 0);
  // Cache the beam pipe radius
  double beamPipeR = perp(state.navigation.navLayer().first.position());
  // step size has been updated
  CHECK_CLOSE_ABS(state.stepping.stepSize.value(), beamPipeR,
                  s_onSurfaceTolerance);

  ACTS_DEBUG("<<< Test 1a >>> initialize at " << toString(state.stepping.pos4));

  // Do the step towards the beam pipe
  step(state.stepping);

  // (2) re-entering navigator:
  // POST STEP
  navigator.postStep(state, stepper);
  // Check that the currentVolume is the still startVolume
  BOOST_CHECK_EQUAL(state.navigation.currentVolume,
                    state.navigation.startVolume);
  // The layer number has not changed
  BOOST_CHECK_EQUAL(state.navigation.navLayers.size(), 1u);
  // The index still points to the begin
  BOOST_CHECK_EQUAL(state.navigation.navLayerIndex, 0);
  // ACTORS - ABORTERS - PRE STEP
  navigator.preStep(state, stepper);

  ACTS_DEBUG("<<< Test 1b >>> step to the BeamPipe at  "
             << toString(state.stepping.pos4));

  // Do the step towards the boundary
  step(state.stepping);

  // (3) re-entering navigator:
  // POST STEP
  navigator.postStep(state, stepper);
  // ACTORS - ABORTERS - PRE STEP
  navigator.preStep(state, stepper);

  ACTS_DEBUG("<<< Test 1c >>> step to the Boundary at  "
             << toString(state.stepping.pos4));

  // positive return: do the step
  step(state.stepping);
  // (4) re-entering navigator:
  // POST STEP
  navigator.postStep(state, stepper);
  // ACTORS - ABORTERS - PRE STEP
  navigator.preStep(state, stepper);

  ACTS_DEBUG("<<< Test 1d >>> step to 1st layer at  "
             << toString(state.stepping.pos4));

  // Step through the surfaces on first layer
  for (std::size_t isf = 0; isf < 5; ++isf) {
    step(state.stepping);
    // (5-9) re-entering navigator:
    // POST STEP
    navigator.postStep(state, stepper);
    // ACTORS - ABORTERS - PRE STEP
    navigator.preStep(state, stepper);

    ACTS_DEBUG("<<< Test 1e-1i >>> step within 1st layer at  "
               << toString(state.stepping.pos4));
  }

  // positive return: do the step
  step(state.stepping);
  // (10) re-entering navigator:
  // POST STEP
  navigator.postStep(state, stepper);
  // ACTORS - ABORTERS - PRE STEP
  navigator.preStep(state, stepper);

  ACTS_DEBUG("<<< Test 1j >>> step to 2nd layer at  "
             << toString(state.stepping.pos4));

  // Step through the surfaces on second layer
  for (std::size_t isf = 0; isf < 5; ++isf) {
    step(state.stepping);
    // (11-15) re-entering navigator:
    // POST STEP
    navigator.postStep(state, stepper);
    // ACTORS - ABORTERS - PRE STEP
    navigator.preStep(state, stepper);

    ACTS_DEBUG("<<< Test 1k-1o >>> step within 2nd layer at  "
               << toString(state.stepping.pos4));
  }

  // positive return: do the step
  step(state.stepping);
  // (16) re-entering navigator:
  // POST STEP
  navigator.postStep(state, stepper);
  // ACTORS - ABORTERS - PRE STEP
  navigator.preStep(state, stepper);

  ACTS_DEBUG("<<< Test 1p >>> step to 3rd layer at  "
             << toString(state.stepping.pos4));

  // Step through the surfaces on third layer
  for (std::size_t isf = 0; isf < 3; ++isf) {
    step(state.stepping);
    // (17-19) re-entering navigator:
    // POST STEP
    navigator.postStep(state, stepper);
    // ACTORS - ABORTERS - PRE STEP
    navigator.preStep(state, stepper);

    ACTS_DEBUG("<<< Test 1q-1s >>> step within 3rd layer at  "
               << toString(state.stepping.pos4));
  }

  // positive return: do the step
  step(state.stepping);
  // (20) re-entering navigator:
  // POST STEP
  navigator.postStep(state, stepper);
  // ACTORS - ABORTERS - PRE STEP
  navigator.preStep(state, stepper);

  ACTS_DEBUG("<<< Test 1t >>> step to 4th layer at  "
             << toString(state.stepping.pos4));

  // Step through the surfaces on second layer
  for (std::size_t isf = 0; isf < 3; ++isf) {
    step(state.stepping);
    // (21-23) re-entering navigator:
    // POST STEP
    navigator.postStep(state, stepper);
    // ACTORS - ABORTERS - PRE STEP
    navigator.preStep(state, stepper);

    ACTS_DEBUG("<<< Test 1t-1v >>> step within 4th layer at  "
               << toString(state.stepping.pos4));
  }

  // positive return: do the step
  step(state.stepping);
  // (24) re-entering navigator:
  // POST STEP
  navigator.postStep(state, stepper);
  // ACTORS - ABORTERS - PRE STEP
  navigator.preStep(state, stepper);

  ACTS_DEBUG("<<< Test 1w >>> step to boundary at  "
             << toString(state.stepping.pos4));
}

<<<<<<< HEAD
using SurfaceCollector = SurfaceCollector<SurfaceSelector>;

std::vector<GeometryIdentifier> collectRelevantGeoIds(
    const SurfaceCollector::result_type& surfaceHits) {
  std::vector<GeometryIdentifier> geoIds;
  for (const auto& surfaceHit : surfaceHits.collected) {
    auto geoId = surfaceHit.surface->geometryId();
    auto material = surfaceHit.surface->surfaceMaterial();
    if (geoId.sensitive() == 0 && material == nullptr) {
      continue;
    }
    geoIds.push_back(geoId);
  }
  return geoIds;
}

/// the actual test method that runs the test can be used with several
/// propagator types
///
/// @tparam propagator_t is the actual propagator type
///
/// @param prop is the propagator instance
/// @param start start parameters for propagation
/// @param logger A logger instance
template <typename propagator_t>
void runSelfConsistencyTest(const propagator_t& prop,
                            const CurvilinearTrackParameters& start,
                            const Acts::Logger& logger) {
  // Action list and abort list
  using ActionListType = ActionList<SurfaceCollector>;
  using AbortListType = AbortList<>;
  using Options = PropagatorOptions<ActionListType, AbortListType>;

  // forward surface test
  Options fwdOptions(tgContext, mfContext);
  fwdOptions.pathLimit = 25_cm;
  fwdOptions.maxStepSize = 1_cm;

  // get the surface collector and configure it
  auto& fwdSurfaceCollector =
      fwdOptions.actionList.template get<SurfaceCollector>();
  fwdSurfaceCollector.selector.selectSensitive = true;
  fwdSurfaceCollector.selector.selectMaterial = true;
  fwdSurfaceCollector.selector.selectPassive = true;

  ACTS_DEBUG(">>> Forward Propagation : start.");
  auto fwdResult = prop.propagate(start, fwdOptions).value();
  auto fwdSurfaceHits =
      fwdResult.template get<SurfaceCollector::result_type>().collected;
  auto fwdSurfaces = collectRelevantGeoIds(
      fwdResult.template get<SurfaceCollector::result_type>());

  ACTS_DEBUG(">>> Surface hits found on ...");
  for (const auto& fwdSteps : fwdSurfaces) {
    ACTS_DEBUG("--> Surface with " << fwdSteps);
  }
  ACTS_DEBUG(">>> Forward Propagation : end.");

  // backward surface test
  Options bwdOptions(tgContext, mfContext);
  bwdOptions.pathLimit = 25_cm;
  bwdOptions.maxStepSize = 1_cm;
  bwdOptions.direction = Direction::Backward;

  // get the surface collector and configure it
  auto& bwdMSurfaceCollector =
      bwdOptions.actionList.template get<SurfaceCollector>();
  bwdMSurfaceCollector.selector.selectSensitive = true;
  bwdMSurfaceCollector.selector.selectMaterial = true;
  bwdMSurfaceCollector.selector.selectPassive = true;

  const auto& startSurface = start.referenceSurface();

  ACTS_DEBUG(">>> Backward Propagation : start.");
  auto bwdResult =
      prop.propagate(*fwdResult.endParameters, startSurface, bwdOptions)
          .value();
  auto bwdSurfaceHits =
      bwdResult.template get<SurfaceCollector::result_type>().collected;
  auto bwdSurfaces = collectRelevantGeoIds(
      bwdResult.template get<SurfaceCollector::result_type>());

  ACTS_DEBUG(">>> Surface hits found on ...");
  for (auto& bwdSteps : bwdSurfaces) {
    ACTS_DEBUG("--> Surface with " << bwdSteps);
  }
  ACTS_DEBUG(">>> Backward Propagation : end.");

  // forward-backward compatibility test
  {
    std::reverse(bwdSurfaces.begin(), bwdSurfaces.end());
    BOOST_CHECK_EQUAL_COLLECTIONS(bwdSurfaces.begin(), bwdSurfaces.end(),
                                  fwdSurfaces.begin(), fwdSurfaces.end());
  }

  // stepping from one surface to the next
  // now go from surface to surface and check
  Options fwdStepOptions(tgContext, mfContext);
  fwdStepOptions.maxStepSize = 1_cm;

  // get the surface collector and configure it
  auto& fwdStepSurfaceCollector =
      fwdOptions.actionList.template get<SurfaceCollector>();
  fwdStepSurfaceCollector.selector.selectSensitive = true;
  fwdStepSurfaceCollector.selector.selectMaterial = true;
  fwdStepSurfaceCollector.selector.selectPassive = true;

  std::vector<GeometryIdentifier> fwdStepSurfaces;

  // move forward step by step through the surfaces
  BoundTrackParameters sParameters = start;
  std::vector<BoundTrackParameters> stepParameters;
  for (auto& fwdSteps : fwdSurfaceHits) {
    ACTS_DEBUG(">>> Forward step : "
               << sParameters.referenceSurface().geometryId() << " --> "
               << fwdSteps.surface->geometryId());

    // make a forward step
    auto fwdStep =
        prop.propagate(sParameters, *fwdSteps.surface, fwdStepOptions).value();

    auto fwdStepSurfacesTmp = collectRelevantGeoIds(
        fwdStep.template get<SurfaceCollector::result_type>());
    fwdStepSurfaces.insert(fwdStepSurfaces.end(), fwdStepSurfacesTmp.begin(),
                           fwdStepSurfacesTmp.end());

    if (fwdStep.endParameters.has_value()) {
      // make sure the parameters do not run out of scope
      stepParameters.push_back(*fwdStep.endParameters);
      sParameters = stepParameters.back();
    }
  }
  // final destination surface
  const Surface& dSurface = fwdResult.endParameters->referenceSurface();
  ACTS_DEBUG(">>> Forward step : "
             << sParameters.referenceSurface().geometryId() << " --> "
             << dSurface.geometryId());
  auto fwdStepFinal =
      prop.propagate(sParameters, dSurface, fwdStepOptions).value();
  auto fwdStepSurfacesTmp = collectRelevantGeoIds(
      fwdStepFinal.template get<SurfaceCollector::result_type>());
  fwdStepSurfaces.insert(fwdStepSurfaces.end(), fwdStepSurfacesTmp.begin(),
                         fwdStepSurfacesTmp.end());

  // TODO forward-forward step compatibility test

  // stepping from one surface to the next : backwards
  // now go from surface to surface and check
  Options bwdStepOptions(tgContext, mfContext);
  bwdStepOptions.maxStepSize = 1_cm;
  bwdStepOptions.direction = Direction::Backward;

  // get the surface collector and configure it
  auto& bwdStepSurfaceCollector =
      bwdOptions.actionList.template get<SurfaceCollector>();
  bwdStepSurfaceCollector.selector.selectSensitive = true;
  bwdStepSurfaceCollector.selector.selectMaterial = true;
  bwdStepSurfaceCollector.selector.selectPassive = true;

  std::vector<GeometryIdentifier> bwdStepSurfaces;

  // move forward step by step through the surfaces
  sParameters = *fwdResult.endParameters;
  for (auto& bwdSteps : bwdSurfaceHits) {
    ACTS_DEBUG(">>> Backward step : "
               << sParameters.referenceSurface().geometryId() << " --> "
               << bwdSteps.surface->geometryId());

    // make a forward step
    auto bwdStep =
        prop.propagate(sParameters, *bwdSteps.surface, bwdStepOptions).value();

    auto bwdStepSurfacesTmp = collectRelevantGeoIds(
        bwdStep.template get<SurfaceCollector::result_type>());
    bwdStepSurfaces.insert(bwdStepSurfaces.end(), bwdStepSurfacesTmp.begin(),
                           bwdStepSurfacesTmp.end());

    if (bwdStep.endParameters.has_value()) {
      // make sure the parameters do not run out of scope
      stepParameters.push_back(*bwdStep.endParameters);
      sParameters = stepParameters.back();
    }
  }
  // final destination surface
  const Surface& dbSurface = start.referenceSurface();
  ACTS_DEBUG(">>> Backward step : "
             << sParameters.referenceSurface().geometryId() << " --> "
             << dSurface.geometryId());
  auto bwdStepFinal =
      prop.propagate(sParameters, dbSurface, bwdStepOptions).value();
  auto bwdStepSurfacesTmp = collectRelevantGeoIds(
      bwdStepFinal.template get<SurfaceCollector::result_type>());
  bwdStepSurfaces.insert(bwdStepSurfaces.end(), bwdStepSurfacesTmp.begin(),
                         bwdStepSurfacesTmp.end());

  // TODO backward-backward step compatibility test

  std::reverse(bwdStepSurfaces.begin(), bwdStepSurfaces.end());
  BOOST_CHECK_EQUAL_COLLECTIONS(bwdStepSurfaces.begin(), bwdStepSurfaces.end(),
                                fwdStepSurfaces.begin(), fwdStepSurfaces.end());
}

/// the actual test method that runs the test can be used with several
/// propagator types
///
/// @tparam propagator_probe_t is the probe propagator type
/// @tparam propagator_ref_t is the reference propagator type
///
/// @param propProbe is the probe propagator instance
/// @param propRef is the reference propagator instance
/// @param start start parameters for propagation
/// @param logger A logger instance
template <typename propagator_probe_t, typename propagator_ref_t>
void runConsistencyTest(const propagator_probe_t& propProbe,
                        const propagator_ref_t& propRef,
                        const CurvilinearTrackParameters& start,
                        const Acts::Logger& logger) {
  // Action list and abort list
  using ActionListType = ActionList<SurfaceCollector>;
  using AbortListType = AbortList<>;
  using Options = PropagatorOptions<ActionListType, AbortListType>;

  auto run = [&](const auto& prop) {
    // forward surface test
    Options fwdOptions(tgContext, mfContext);
    fwdOptions.pathLimit = 25_cm;
    fwdOptions.maxStepSize = 1_cm;

    // get the surface collector and configure it
    auto& fwdSurfaceCollector =
        fwdOptions.actionList.template get<SurfaceCollector>();
    fwdSurfaceCollector.selector.selectSensitive = true;
    fwdSurfaceCollector.selector.selectMaterial = true;
    fwdSurfaceCollector.selector.selectPassive = true;

    auto fwdResult = prop.propagate(start, fwdOptions).value();
    auto fwdSurfaces = collectRelevantGeoIds(
        fwdResult.template get<SurfaceCollector::result_type>());

    ACTS_DEBUG(">>> Surface hits found on ...");
    for (const auto& fwdSteps : fwdSurfaces) {
      ACTS_DEBUG("--> Surface with " << fwdSteps);
    }

    return fwdSurfaces;
  };

  ACTS_DEBUG(">>> Probe Propagation : start.");
  const auto& probeSurfaces = run(propProbe);
  ACTS_DEBUG(">>> Probe Propagation : end.");

  ACTS_DEBUG(">>> Reference Propagation : start.");
  const auto& refSurfaces = run(propRef);
  ACTS_DEBUG(">>> Reference Propagation : end.");

  // probe-ref compatibility test
  BOOST_CHECK_EQUAL_COLLECTIONS(probeSurfaces.begin(), probeSurfaces.end(),
                                refSurfaces.begin(), refSurfaces.end());
}

const int nTestsSelfConsistency = 500;
const int nTestsRefConsistency = 10;
int skip = 0;

using EigenStepper = Acts::EigenStepper<>;
using EigenPropagator = Propagator<EigenStepper, Navigator>;
using StraightLinePropagator = Propagator<StraightLineStepper, Navigator>;
using Reference1EigenPropagator = Propagator<EigenStepper, TryAllNavigator>;
using Reference1StraightLinePropagator =
    Propagator<StraightLineStepper, TryAllNavigator>;
using Reference2EigenPropagator =
    Propagator<EigenStepper, TryAllOverstepNavigator>;
using Reference2StraightLinePropagator =
    Propagator<StraightLineStepper, TryAllOverstepNavigator>;

EigenStepper estepper(bField);
StraightLineStepper slstepper;

EigenPropagator epropagator(estepper,
                            Navigator({tGeometry, true, true, false},
                                      getDefaultLogger("e_nav", Logging::INFO)),
                            getDefaultLogger("e_prop", Logging::INFO));
StraightLinePropagator slpropagator(slstepper,
                                    Navigator({tGeometry, true, true, false},
                                              getDefaultLogger("sl_nav",
                                                               Logging::INFO)),
                                    getDefaultLogger("sl_prop", Logging::INFO));

Reference1EigenPropagator refepropagator1(
    estepper,
    TryAllNavigator({tGeometry, true, true, false, BoundaryCheck(false)},
                    getDefaultLogger("ref1_e_nav", Logging::INFO)),
    getDefaultLogger("ref1_e_prop", Logging::INFO));
Reference1StraightLinePropagator refslpropagator1(
    slstepper,
    TryAllNavigator({tGeometry, true, true, false},
                    getDefaultLogger("ref1_sl_nav", Logging::INFO)),
    getDefaultLogger("ref1_sl_prop", Logging::INFO));

Reference2EigenPropagator refepropagator2(
    estepper,
    TryAllOverstepNavigator({tGeometry, true, true, false,
                             BoundaryCheck(false)},
                            getDefaultLogger("ref2_e_nav", Logging::INFO)),
    getDefaultLogger("ref2_e_prop", Logging::INFO));
Reference2StraightLinePropagator refslpropagator2(
    slstepper,
    TryAllOverstepNavigator({tGeometry, true, true, false},
                            getDefaultLogger("ref2_sl_nav", Logging::INFO)),
    getDefaultLogger("ref2_sl_prop", Logging::INFO));

BOOST_DATA_TEST_CASE(
    NavigatorRandomSelfConsistency,
    bdata::random((bdata::engine = std::mt19937(), bdata::seed = 20,
                   bdata::distribution = std::uniform_real_distribution<double>(
                       0.5_GeV, 10_GeV))) ^
        bdata::random((bdata::engine = std::mt19937(), bdata::seed = 21,
                       bdata::distribution =
                           std::uniform_real_distribution<double>(-M_PI,
                                                                  M_PI))) ^
        bdata::random(
            (bdata::engine = std::mt19937(), bdata::seed = 22,
             bdata::distribution =
                 std::uniform_real_distribution<double>(1.0, M_PI - 1.0))) ^
        bdata::random(
            (bdata::engine = std::mt19937(), bdata::seed = 23,
             bdata::distribution = std::uniform_int_distribution<int>(0, 1))) ^
        bdata::xrange(nTestsSelfConsistency),
    pT, phi, theta, charge, index) {
  ACTS_LOCAL_LOGGER(Acts::getDefaultLogger("NavigatorTest", logLevel))

  if (index < skip) {
    return;
  }

  double p = pT / std::sin(theta);
  double q = -1 + 2 * charge;
  CurvilinearTrackParameters start(Vector4(0, 0, 0, 0), phi, theta, q / p,
                                   std::nullopt, ParticleHypothesis::pion());

  ACTS_DEBUG(">>> Run navigation tests with:\n    pT = "
             << pT << "\n    phi = " << phi << "\n    theta = " << theta
             << "\n    charge = " << charge << "\n    index = " << index);

  ACTS_DEBUG(">>> Test self consistency epropagator");
  runSelfConsistencyTest(epropagator, start, *navigatorTestLogger);

  ACTS_DEBUG(">>> Test self consistency slpropagator");
  runSelfConsistencyTest(slpropagator, start, *navigatorTestLogger);
}

BOOST_DATA_TEST_CASE(
    NavigatorRandomRefConsistency,
    bdata::random((bdata::engine = std::mt19937(), bdata::seed = 20,
                   bdata::distribution = std::uniform_real_distribution<double>(
                       0.5_GeV, 10_GeV))) ^
        bdata::random((bdata::engine = std::mt19937(), bdata::seed = 21,
                       bdata::distribution =
                           std::uniform_real_distribution<double>(-M_PI,
                                                                  M_PI))) ^
        bdata::random(
            (bdata::engine = std::mt19937(), bdata::seed = 22,
             bdata::distribution =
                 std::uniform_real_distribution<double>(1.0, M_PI - 1.0))) ^
        bdata::random(
            (bdata::engine = std::mt19937(), bdata::seed = 23,
             bdata::distribution = std::uniform_int_distribution<int>(0, 1))) ^
        bdata::xrange(nTestsRefConsistency),
    pT, phi, theta, charge, index) {
  ACTS_LOCAL_LOGGER(Acts::getDefaultLogger("NavigatorTest", logLevel))

  if (index < skip) {
    return;
  }

  double p = pT / std::sin(theta);
  double q = -1 + 2 * charge;
  CurvilinearTrackParameters start(Vector4(0, 0, 0, 0), phi, theta, q / p,
                                   std::nullopt, ParticleHypothesis::pion());

  ACTS_DEBUG(">>> Run navigation tests with:\n    pT = "
             << pT << "\n    phi = " << phi << "\n    theta = " << theta
             << "\n    charge = " << charge << "\n    index = " << index);

  ACTS_DEBUG(">>> Test reference 1 consistency epropagator");
  runConsistencyTest(epropagator, refepropagator1, start, *navigatorTestLogger);

  ACTS_DEBUG(">>> Test reference 1 consistency slpropagator");
  runConsistencyTest(slpropagator, refslpropagator1, start,
                     *navigatorTestLogger);

  ACTS_DEBUG(">>> Test reference 2 consistency epropagator");
  runConsistencyTest(epropagator, refepropagator2, start, *navigatorTestLogger);

  ACTS_DEBUG(">>> Test reference 2 consistency slpropagator");
  runConsistencyTest(slpropagator, refslpropagator2, start,
                     *navigatorTestLogger);
}

=======
>>>>>>> 5ecd0acc
}  // namespace Acts::Test<|MERGE_RESOLUTION|>--- conflicted
+++ resolved
@@ -637,406 +637,4 @@
              << toString(state.stepping.pos4));
 }
 
-<<<<<<< HEAD
-using SurfaceCollector = SurfaceCollector<SurfaceSelector>;
-
-std::vector<GeometryIdentifier> collectRelevantGeoIds(
-    const SurfaceCollector::result_type& surfaceHits) {
-  std::vector<GeometryIdentifier> geoIds;
-  for (const auto& surfaceHit : surfaceHits.collected) {
-    auto geoId = surfaceHit.surface->geometryId();
-    auto material = surfaceHit.surface->surfaceMaterial();
-    if (geoId.sensitive() == 0 && material == nullptr) {
-      continue;
-    }
-    geoIds.push_back(geoId);
-  }
-  return geoIds;
-}
-
-/// the actual test method that runs the test can be used with several
-/// propagator types
-///
-/// @tparam propagator_t is the actual propagator type
-///
-/// @param prop is the propagator instance
-/// @param start start parameters for propagation
-/// @param logger A logger instance
-template <typename propagator_t>
-void runSelfConsistencyTest(const propagator_t& prop,
-                            const CurvilinearTrackParameters& start,
-                            const Acts::Logger& logger) {
-  // Action list and abort list
-  using ActionListType = ActionList<SurfaceCollector>;
-  using AbortListType = AbortList<>;
-  using Options = PropagatorOptions<ActionListType, AbortListType>;
-
-  // forward surface test
-  Options fwdOptions(tgContext, mfContext);
-  fwdOptions.pathLimit = 25_cm;
-  fwdOptions.maxStepSize = 1_cm;
-
-  // get the surface collector and configure it
-  auto& fwdSurfaceCollector =
-      fwdOptions.actionList.template get<SurfaceCollector>();
-  fwdSurfaceCollector.selector.selectSensitive = true;
-  fwdSurfaceCollector.selector.selectMaterial = true;
-  fwdSurfaceCollector.selector.selectPassive = true;
-
-  ACTS_DEBUG(">>> Forward Propagation : start.");
-  auto fwdResult = prop.propagate(start, fwdOptions).value();
-  auto fwdSurfaceHits =
-      fwdResult.template get<SurfaceCollector::result_type>().collected;
-  auto fwdSurfaces = collectRelevantGeoIds(
-      fwdResult.template get<SurfaceCollector::result_type>());
-
-  ACTS_DEBUG(">>> Surface hits found on ...");
-  for (const auto& fwdSteps : fwdSurfaces) {
-    ACTS_DEBUG("--> Surface with " << fwdSteps);
-  }
-  ACTS_DEBUG(">>> Forward Propagation : end.");
-
-  // backward surface test
-  Options bwdOptions(tgContext, mfContext);
-  bwdOptions.pathLimit = 25_cm;
-  bwdOptions.maxStepSize = 1_cm;
-  bwdOptions.direction = Direction::Backward;
-
-  // get the surface collector and configure it
-  auto& bwdMSurfaceCollector =
-      bwdOptions.actionList.template get<SurfaceCollector>();
-  bwdMSurfaceCollector.selector.selectSensitive = true;
-  bwdMSurfaceCollector.selector.selectMaterial = true;
-  bwdMSurfaceCollector.selector.selectPassive = true;
-
-  const auto& startSurface = start.referenceSurface();
-
-  ACTS_DEBUG(">>> Backward Propagation : start.");
-  auto bwdResult =
-      prop.propagate(*fwdResult.endParameters, startSurface, bwdOptions)
-          .value();
-  auto bwdSurfaceHits =
-      bwdResult.template get<SurfaceCollector::result_type>().collected;
-  auto bwdSurfaces = collectRelevantGeoIds(
-      bwdResult.template get<SurfaceCollector::result_type>());
-
-  ACTS_DEBUG(">>> Surface hits found on ...");
-  for (auto& bwdSteps : bwdSurfaces) {
-    ACTS_DEBUG("--> Surface with " << bwdSteps);
-  }
-  ACTS_DEBUG(">>> Backward Propagation : end.");
-
-  // forward-backward compatibility test
-  {
-    std::reverse(bwdSurfaces.begin(), bwdSurfaces.end());
-    BOOST_CHECK_EQUAL_COLLECTIONS(bwdSurfaces.begin(), bwdSurfaces.end(),
-                                  fwdSurfaces.begin(), fwdSurfaces.end());
-  }
-
-  // stepping from one surface to the next
-  // now go from surface to surface and check
-  Options fwdStepOptions(tgContext, mfContext);
-  fwdStepOptions.maxStepSize = 1_cm;
-
-  // get the surface collector and configure it
-  auto& fwdStepSurfaceCollector =
-      fwdOptions.actionList.template get<SurfaceCollector>();
-  fwdStepSurfaceCollector.selector.selectSensitive = true;
-  fwdStepSurfaceCollector.selector.selectMaterial = true;
-  fwdStepSurfaceCollector.selector.selectPassive = true;
-
-  std::vector<GeometryIdentifier> fwdStepSurfaces;
-
-  // move forward step by step through the surfaces
-  BoundTrackParameters sParameters = start;
-  std::vector<BoundTrackParameters> stepParameters;
-  for (auto& fwdSteps : fwdSurfaceHits) {
-    ACTS_DEBUG(">>> Forward step : "
-               << sParameters.referenceSurface().geometryId() << " --> "
-               << fwdSteps.surface->geometryId());
-
-    // make a forward step
-    auto fwdStep =
-        prop.propagate(sParameters, *fwdSteps.surface, fwdStepOptions).value();
-
-    auto fwdStepSurfacesTmp = collectRelevantGeoIds(
-        fwdStep.template get<SurfaceCollector::result_type>());
-    fwdStepSurfaces.insert(fwdStepSurfaces.end(), fwdStepSurfacesTmp.begin(),
-                           fwdStepSurfacesTmp.end());
-
-    if (fwdStep.endParameters.has_value()) {
-      // make sure the parameters do not run out of scope
-      stepParameters.push_back(*fwdStep.endParameters);
-      sParameters = stepParameters.back();
-    }
-  }
-  // final destination surface
-  const Surface& dSurface = fwdResult.endParameters->referenceSurface();
-  ACTS_DEBUG(">>> Forward step : "
-             << sParameters.referenceSurface().geometryId() << " --> "
-             << dSurface.geometryId());
-  auto fwdStepFinal =
-      prop.propagate(sParameters, dSurface, fwdStepOptions).value();
-  auto fwdStepSurfacesTmp = collectRelevantGeoIds(
-      fwdStepFinal.template get<SurfaceCollector::result_type>());
-  fwdStepSurfaces.insert(fwdStepSurfaces.end(), fwdStepSurfacesTmp.begin(),
-                         fwdStepSurfacesTmp.end());
-
-  // TODO forward-forward step compatibility test
-
-  // stepping from one surface to the next : backwards
-  // now go from surface to surface and check
-  Options bwdStepOptions(tgContext, mfContext);
-  bwdStepOptions.maxStepSize = 1_cm;
-  bwdStepOptions.direction = Direction::Backward;
-
-  // get the surface collector and configure it
-  auto& bwdStepSurfaceCollector =
-      bwdOptions.actionList.template get<SurfaceCollector>();
-  bwdStepSurfaceCollector.selector.selectSensitive = true;
-  bwdStepSurfaceCollector.selector.selectMaterial = true;
-  bwdStepSurfaceCollector.selector.selectPassive = true;
-
-  std::vector<GeometryIdentifier> bwdStepSurfaces;
-
-  // move forward step by step through the surfaces
-  sParameters = *fwdResult.endParameters;
-  for (auto& bwdSteps : bwdSurfaceHits) {
-    ACTS_DEBUG(">>> Backward step : "
-               << sParameters.referenceSurface().geometryId() << " --> "
-               << bwdSteps.surface->geometryId());
-
-    // make a forward step
-    auto bwdStep =
-        prop.propagate(sParameters, *bwdSteps.surface, bwdStepOptions).value();
-
-    auto bwdStepSurfacesTmp = collectRelevantGeoIds(
-        bwdStep.template get<SurfaceCollector::result_type>());
-    bwdStepSurfaces.insert(bwdStepSurfaces.end(), bwdStepSurfacesTmp.begin(),
-                           bwdStepSurfacesTmp.end());
-
-    if (bwdStep.endParameters.has_value()) {
-      // make sure the parameters do not run out of scope
-      stepParameters.push_back(*bwdStep.endParameters);
-      sParameters = stepParameters.back();
-    }
-  }
-  // final destination surface
-  const Surface& dbSurface = start.referenceSurface();
-  ACTS_DEBUG(">>> Backward step : "
-             << sParameters.referenceSurface().geometryId() << " --> "
-             << dSurface.geometryId());
-  auto bwdStepFinal =
-      prop.propagate(sParameters, dbSurface, bwdStepOptions).value();
-  auto bwdStepSurfacesTmp = collectRelevantGeoIds(
-      bwdStepFinal.template get<SurfaceCollector::result_type>());
-  bwdStepSurfaces.insert(bwdStepSurfaces.end(), bwdStepSurfacesTmp.begin(),
-                         bwdStepSurfacesTmp.end());
-
-  // TODO backward-backward step compatibility test
-
-  std::reverse(bwdStepSurfaces.begin(), bwdStepSurfaces.end());
-  BOOST_CHECK_EQUAL_COLLECTIONS(bwdStepSurfaces.begin(), bwdStepSurfaces.end(),
-                                fwdStepSurfaces.begin(), fwdStepSurfaces.end());
-}
-
-/// the actual test method that runs the test can be used with several
-/// propagator types
-///
-/// @tparam propagator_probe_t is the probe propagator type
-/// @tparam propagator_ref_t is the reference propagator type
-///
-/// @param propProbe is the probe propagator instance
-/// @param propRef is the reference propagator instance
-/// @param start start parameters for propagation
-/// @param logger A logger instance
-template <typename propagator_probe_t, typename propagator_ref_t>
-void runConsistencyTest(const propagator_probe_t& propProbe,
-                        const propagator_ref_t& propRef,
-                        const CurvilinearTrackParameters& start,
-                        const Acts::Logger& logger) {
-  // Action list and abort list
-  using ActionListType = ActionList<SurfaceCollector>;
-  using AbortListType = AbortList<>;
-  using Options = PropagatorOptions<ActionListType, AbortListType>;
-
-  auto run = [&](const auto& prop) {
-    // forward surface test
-    Options fwdOptions(tgContext, mfContext);
-    fwdOptions.pathLimit = 25_cm;
-    fwdOptions.maxStepSize = 1_cm;
-
-    // get the surface collector and configure it
-    auto& fwdSurfaceCollector =
-        fwdOptions.actionList.template get<SurfaceCollector>();
-    fwdSurfaceCollector.selector.selectSensitive = true;
-    fwdSurfaceCollector.selector.selectMaterial = true;
-    fwdSurfaceCollector.selector.selectPassive = true;
-
-    auto fwdResult = prop.propagate(start, fwdOptions).value();
-    auto fwdSurfaces = collectRelevantGeoIds(
-        fwdResult.template get<SurfaceCollector::result_type>());
-
-    ACTS_DEBUG(">>> Surface hits found on ...");
-    for (const auto& fwdSteps : fwdSurfaces) {
-      ACTS_DEBUG("--> Surface with " << fwdSteps);
-    }
-
-    return fwdSurfaces;
-  };
-
-  ACTS_DEBUG(">>> Probe Propagation : start.");
-  const auto& probeSurfaces = run(propProbe);
-  ACTS_DEBUG(">>> Probe Propagation : end.");
-
-  ACTS_DEBUG(">>> Reference Propagation : start.");
-  const auto& refSurfaces = run(propRef);
-  ACTS_DEBUG(">>> Reference Propagation : end.");
-
-  // probe-ref compatibility test
-  BOOST_CHECK_EQUAL_COLLECTIONS(probeSurfaces.begin(), probeSurfaces.end(),
-                                refSurfaces.begin(), refSurfaces.end());
-}
-
-const int nTestsSelfConsistency = 500;
-const int nTestsRefConsistency = 10;
-int skip = 0;
-
-using EigenStepper = Acts::EigenStepper<>;
-using EigenPropagator = Propagator<EigenStepper, Navigator>;
-using StraightLinePropagator = Propagator<StraightLineStepper, Navigator>;
-using Reference1EigenPropagator = Propagator<EigenStepper, TryAllNavigator>;
-using Reference1StraightLinePropagator =
-    Propagator<StraightLineStepper, TryAllNavigator>;
-using Reference2EigenPropagator =
-    Propagator<EigenStepper, TryAllOverstepNavigator>;
-using Reference2StraightLinePropagator =
-    Propagator<StraightLineStepper, TryAllOverstepNavigator>;
-
-EigenStepper estepper(bField);
-StraightLineStepper slstepper;
-
-EigenPropagator epropagator(estepper,
-                            Navigator({tGeometry, true, true, false},
-                                      getDefaultLogger("e_nav", Logging::INFO)),
-                            getDefaultLogger("e_prop", Logging::INFO));
-StraightLinePropagator slpropagator(slstepper,
-                                    Navigator({tGeometry, true, true, false},
-                                              getDefaultLogger("sl_nav",
-                                                               Logging::INFO)),
-                                    getDefaultLogger("sl_prop", Logging::INFO));
-
-Reference1EigenPropagator refepropagator1(
-    estepper,
-    TryAllNavigator({tGeometry, true, true, false, BoundaryCheck(false)},
-                    getDefaultLogger("ref1_e_nav", Logging::INFO)),
-    getDefaultLogger("ref1_e_prop", Logging::INFO));
-Reference1StraightLinePropagator refslpropagator1(
-    slstepper,
-    TryAllNavigator({tGeometry, true, true, false},
-                    getDefaultLogger("ref1_sl_nav", Logging::INFO)),
-    getDefaultLogger("ref1_sl_prop", Logging::INFO));
-
-Reference2EigenPropagator refepropagator2(
-    estepper,
-    TryAllOverstepNavigator({tGeometry, true, true, false,
-                             BoundaryCheck(false)},
-                            getDefaultLogger("ref2_e_nav", Logging::INFO)),
-    getDefaultLogger("ref2_e_prop", Logging::INFO));
-Reference2StraightLinePropagator refslpropagator2(
-    slstepper,
-    TryAllOverstepNavigator({tGeometry, true, true, false},
-                            getDefaultLogger("ref2_sl_nav", Logging::INFO)),
-    getDefaultLogger("ref2_sl_prop", Logging::INFO));
-
-BOOST_DATA_TEST_CASE(
-    NavigatorRandomSelfConsistency,
-    bdata::random((bdata::engine = std::mt19937(), bdata::seed = 20,
-                   bdata::distribution = std::uniform_real_distribution<double>(
-                       0.5_GeV, 10_GeV))) ^
-        bdata::random((bdata::engine = std::mt19937(), bdata::seed = 21,
-                       bdata::distribution =
-                           std::uniform_real_distribution<double>(-M_PI,
-                                                                  M_PI))) ^
-        bdata::random(
-            (bdata::engine = std::mt19937(), bdata::seed = 22,
-             bdata::distribution =
-                 std::uniform_real_distribution<double>(1.0, M_PI - 1.0))) ^
-        bdata::random(
-            (bdata::engine = std::mt19937(), bdata::seed = 23,
-             bdata::distribution = std::uniform_int_distribution<int>(0, 1))) ^
-        bdata::xrange(nTestsSelfConsistency),
-    pT, phi, theta, charge, index) {
-  ACTS_LOCAL_LOGGER(Acts::getDefaultLogger("NavigatorTest", logLevel))
-
-  if (index < skip) {
-    return;
-  }
-
-  double p = pT / std::sin(theta);
-  double q = -1 + 2 * charge;
-  CurvilinearTrackParameters start(Vector4(0, 0, 0, 0), phi, theta, q / p,
-                                   std::nullopt, ParticleHypothesis::pion());
-
-  ACTS_DEBUG(">>> Run navigation tests with:\n    pT = "
-             << pT << "\n    phi = " << phi << "\n    theta = " << theta
-             << "\n    charge = " << charge << "\n    index = " << index);
-
-  ACTS_DEBUG(">>> Test self consistency epropagator");
-  runSelfConsistencyTest(epropagator, start, *navigatorTestLogger);
-
-  ACTS_DEBUG(">>> Test self consistency slpropagator");
-  runSelfConsistencyTest(slpropagator, start, *navigatorTestLogger);
-}
-
-BOOST_DATA_TEST_CASE(
-    NavigatorRandomRefConsistency,
-    bdata::random((bdata::engine = std::mt19937(), bdata::seed = 20,
-                   bdata::distribution = std::uniform_real_distribution<double>(
-                       0.5_GeV, 10_GeV))) ^
-        bdata::random((bdata::engine = std::mt19937(), bdata::seed = 21,
-                       bdata::distribution =
-                           std::uniform_real_distribution<double>(-M_PI,
-                                                                  M_PI))) ^
-        bdata::random(
-            (bdata::engine = std::mt19937(), bdata::seed = 22,
-             bdata::distribution =
-                 std::uniform_real_distribution<double>(1.0, M_PI - 1.0))) ^
-        bdata::random(
-            (bdata::engine = std::mt19937(), bdata::seed = 23,
-             bdata::distribution = std::uniform_int_distribution<int>(0, 1))) ^
-        bdata::xrange(nTestsRefConsistency),
-    pT, phi, theta, charge, index) {
-  ACTS_LOCAL_LOGGER(Acts::getDefaultLogger("NavigatorTest", logLevel))
-
-  if (index < skip) {
-    return;
-  }
-
-  double p = pT / std::sin(theta);
-  double q = -1 + 2 * charge;
-  CurvilinearTrackParameters start(Vector4(0, 0, 0, 0), phi, theta, q / p,
-                                   std::nullopt, ParticleHypothesis::pion());
-
-  ACTS_DEBUG(">>> Run navigation tests with:\n    pT = "
-             << pT << "\n    phi = " << phi << "\n    theta = " << theta
-             << "\n    charge = " << charge << "\n    index = " << index);
-
-  ACTS_DEBUG(">>> Test reference 1 consistency epropagator");
-  runConsistencyTest(epropagator, refepropagator1, start, *navigatorTestLogger);
-
-  ACTS_DEBUG(">>> Test reference 1 consistency slpropagator");
-  runConsistencyTest(slpropagator, refslpropagator1, start,
-                     *navigatorTestLogger);
-
-  ACTS_DEBUG(">>> Test reference 2 consistency epropagator");
-  runConsistencyTest(epropagator, refepropagator2, start, *navigatorTestLogger);
-
-  ACTS_DEBUG(">>> Test reference 2 consistency slpropagator");
-  runConsistencyTest(slpropagator, refslpropagator2, start,
-                     *navigatorTestLogger);
-}
-
-=======
->>>>>>> 5ecd0acc
 }  // namespace Acts::Test