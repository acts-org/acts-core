--- conflicted
+++ resolved
@@ -700,416 +700,5 @@
   }
 }
 
-<<<<<<< HEAD
-BOOST_AUTO_TEST_CASE(Navigator_target_methods_BVH) {
-  // create a navigator for the Bounding Volume Hierarchy test
-  CubicBVHTrackingGeometry grid(20, 1000, 5);
-  Navigator::Config bvhNavCfg;
-  bvhNavCfg.trackingGeometry = grid.trackingGeometry;
-  bvhNavCfg.resolveSensitive = true;
-  bvhNavCfg.resolveMaterial = true;
-  bvhNavCfg.resolvePassive = false;
-  Navigator bvhNavigator{bvhNavCfg};
-
-  // test the navigation in a bounding volume hierarchy
-  // ----------------------------------------------
-  if (debug) {
-    std::cout << "<<<<<<<<<<<<<<<<<<<<< BVH Navigation >>>>>>>>>>>>>>>>>>"
-              << std::endl;
-  }
-
-  // position and direction vector
-  Vector4 bvhPosition4(0., 0., 0, 0);
-  Vector3 bvhMomentum(1., 1., 0.);
-
-  // the propagator cache
-  PropagatorState bvhState;
-  bvhState.options.debug = debug;
-
-  // the stepper cache
-  bvhState.stepping.pos4 = bvhPosition4;
-  bvhState.stepping.dir = bvhMomentum.normalized();
-
-  // Stepper
-  PropagatorState::Stepper bvhStepper;
-
-  bvhNavigator.initialize(bvhState, bvhStepper);
-
-  // Check that the currentVolume is set
-  BOOST_CHECK_NE(bvhState.navigation.currentVolume, nullptr);
-  // Check that the currentVolume is the startVolume
-  BOOST_CHECK_EQUAL(bvhState.navigation.currentVolume,
-                    bvhState.navigation.startVolume);
-  // Check that the currentSurface is reset to:
-  BOOST_CHECK_EQUAL(bvhState.navigation.currentSurface, nullptr);
-  // No layer has been found
-  BOOST_CHECK_EQUAL(bvhState.navigation.navLayers.size(), 0u);
-  // ACTORS-ABORTERS-TARGET
-  bvhNavigator.preStep(bvhState, bvhStepper);
-  // Still no layer
-  BOOST_CHECK_EQUAL(bvhState.navigation.navLayers.size(), 0u);
-  // Surfaces have been found
-  BOOST_CHECK_EQUAL(bvhState.navigation.navSurfaces.size(), 42u);
-}
-
-using SurfaceCollector = SurfaceCollector<SurfaceSelector>;
-
-std::vector<GeometryIdentifier> collectRelevantGeoIds(
-    const SurfaceCollector::result_type& surfaceHits) {
-  std::vector<GeometryIdentifier> geoIds;
-  for (const auto& surfaceHit : surfaceHits.collected) {
-    auto geoId = surfaceHit.surface->geometryId();
-    auto material = surfaceHit.surface->surfaceMaterial();
-    if (geoId.sensitive() == 0 && material == nullptr) {
-      continue;
-    }
-    geoIds.push_back(surfaceHit.surface->geometryId());
-  }
-  return geoIds;
-}
-
-/// the actual test nethod that runs the test can be used with several
-/// propagator types
-///
-/// @tparam propagator_t is the actual propagator type
-///
-/// @param prop is the propagator instance
-/// @param start start parameters for propagation
-/// @param debugMode toggle debug mode
-template <typename propagator_t>
-void runSelfConsistencyTest(const propagator_t& prop,
-                            const CurvilinearTrackParameters& start,
-                            bool debugMode) {
-  // Action list and abort list
-  using ActionListType = ActionList<SurfaceCollector>;
-  using AbortListType = AbortList<>;
-  using Options = PropagatorOptions<ActionListType, AbortListType>;
-
-  // forward surface test
-  Options fwdOptions(tgContext, mfContext);
-  fwdOptions.pathLimit = 25_cm;
-  fwdOptions.maxStepSize = 1_cm;
-
-  // get the surface collector and configure it
-  auto& fwdSurfaceCollector =
-      fwdOptions.actionList.template get<SurfaceCollector>();
-  fwdSurfaceCollector.selector.selectSensitive = true;
-  fwdSurfaceCollector.selector.selectMaterial = true;
-  fwdSurfaceCollector.selector.selectPassive = true;
-
-  if (debugMode) {
-    std::cout << ">>> Forward Propagation : start." << std::endl;
-  }
-  auto fwdResult = prop.propagate(start, fwdOptions).value();
-  auto fwdSurfaceHits =
-      fwdResult.template get<SurfaceCollector::result_type>().collected;
-  auto fwdSurfaces = collectRelevantGeoIds(
-      fwdResult.template get<SurfaceCollector::result_type>());
-
-  // get the forward output to the screen
-  if (debugMode) {
-    // check if the surfaces are free
-    std::cout << ">>> Surface hits found on ..." << std::endl;
-    for (const auto& fwdSteps : fwdSurfaces) {
-      std::cout << "--> Surface with " << fwdSteps << std::endl;
-    }
-    std::cout << ">>> Forward Propagation : end." << std::endl;
-  }
-
-  // backward surface test
-  Options bwdOptions(tgContext, mfContext);
-  bwdOptions.pathLimit = 25_cm;
-  bwdOptions.maxStepSize = 1_cm;
-  bwdOptions.direction = Direction::Backward;
-
-  // get the surface collector and configure it
-  auto& bwdMSurfaceCollector =
-      bwdOptions.actionList.template get<SurfaceCollector>();
-  bwdMSurfaceCollector.selector.selectSensitive = true;
-  bwdMSurfaceCollector.selector.selectMaterial = true;
-  bwdMSurfaceCollector.selector.selectPassive = true;
-
-  const auto& startSurface = start.referenceSurface();
-
-  if (debugMode) {
-    std::cout << ">>> Backward Propagation : start." << std::endl;
-  }
-  auto bwdResult =
-      prop.propagate(*fwdResult.endParameters, startSurface, bwdOptions)
-          .value();
-  auto bwdSurfaceHits =
-      bwdResult.template get<SurfaceCollector::result_type>().collected;
-  auto bwdSurfaces = collectRelevantGeoIds(
-      bwdResult.template get<SurfaceCollector::result_type>());
-
-  // get the backward output to the screen
-  if (debugMode) {
-    // check if the surfaces are free
-    std::cout << ">>> Surface hits found on ..." << std::endl;
-    for (auto& bwdSteps : bwdSurfaces) {
-      std::cout << "--> Surface with " << bwdSteps << std::endl;
-    }
-    std::cout << ">>> Backward Propagation : end." << std::endl;
-  }
-
-  // forward-backward compatibility test
-  {
-    std::reverse(bwdSurfaces.begin(), bwdSurfaces.end());
-    BOOST_CHECK_EQUAL_COLLECTIONS(bwdSurfaces.begin(), bwdSurfaces.end(),
-                                  fwdSurfaces.begin(), fwdSurfaces.end());
-  }
-
-  // stepping from one surface to the next
-  // now go from surface to surface and check
-  Options fwdStepOptions(tgContext, mfContext);
-  fwdStepOptions.maxStepSize = 1_cm;
-
-  // get the surface collector and configure it
-  auto& fwdStepSurfaceCollector =
-      fwdOptions.actionList.template get<SurfaceCollector>();
-  fwdStepSurfaceCollector.selector.selectSensitive = true;
-  fwdStepSurfaceCollector.selector.selectMaterial = true;
-  fwdStepSurfaceCollector.selector.selectPassive = true;
-
-  std::vector<GeometryIdentifier> fwdStepSurfaces;
-
-  // move forward step by step through the surfaces
-  BoundTrackParameters sParameters = start;
-  std::vector<BoundTrackParameters> stepParameters;
-  for (auto& fwdSteps : fwdSurfaceHits) {
-    if (debugMode) {
-      std::cout << ">>> Forward step : "
-                << sParameters.referenceSurface().geometryId() << " --> "
-                << fwdSteps.surface->geometryId() << std::endl;
-    }
-
-    // make a forward step
-    auto fwdStep =
-        prop.propagate(sParameters, *fwdSteps.surface, fwdStepOptions).value();
-
-    auto fwdStepSurfacesTmp = collectRelevantGeoIds(
-        fwdStep.template get<SurfaceCollector::result_type>());
-    fwdStepSurfaces.insert(fwdStepSurfaces.end(), fwdStepSurfacesTmp.begin(),
-                           fwdStepSurfacesTmp.end());
-
-    if (fwdStep.endParameters.has_value()) {
-      // make sure the parameters do not run out of scope
-      stepParameters.push_back(*fwdStep.endParameters);
-      sParameters = stepParameters.back();
-    }
-  }
-  // final destination surface
-  const Surface& dSurface = fwdResult.endParameters->referenceSurface();
-  if (debugMode) {
-    std::cout << ">>> Forward step : "
-              << sParameters.referenceSurface().geometryId() << " --> "
-              << dSurface.geometryId() << std::endl;
-  }
-  auto fwdStepFinal =
-      prop.propagate(sParameters, dSurface, fwdStepOptions).value();
-  auto fwdStepSurfacesTmp = collectRelevantGeoIds(
-      fwdStepFinal.template get<SurfaceCollector::result_type>());
-  fwdStepSurfaces.insert(fwdStepSurfaces.end(), fwdStepSurfacesTmp.begin(),
-                         fwdStepSurfacesTmp.end());
-
-  // TODO forward-forward step compatibility test
-
-  // stepping from one surface to the next : backwards
-  // now go from surface to surface and check
-  Options bwdStepOptions(tgContext, mfContext);
-  bwdStepOptions.maxStepSize = 1_cm;
-  bwdStepOptions.direction = Direction::Backward;
-
-  // get the surface collector and configure it
-  auto& bwdStepSurfaceCollector =
-      bwdOptions.actionList.template get<SurfaceCollector>();
-  bwdStepSurfaceCollector.selector.selectSensitive = true;
-  bwdStepSurfaceCollector.selector.selectMaterial = true;
-  bwdStepSurfaceCollector.selector.selectPassive = true;
-
-  std::vector<GeometryIdentifier> bwdStepSurfaces;
-
-  // move forward step by step through the surfaces
-  sParameters = *fwdResult.endParameters;
-  for (auto& bwdSteps : bwdSurfaceHits) {
-    if (debugMode) {
-      std::cout << ">>> Backward step : "
-                << sParameters.referenceSurface().geometryId() << " --> "
-                << bwdSteps.surface->geometryId() << std::endl;
-    }
-
-    // make a forward step
-    auto bwdStep =
-        prop.propagate(sParameters, *bwdSteps.surface, bwdStepOptions).value();
-
-    auto bwdStepSurfacesTmp = collectRelevantGeoIds(
-        bwdStep.template get<SurfaceCollector::result_type>());
-    bwdStepSurfaces.insert(bwdStepSurfaces.end(), bwdStepSurfacesTmp.begin(),
-                           bwdStepSurfacesTmp.end());
-
-    if (bwdStep.endParameters.has_value()) {
-      // make sure the parameters do not run out of scope
-      stepParameters.push_back(*bwdStep.endParameters);
-      sParameters = stepParameters.back();
-    }
-  }
-  // final destination surface
-  const Surface& dbSurface = start.referenceSurface();
-  if (debugMode) {
-    std::cout << ">>> Backward step : "
-              << sParameters.referenceSurface().geometryId() << " --> "
-              << dSurface.geometryId() << std::endl;
-  }
-  auto bwdStepFinal =
-      prop.propagate(sParameters, dbSurface, bwdStepOptions).value();
-  auto bwdStepSurfacesTmp = collectRelevantGeoIds(
-      bwdStepFinal.template get<SurfaceCollector::result_type>());
-  bwdStepSurfaces.insert(bwdStepSurfaces.end(), bwdStepSurfacesTmp.begin(),
-                         bwdStepSurfacesTmp.end());
-
-  // TODO backward-backward step compatibility test
-
-  std::reverse(bwdStepSurfaces.begin(), bwdStepSurfaces.end());
-  BOOST_CHECK_EQUAL_COLLECTIONS(bwdStepSurfaces.begin(), bwdStepSurfaces.end(),
-                                fwdStepSurfaces.begin(), fwdStepSurfaces.end());
-}
-
-/// the actual test nethod that runs the test can be used with several
-/// propagator types
-///
-/// @tparam propagator_probe_t is the probe propagator type
-/// @tparam propagator_ref_t is the reference propagator type
-///
-/// @param propProbe is the probe propagator instance
-/// @param propRef is the reference propagator instance
-/// @param start start parameters for propagation
-/// @param debugMode toggle debug mode
-template <typename propagator_probe_t, typename propagator_ref_t>
-void runConsistencyTest(const propagator_probe_t& propProbe,
-                        const propagator_ref_t& propRef,
-                        const CurvilinearTrackParameters& start,
-                        bool debugMode) {
-  // Action list and abort list
-  using ActionListType = ActionList<SurfaceCollector>;
-  using AbortListType = AbortList<>;
-  using Options = PropagatorOptions<ActionListType, AbortListType>;
-
-  auto run = [&](const auto& prop) {
-    // forward surface test
-    Options fwdOptions(tgContext, mfContext);
-    fwdOptions.pathLimit = 25_cm;
-    fwdOptions.maxStepSize = 1_cm;
-
-    // get the surface collector and configure it
-    auto& fwdSurfaceCollector =
-        fwdOptions.actionList.template get<SurfaceCollector>();
-    fwdSurfaceCollector.selector.selectSensitive = true;
-    fwdSurfaceCollector.selector.selectMaterial = true;
-    fwdSurfaceCollector.selector.selectPassive = true;
-
-    auto fwdResult = prop.propagate(start, fwdOptions).value();
-    auto fwdSurfaces = collectRelevantGeoIds(
-        fwdResult.template get<SurfaceCollector::result_type>());
-
-    // get the forward output to the screen
-    if (debugMode) {
-      // check if the surfaces are free
-      std::cout << ">>> Surface hits found on ..." << std::endl;
-      for (const auto& fwdSteps : fwdSurfaces) {
-        std::cout << "--> Surface with " << fwdSteps << std::endl;
-      }
-    }
-
-    return fwdSurfaces;
-  };
-
-  if (debugMode) {
-    std::cout << ">>> Probe Propagation : start." << std::endl;
-  }
-  const auto& probeSurfaces = run(propProbe);
-  if (debugMode) {
-    std::cout << ">>> Probe Propagation : end." << std::endl;
-  }
-
-  if (debugMode) {
-    std::cout << ">>> Reference Propagation : start." << std::endl;
-  }
-  const auto& refSurfaces = run(propRef);
-  if (debugMode) {
-    std::cout << ">>> Reference Propagation : end." << std::endl;
-  }
-
-  // probe-ref compatibility test
-  BOOST_CHECK_EQUAL_COLLECTIONS(probeSurfaces.begin(), probeSurfaces.end(),
-                                refSurfaces.begin(), refSurfaces.end());
-}
-
-int ntests = 500;
-int skip = 0;
-bool debugMode = false;
-
-using EigenStepper = Acts::EigenStepper<>;
-using EigenPropagator = Propagator<EigenStepper, Navigator>;
-using StraightLinePropagator = Propagator<StraightLineStepper, Navigator>;
-
-EigenStepper estepper(bField);
-StraightLineStepper slstepper;
-
-EigenPropagator epropagator(estepper,
-                            Navigator({tGeometry, true, true, false},
-                                      getDefaultLogger("e_nav", Logging::INFO)),
-                            getDefaultLogger("e_prop", Logging::INFO));
-StraightLinePropagator slpropagator(slstepper,
-                                    Navigator({tGeometry, true, true, false},
-                                              getDefaultLogger("sl_nav",
-                                                               Logging::INFO)),
-                                    getDefaultLogger("sl_prop", Logging::INFO));
-
-BOOST_DATA_TEST_CASE(
-    Navigator_random,
-    bdata::random((bdata::engine = std::mt19937(), bdata::seed = 20,
-                   bdata::distribution = std::uniform_real_distribution<double>(
-                       0.5_GeV, 10_GeV))) ^
-        bdata::random((bdata::engine = std::mt19937(), bdata::seed = 21,
-                       bdata::distribution =
-                           std::uniform_real_distribution<double>(-M_PI,
-                                                                  M_PI))) ^
-        bdata::random(
-            (bdata::engine = std::mt19937(), bdata::seed = 22,
-             bdata::distribution =
-                 std::uniform_real_distribution<double>(1.0, M_PI - 1.0))) ^
-        bdata::random(
-            (bdata::engine = std::mt19937(), bdata::seed = 23,
-             bdata::distribution = std::uniform_int_distribution<int>(0, 1))) ^
-        bdata::xrange(ntests),
-    pT, phi, theta, charge, index) {
-  if (index < skip) {
-    return;
-  }
-
-  double p = pT / sin(theta);
-  double q = -1 + 2 * charge;
-  CurvilinearTrackParameters start(Vector4(0, 0, 0, 0), phi, theta, q / p,
-                                   std::nullopt, ParticleHypothesis::pion());
-
-  if (debugMode) {
-    std::cout << ">>> Run navigation tests with pT = " << pT
-              << "; phi = " << phi << "; theta = " << theta
-              << "; charge = " << charge << "; index = " << index << ";"
-              << std::endl;
-  }
-
-  if (debugMode) {
-    std::cout << ">>> Test self consistency epropagator" << std::endl;
-  }
-  runSelfConsistencyTest(epropagator, start, debugMode);
-  if (debugMode) {
-    std::cout << ">>> Test self consistency slpropagator" << std::endl;
-  }
-  runSelfConsistencyTest(slpropagator, start, debugMode);
-}
-
-=======
->>>>>>> eb904833
 }  // namespace Test
 }  // namespace Acts