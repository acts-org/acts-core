--- conflicted
+++ resolved
@@ -658,19 +658,6 @@
     state.options.debugString = "";
   }
 }
-<<<<<<< HEAD
-=======
-
-BOOST_AUTO_TEST_CASE(Navigator_target_methods_BVH) {
-  // create a navigator for the Bounding Volume Hierarchy test
-  CubicBVHTrackingGeometry grid(20, 1000, 5);
-  Navigator::Config bvhNavCfg;
-  bvhNavCfg.trackingGeometry = grid.trackingGeometry;
-  bvhNavCfg.resolveSensitive = true;
-  bvhNavCfg.resolveMaterial = true;
-  bvhNavCfg.resolvePassive = false;
-  Navigator bvhNavigator{bvhNavCfg};
->>>>>>> 601c0418
 
 using SurfaceCollector = SurfaceCollector<SurfaceSelector>;
 
@@ -688,7 +675,6 @@
   return geoIds;
 }
 
-<<<<<<< HEAD
 /// the actual test nethod that runs the test can be used with several
 /// propagator types
 ///
@@ -1078,40 +1064,6 @@
     std::cout << ">>> Test reference 2 consistency slpropagator" << std::endl;
   }
   runConsistencyTest(slpropagator, refslpropagator2, start, debugMode);
-=======
-  // position and direction vector
-  Vector4 bvhPosition4(0., 0., 0, 0);
-  Vector3 bvhMomentum(1., 1., 0.);
-
-  // the propagator cache
-  PropagatorState bvhState;
-  bvhState.options.debug = debug;
-
-  // the stepper cache
-  bvhState.stepping.pos4 = bvhPosition4;
-  bvhState.stepping.dir = bvhMomentum.normalized();
-
-  // Stepper
-  PropagatorState::Stepper bvhStepper;
-
-  bvhNavigator.initialize(bvhState, bvhStepper);
-
-  // Check that the currentVolume is set
-  BOOST_CHECK_NE(bvhState.navigation.currentVolume, nullptr);
-  // Check that the currentVolume is the startVolume
-  BOOST_CHECK_EQUAL(bvhState.navigation.currentVolume,
-                    bvhState.navigation.startVolume);
-  // Check that the currentSurface is reset to:
-  BOOST_CHECK_EQUAL(bvhState.navigation.currentSurface, nullptr);
-  // No layer has been found
-  BOOST_CHECK_EQUAL(bvhState.navigation.navLayers.size(), 0u);
-  // ACTORS-ABORTERS-TARGET
-  bvhNavigator.preStep(bvhState, bvhStepper);
-  // Still no layer
-  BOOST_CHECK_EQUAL(bvhState.navigation.navLayers.size(), 0u);
-  // Surfaces have been found
-  BOOST_CHECK_EQUAL(bvhState.navigation.navSurfaces.size(), 42u);
->>>>>>> 601c0418
 }
 
 }  // namespace Test
