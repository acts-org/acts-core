// This file is part of the ACTS project.
//
// Copyright (C) 2016 CERN for the benefit of the ACTS project
//
// This Source Code Form is subject to the terms of the Mozilla Public
// License, v. 2.0. If a copy of the MPL was not distributed with this
// file, You can obtain one at https://mozilla.org/MPL/2.0/.

#include <boost/test/unit_test.hpp>

#include "Acts/Definitions/Algebra.hpp"
#include "Acts/Definitions/Direction.hpp"
#include "Acts/Definitions/Tolerance.hpp"
#include "Acts/Definitions/TrackParametrization.hpp"
#include "Acts/EventData/GenericBoundTrackParameters.hpp"
#include "Acts/EventData/GenericCurvilinearTrackParameters.hpp"
#include "Acts/EventData/TrackParameters.hpp"
#include "Acts/EventData/TransformationHelpers.hpp"
#include "Acts/EventData/detail/CorrectedTransformationFreeToBound.hpp"
#include "Acts/Geometry/GeometryContext.hpp"
#include "Acts/MagneticField/MagneticFieldContext.hpp"
#include "Acts/Propagator/ConstrainedStep.hpp"
#include "Acts/Propagator/StraightLineStepper.hpp"
#include "Acts/Surfaces/BoundaryTolerance.hpp"
#include "Acts/Surfaces/CurvilinearSurface.hpp"
#include "Acts/Surfaces/PlaneSurface.hpp"
#include "Acts/Tests/CommonHelpers/FloatComparisons.hpp"
#include "Acts/Utilities/Result.hpp"

#include <limits>
#include <memory>
#include <optional>
#include <string>
#include <utility>

using Acts::VectorHelpers::makeVector4;

namespace Acts::Test {

using Covariance = BoundSquareMatrix;

/// @brief Simplified propagator state
struct PropState {
  /// @brief Constructor
  PropState(Direction direction, StraightLineStepper::State sState)
      : stepping(std::move(sState)) {
    options.direction = direction;
  }
  /// State of the straight line stepper
  StraightLineStepper::State stepping;
  /// Propagator options which only carry the particle's mass
  struct {
    Direction direction = Direction::Forward;
  } options;
};

struct MockNavigator {};

static constexpr MockNavigator mockNavigator;

static constexpr auto eps = 2 * std::numeric_limits<double>::epsilon();

/// These tests are aiming to test whether the state setup is working properly
BOOST_AUTO_TEST_CASE(straight_line_stepper_state_test) {
  // Set up some variables
  GeometryContext tgContext = GeometryContext();
  MagneticFieldContext mfContext = MagneticFieldContext();
  double stepSize = 123.;

  Vector3 pos(1., 2., 3.);
  Vector3 dir(4., 5., 6.);
  double time = 7.;
  double absMom = 8.;
  double charge = -1.;

  StraightLineStepper::Options slsOptions(tgContext, mfContext);
  slsOptions.maxStepSize = stepSize;

  // Test charged parameters without covariance matrix
  CurvilinearTrackParameters cp(makeVector4(pos, time), dir, charge / absMom,
                                std::nullopt, ParticleHypothesis::pion());

  StraightLineStepper sls;
  StraightLineStepper::State slsState = sls.makeState(slsOptions, cp);

  // Test the result & compare with the input/test for reasonable members
  BOOST_CHECK_EQUAL(slsState.jacToGlobal, BoundToFreeMatrix::Zero());
  BOOST_CHECK_EQUAL(slsState.jacTransport, FreeMatrix::Identity());
  BOOST_CHECK_EQUAL(slsState.derivative, FreeVector::Zero());
  BOOST_CHECK(!slsState.covTransport);
  BOOST_CHECK_EQUAL(slsState.cov, Covariance::Zero());
  CHECK_CLOSE_OR_SMALL(sls.position(slsState), pos, eps, eps);
  CHECK_CLOSE_OR_SMALL(sls.direction(slsState), dir.normalized(), eps, eps);
  CHECK_CLOSE_REL(sls.absoluteMomentum(slsState), absMom, eps);
  BOOST_CHECK_EQUAL(sls.charge(slsState), charge);
  CHECK_CLOSE_OR_SMALL(sls.time(slsState), time, eps, eps);
  BOOST_CHECK_EQUAL(slsState.pathAccumulated, 0.);
  BOOST_CHECK_EQUAL(slsState.stepSize.value(), stepSize);
  BOOST_CHECK_EQUAL(slsState.previousStepSize, 0.);

  // Test without charge and covariance matrix
  CurvilinearTrackParameters ncp(makeVector4(pos, time), dir, 1 / absMom,
                                 std::nullopt, ParticleHypothesis::pion0());
  slsState = sls.makeState(slsOptions, ncp);

  // Test with covariance matrix
  Covariance cov = 8. * Covariance::Identity();
  ncp = CurvilinearTrackParameters(makeVector4(pos, time), dir, 1 / absMom, cov,
                                   ParticleHypothesis::pion0());
  slsState = sls.makeState(slsOptions, ncp);
  BOOST_CHECK_NE(slsState.jacToGlobal, BoundToFreeMatrix::Zero());
  BOOST_CHECK(slsState.covTransport);
  BOOST_CHECK_EQUAL(slsState.cov, cov);
}

/// These tests are aiming to test the functions of the StraightLineStepper
/// The numerical correctness of the stepper is tested in the integration tests
BOOST_AUTO_TEST_CASE(straight_line_stepper_test) {
  // Set up some variables for the state
  GeometryContext tgContext = GeometryContext();
  MagneticFieldContext mfContext = MagneticFieldContext();
  Direction navDir = Direction::Backward;
  double stepSize = 123.;

  // Construct the parameters
  Vector3 pos(1., 2., 3.);
  Vector3 dir = Vector3(4., 5., 6.).normalized();
  double time = 7.;
  double absMom = 8.;
  double charge = -1.;
  Covariance cov = 8. * Covariance::Identity();
  CurvilinearTrackParameters cp(makeVector4(pos, time), dir, charge / absMom,
                                cov, ParticleHypothesis::pion());

  StraightLineStepper::Options options(tgContext, mfContext);
  options.maxStepSize = stepSize;

  // Build the stepper and the state
  StraightLineStepper sls;
  StraightLineStepper::State slsState = sls.makeState(options, cp);

  // Test the getters
  CHECK_CLOSE_ABS(sls.position(slsState), pos, 1e-6);
  CHECK_CLOSE_ABS(sls.direction(slsState), dir, 1e-6);
  CHECK_CLOSE_ABS(sls.absoluteMomentum(slsState), absMom, 1e-6);
  BOOST_CHECK_EQUAL(sls.charge(slsState), charge);
  BOOST_CHECK_EQUAL(sls.time(slsState), time);

  // Step size modifies
  const std::string originalStepSize = slsState.stepSize.toString();

<<<<<<< HEAD
  sls.updateStepSize(slsState, -1337., ConstrainedStep::navigator, true);
=======
  sls.updateStepSize(slsState, -1337., ConstrainedStep::navigator);
>>>>>>> 567db0c7
  BOOST_CHECK_EQUAL(slsState.previousStepSize, stepSize);
  BOOST_CHECK_EQUAL(slsState.stepSize.value(), -1337.);

  sls.releaseStepSize(slsState, ConstrainedStep::navigator);
  BOOST_CHECK_EQUAL(slsState.stepSize.value(), stepSize);
  BOOST_CHECK_EQUAL(sls.outputStepSize(slsState), originalStepSize);

  // Test the curvilinear state construction
  auto curvState = sls.curvilinearState(slsState);
  auto curvPars = std::get<0>(curvState);
  CHECK_CLOSE_ABS(curvPars.position(tgContext), cp.position(tgContext), 1e-6);
  CHECK_CLOSE_ABS(curvPars.absoluteMomentum(), cp.absoluteMomentum(), 1e-6);
  CHECK_CLOSE_ABS(curvPars.charge(), cp.charge(), 1e-6);
  CHECK_CLOSE_ABS(curvPars.time(), cp.time(), 1e-6);
  BOOST_CHECK(curvPars.covariance().has_value());
  BOOST_CHECK_NE(*curvPars.covariance(), cov);
  CHECK_CLOSE_COVARIANCE(std::get<1>(curvState),
                         BoundMatrix(BoundMatrix::Identity()), 1e-6);
  CHECK_CLOSE_ABS(std::get<2>(curvState), 0., 1e-6);

  // Test the update method
  Vector3 newPos(2., 4., 8.);
  Vector3 newMom(3., 9., 27.);
  double newTime(321.);
  sls.update(slsState, newPos, newMom.normalized(), charge / newMom.norm(),
             newTime);
  CHECK_CLOSE_ABS(sls.position(slsState), newPos, 1e-6);
  CHECK_CLOSE_ABS(sls.direction(slsState), newMom.normalized(), 1e-6);
  CHECK_CLOSE_ABS(sls.absoluteMomentum(slsState), newMom.norm(), 1e-6);
  BOOST_CHECK_EQUAL(sls.charge(slsState), charge);
  BOOST_CHECK_EQUAL(sls.time(slsState), newTime);

  // The covariance transport
  slsState.cov = cov;
  sls.transportCovarianceToCurvilinear(slsState);
  BOOST_CHECK_NE(slsState.cov, cov);
  BOOST_CHECK_NE(slsState.jacToGlobal, BoundToFreeMatrix::Zero());
  BOOST_CHECK_EQUAL(slsState.jacTransport, FreeMatrix::Identity());
  BOOST_CHECK_EQUAL(slsState.derivative, FreeVector::Zero());

  // Perform a step without and with covariance transport
  slsState.cov = cov;
  PropState ps(navDir, slsState);

  ps.stepping.covTransport = false;
  double h = sls.step(ps, mockNavigator).value();
  BOOST_CHECK_EQUAL(ps.stepping.stepSize.value(), stepSize);
  BOOST_CHECK_EQUAL(ps.stepping.stepSize.value(), h * navDir);
  CHECK_CLOSE_COVARIANCE(ps.stepping.cov, cov, 1e-6);
  BOOST_CHECK_GT(sls.position(ps.stepping).norm(), newPos.norm());
  CHECK_CLOSE_ABS(sls.direction(ps.stepping), newMom.normalized(), 1e-6);
  CHECK_CLOSE_ABS(sls.absoluteMomentum(ps.stepping), newMom.norm(), 1e-6);
  CHECK_CLOSE_ABS(sls.charge(ps.stepping), charge, 1e-6);
  BOOST_CHECK_LT(sls.time(ps.stepping), newTime);
  BOOST_CHECK_EQUAL(ps.stepping.derivative, FreeVector::Zero());
  BOOST_CHECK_EQUAL(ps.stepping.jacTransport, FreeMatrix::Identity());

  ps.stepping.covTransport = true;
  double h2 = sls.step(ps, mockNavigator).value();
  BOOST_CHECK_EQUAL(ps.stepping.stepSize.value(), stepSize);
  BOOST_CHECK_EQUAL(h2, h);
  CHECK_CLOSE_COVARIANCE(ps.stepping.cov, cov, 1e-6);
  BOOST_CHECK_GT(sls.position(ps.stepping).norm(), newPos.norm());
  CHECK_CLOSE_ABS(sls.direction(ps.stepping), newMom.normalized(), 1e-6);
  CHECK_CLOSE_ABS(sls.absoluteMomentum(ps.stepping), newMom.norm(), 1e-6);
  CHECK_CLOSE_ABS(sls.charge(ps.stepping), charge, 1e-6);
  BOOST_CHECK_LT(sls.time(ps.stepping), newTime);
  BOOST_CHECK_NE(ps.stepping.derivative, FreeVector::Zero());
  BOOST_CHECK_NE(ps.stepping.jacTransport, FreeMatrix::Identity());

  /// Test the state reset
  // Construct the parameters
  Vector3 pos2(1.5, -2.5, 3.5);
  Vector3 dir2 = Vector3(4.5, -5.5, 6.5).normalized();
  double time2 = 7.5;
  double absMom2 = 8.5;
  double charge2 = 1.;
  BoundSquareMatrix cov2 = 8.5 * Covariance::Identity();
  CurvilinearTrackParameters cp2(makeVector4(pos2, time2), dir2,
                                 charge2 / absMom2, cov2,
                                 ParticleHypothesis::pion());
  BOOST_CHECK(cp2.covariance().has_value());
  FreeVector freeParams = transformBoundToFreeParameters(
      cp2.referenceSurface(), tgContext, cp2.parameters());
  navDir = Direction::Forward;
  double stepSize2 = -2. * stepSize;

  // Reset all possible parameters
  StraightLineStepper::State slsStateCopy = ps.stepping;
  sls.resetState(slsStateCopy, cp2.parameters(), *cp2.covariance(),
                 cp2.referenceSurface(), stepSize2);
  // Test all components
  BOOST_CHECK_NE(slsStateCopy.jacToGlobal, BoundToFreeMatrix::Zero());
  BOOST_CHECK_NE(slsStateCopy.jacToGlobal, ps.stepping.jacToGlobal);
  BOOST_CHECK_EQUAL(slsStateCopy.jacTransport, FreeMatrix::Identity());
  BOOST_CHECK_EQUAL(slsStateCopy.derivative, FreeVector::Zero());
  BOOST_CHECK(slsStateCopy.covTransport);
  BOOST_CHECK_EQUAL(slsStateCopy.cov, cov2);
  CHECK_CLOSE_ABS(sls.position(slsStateCopy),
                  freeParams.template segment<3>(eFreePos0), 1e-6);
  CHECK_CLOSE_ABS(sls.direction(slsStateCopy),
                  freeParams.template segment<3>(eFreeDir0).normalized(), 1e-6);
  CHECK_CLOSE_ABS(sls.absoluteMomentum(slsStateCopy),
                  std::abs(1. / freeParams[eFreeQOverP]), 1e-6);
  CHECK_CLOSE_ABS(sls.charge(slsStateCopy), -sls.charge(ps.stepping), 1e-6);
  CHECK_CLOSE_ABS(sls.time(slsStateCopy), freeParams[eFreeTime], 1e-6);
  BOOST_CHECK_EQUAL(slsStateCopy.pathAccumulated, 0.);
  BOOST_CHECK_EQUAL(slsStateCopy.stepSize.value(), navDir * stepSize2);
  BOOST_CHECK_EQUAL(slsStateCopy.previousStepSize,
                    ps.stepping.previousStepSize);

  // Reset all possible parameters except the step size
  slsStateCopy = ps.stepping;
  sls.resetState(slsStateCopy, cp2.parameters(), *cp2.covariance(),
                 cp2.referenceSurface());
  // Test all components
  BOOST_CHECK_NE(slsStateCopy.jacToGlobal, BoundToFreeMatrix::Zero());
  BOOST_CHECK_NE(slsStateCopy.jacToGlobal, ps.stepping.jacToGlobal);
  BOOST_CHECK_EQUAL(slsStateCopy.jacTransport, FreeMatrix::Identity());
  BOOST_CHECK_EQUAL(slsStateCopy.derivative, FreeVector::Zero());
  BOOST_CHECK(slsStateCopy.covTransport);
  BOOST_CHECK_EQUAL(slsStateCopy.cov, cov2);
  CHECK_CLOSE_ABS(sls.position(slsStateCopy),
                  freeParams.template segment<3>(eFreePos0), 1e-6);
  CHECK_CLOSE_ABS(sls.direction(slsStateCopy),
                  freeParams.template segment<3>(eFreeDir0), 1e-6);
  CHECK_CLOSE_ABS(sls.absoluteMomentum(slsStateCopy),
                  std::abs(1. / freeParams[eFreeQOverP]), 1e-6);
  CHECK_CLOSE_ABS(sls.charge(slsStateCopy), -sls.charge(ps.stepping), 1e-6);
  CHECK_CLOSE_ABS(sls.time(slsStateCopy), freeParams[eFreeTime], 1e-6);
  BOOST_CHECK_EQUAL(slsStateCopy.pathAccumulated, 0.);
  BOOST_CHECK_EQUAL(slsStateCopy.stepSize.value(),
                    std::numeric_limits<double>::max());
  BOOST_CHECK_EQUAL(slsStateCopy.previousStepSize,
                    ps.stepping.previousStepSize);

  // Reset the least amount of parameters
  slsStateCopy = ps.stepping;
  sls.resetState(slsStateCopy, cp2.parameters(), *cp2.covariance(),
                 cp2.referenceSurface());
  // Test all components
  BOOST_CHECK_NE(slsStateCopy.jacToGlobal, BoundToFreeMatrix::Zero());
  BOOST_CHECK_NE(slsStateCopy.jacToGlobal, ps.stepping.jacToGlobal);
  BOOST_CHECK_EQUAL(slsStateCopy.jacTransport, FreeMatrix::Identity());
  BOOST_CHECK_EQUAL(slsStateCopy.derivative, FreeVector::Zero());
  BOOST_CHECK(slsStateCopy.covTransport);
  BOOST_CHECK_EQUAL(slsStateCopy.cov, cov2);
  CHECK_CLOSE_ABS(sls.position(slsStateCopy),
                  freeParams.template segment<3>(eFreePos0), 1e-6);
  CHECK_CLOSE_ABS(sls.direction(slsStateCopy),
                  freeParams.template segment<3>(eFreeDir0).normalized(), 1e-6);
  CHECK_CLOSE_ABS(sls.absoluteMomentum(slsStateCopy),
                  std::abs(1. / freeParams[eFreeQOverP]), 1e-6);
  CHECK_CLOSE_ABS(sls.charge(slsStateCopy), -sls.charge(ps.stepping), 1e-6);
  CHECK_CLOSE_ABS(sls.time(slsStateCopy), freeParams[eFreeTime], 1e-6);
  BOOST_CHECK_EQUAL(slsStateCopy.pathAccumulated, 0.);
  BOOST_CHECK_EQUAL(slsStateCopy.stepSize.value(),
                    std::numeric_limits<double>::max());
  BOOST_CHECK_EQUAL(slsStateCopy.previousStepSize,
                    ps.stepping.previousStepSize);

  /// Repeat with surface related methods
  auto plane = CurvilinearSurface(pos, dir).planeSurface();
  auto bp = BoundTrackParameters::create(
                plane, tgContext, makeVector4(pos, time), dir, charge / absMom,
                cov, ParticleHypothesis::pion())
                .value();
  slsState = sls.makeState(options, bp);

  // Test the intersection in the context of a surface
  auto targetSurface =
      CurvilinearSurface(pos + navDir * 2. * dir, dir).planeSurface();
  sls.updateSurfaceStatus(slsState, *targetSurface, 0, navDir,
                          BoundaryTolerance::Infinite(), s_onSurfaceTolerance,
<<<<<<< HEAD
                          ConstrainedStep::navigator, true);
=======
                          ConstrainedStep::navigator);
>>>>>>> 567db0c7
  CHECK_CLOSE_ABS(slsState.stepSize.value(ConstrainedStep::navigator),
                  navDir * 2., 1e-6);

  // Test the step size modification in the context of a surface
  sls.updateStepSize(slsState,
                     targetSurface
                         ->intersect(tgContext, sls.position(slsState),
                                     navDir * sls.direction(slsState),
                                     BoundaryTolerance::Infinite())
                         .closest(),
<<<<<<< HEAD
                     navDir, ConstrainedStep::navigator, false);
  CHECK_CLOSE_ABS(slsState.stepSize.value(), 2, 1e-6);
  slsState.stepSize.setUser(navDir * stepSize);
=======
                     navDir, ConstrainedStep::navigator);
  CHECK_CLOSE_ABS(slsState.stepSize.value(), 2, 1e-6);
  slsState.stepSize.setUser(navDir * stepSize);
  sls.releaseStepSize(slsState, ConstrainedStep::navigator);
>>>>>>> 567db0c7
  sls.updateStepSize(slsState,
                     targetSurface
                         ->intersect(tgContext, sls.position(slsState),
                                     navDir * sls.direction(slsState),
                                     BoundaryTolerance::Infinite())
                         .closest(),
<<<<<<< HEAD
                     navDir, ConstrainedStep::navigator, true);
=======
                     navDir, ConstrainedStep::navigator);
>>>>>>> 567db0c7
  CHECK_CLOSE_ABS(slsState.stepSize.value(), 2, 1e-6);

  // Test the bound state construction
  FreeToBoundCorrection freeToBoundCorrection(false);
  auto boundState =
      sls.boundState(slsState, *plane, true, freeToBoundCorrection).value();
  auto boundPars = std::get<0>(boundState);
  CHECK_CLOSE_ABS(boundPars.position(tgContext), bp.position(tgContext), 1e-6);
  CHECK_CLOSE_ABS(boundPars.momentum(), bp.momentum(), 1e-6);
  CHECK_CLOSE_ABS(boundPars.charge(), bp.charge(), 1e-6);
  CHECK_CLOSE_ABS(boundPars.time(), bp.time(), 1e-6);
  BOOST_CHECK(boundPars.covariance().has_value());
  BOOST_CHECK_NE(*boundPars.covariance(), cov);
  CHECK_CLOSE_COVARIANCE(std::get<1>(boundState),
                         BoundMatrix(BoundMatrix::Identity()), 1e-6);
  CHECK_CLOSE_ABS(std::get<2>(boundState), 0., 1e-6);

  // Transport the covariance in the context of a surface
  sls.transportCovarianceToBound(slsState, *plane, freeToBoundCorrection);
  BOOST_CHECK_NE(slsState.cov, cov);
  BOOST_CHECK_NE(slsState.jacToGlobal, BoundToFreeMatrix::Zero());
  BOOST_CHECK_EQUAL(slsState.jacTransport, FreeMatrix::Identity());
  BOOST_CHECK_EQUAL(slsState.derivative, FreeVector::Zero());

  // Update in context of a surface
  freeParams = transformBoundToFreeParameters(bp.referenceSurface(), tgContext,
                                              bp.parameters());

  BOOST_CHECK(bp.covariance().has_value());
  sls.update(slsState, freeParams, bp.parameters(), 2 * (*bp.covariance()),
             *plane);
  CHECK_CLOSE_OR_SMALL(sls.position(slsState), pos, eps, eps);
  BOOST_CHECK_EQUAL(sls.charge(slsState), charge);
  CHECK_CLOSE_OR_SMALL(sls.time(slsState), time, eps, eps);
  CHECK_CLOSE_COVARIANCE(slsState.cov, Covariance(2. * cov), 1e-6);
}

}  // namespace Acts::Test<|MERGE_RESOLUTION|>--- conflicted
+++ resolved
@@ -149,11 +149,7 @@
   // Step size modifies
   const std::string originalStepSize = slsState.stepSize.toString();
 
-<<<<<<< HEAD
-  sls.updateStepSize(slsState, -1337., ConstrainedStep::navigator, true);
-=======
   sls.updateStepSize(slsState, -1337., ConstrainedStep::navigator);
->>>>>>> 567db0c7
   BOOST_CHECK_EQUAL(slsState.previousStepSize, stepSize);
   BOOST_CHECK_EQUAL(slsState.stepSize.value(), -1337.);
 
@@ -328,11 +324,7 @@
       CurvilinearSurface(pos + navDir * 2. * dir, dir).planeSurface();
   sls.updateSurfaceStatus(slsState, *targetSurface, 0, navDir,
                           BoundaryTolerance::Infinite(), s_onSurfaceTolerance,
-<<<<<<< HEAD
-                          ConstrainedStep::navigator, true);
-=======
                           ConstrainedStep::navigator);
->>>>>>> 567db0c7
   CHECK_CLOSE_ABS(slsState.stepSize.value(ConstrainedStep::navigator),
                   navDir * 2., 1e-6);
 
@@ -343,27 +335,17 @@
                                      navDir * sls.direction(slsState),
                                      BoundaryTolerance::Infinite())
                          .closest(),
-<<<<<<< HEAD
-                     navDir, ConstrainedStep::navigator, false);
-  CHECK_CLOSE_ABS(slsState.stepSize.value(), 2, 1e-6);
-  slsState.stepSize.setUser(navDir * stepSize);
-=======
                      navDir, ConstrainedStep::navigator);
   CHECK_CLOSE_ABS(slsState.stepSize.value(), 2, 1e-6);
   slsState.stepSize.setUser(navDir * stepSize);
   sls.releaseStepSize(slsState, ConstrainedStep::navigator);
->>>>>>> 567db0c7
   sls.updateStepSize(slsState,
                      targetSurface
                          ->intersect(tgContext, sls.position(slsState),
                                      navDir * sls.direction(slsState),
                                      BoundaryTolerance::Infinite())
                          .closest(),
-<<<<<<< HEAD
-                     navDir, ConstrainedStep::navigator, true);
-=======
                      navDir, ConstrainedStep::navigator);
->>>>>>> 567db0c7
   CHECK_CLOSE_ABS(slsState.stepSize.value(), 2, 1e-6);
 
   // Test the bound state construction
