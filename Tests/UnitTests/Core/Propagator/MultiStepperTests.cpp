--- conflicted
+++ resolved
@@ -626,26 +626,16 @@
     multi_stepper.updateSurfaceStatus(
         multi_state, *right_surface, 0, Direction::Forward(),
         BoundaryTolerance::Infinite(), s_onSurfaceTolerance,
-<<<<<<< HEAD
-        ConstrainedStep::navigator);
+        ConstrainedStep::Type::Navigator);
     auto multi_prop_state = DummyPropState(Direction::Forward(), multi_state);
-=======
-        ConstrainedStep::Type::Navigator);
-    auto multi_prop_state = DummyPropState(Direction::Forward, multi_state);
->>>>>>> 58b13613
     multi_stepper.step(multi_prop_state, mockNavigator);
 
     // Single stepper
     single_stepper.updateSurfaceStatus(
         single_state, *right_surface, 0, Direction::Forward(),
         BoundaryTolerance::Infinite(), s_onSurfaceTolerance,
-<<<<<<< HEAD
-        ConstrainedStep::navigator);
+        ConstrainedStep::Type::Navigator);
     auto single_prop_state = DummyPropState(Direction::Forward(), single_state);
-=======
-        ConstrainedStep::Type::Navigator);
-    auto single_prop_state = DummyPropState(Direction::Forward, single_state);
->>>>>>> 58b13613
     single_stepper.step(single_prop_state, mockNavigator);
   }
 
