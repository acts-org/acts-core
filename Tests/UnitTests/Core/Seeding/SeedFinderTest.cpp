// This file is part of the Acts project.
//
// Copyright (C) 2019 CERN for the benefit of the Acts project
//
// This Source Code Form is subject to the terms of the Mozilla Public
// License, v. 2.0. If a copy of the MPL was not distributed with this
// file, You can obtain one at http://mozilla.org/MPL/2.0/.

#include "Acts/Seeding/BinFinder.hpp"
#include "Acts/Seeding/BinnedSPGroup.hpp"
#include "Acts/Seeding/InternalSeed.hpp"
#include "Acts/Seeding/InternalSpacePoint.hpp"
#include "Acts/Seeding/Seed.hpp"
#include "Acts/Seeding/SeedFilter.hpp"
#include "Acts/Seeding/SeedFinder.hpp"
#include "Acts/Seeding/SpacePointGrid.hpp"

#include <chrono>
#include <fstream>
#include <iostream>
#include <sstream>
#include <utility>

#include <boost/type_erasure/any_cast.hpp>

#include "ATLASCuts.hpp"
#include "SpacePoint.hpp"

using namespace Acts::UnitLiterals;

std::vector<const SpacePoint*> readFile(std::string filename) {
  std::string line;
  int layer;
  std::vector<const SpacePoint*> readSP;

  std::ifstream spFile(filename);
  if (spFile.is_open()) {
    while (!spFile.eof()) {
      std::getline(spFile, line);
      std::stringstream ss(line);
      std::string linetype;
      ss >> linetype;
      float x, y, z, r, varianceR, varianceZ;
      if (linetype == "lxyz") {
        ss >> layer >> x >> y >> z >> varianceR >> varianceZ;
        r = std::sqrt(x * x + y * y);
        float f22 = varianceR;
        float wid = varianceZ;
        float cov = wid * wid * .08333;
        if (cov < f22) {
          cov = f22;
        }
        if (std::abs(z) > 450.) {
          varianceZ = 9. * cov;
          varianceR = .06;
        } else {
          varianceR = 9. * cov;
          varianceZ = .06;
        }
        SpacePoint* sp =
            new SpacePoint{x, y, z, r, layer, varianceR, varianceZ};
        //     if(r < 200.){
        //       sp->setClusterList(1,0);
        //     }
        readSP.push_back(sp);
      }
    }
  }
  return readSP;
}

int main(int argc, char** argv) {
  std::string file{"sp.txt"};
  bool help(false);
  bool quiet(false);

  int opt;
  while ((opt = getopt(argc, argv, "hf:q")) != -1) {
    switch (opt) {
      case 'f':
        file = optarg;
        break;
      case 'q':
        quiet = true;
        break;
      case 'h':
        help = true;
        [[fallthrough]];
      default: /* '?' */
        std::cerr << "Usage: " << argv[0] << " [-hq] [-f FILENAME]\n";
        if (help) {
          std::cout << "      -h : this help" << std::endl;
          std::cout
              << "      -f FILE : read spacepoints from FILE. Default is \""
              << file << "\"" << std::endl;
          std::cout << "      -q : don't print out all found seeds"
                    << std::endl;
        }

        exit(EXIT_FAILURE);
    }
  }

  std::ifstream f(file);
  if (!f.good()) {
    std::cerr << "input file \"" << file << "\" does not exist\n";
    exit(EXIT_FAILURE);
  }

  auto start_read = std::chrono::system_clock::now();
  std::vector<const SpacePoint*> spVec = readFile(file);
  auto end_read = std::chrono::system_clock::now();
  std::chrono::duration<double> elapsed_read = end_read - start_read;

  std::cout << "read " << spVec.size() << " SP from file " << file << " in "
            << elapsed_read.count() << "s" << std::endl;

  Acts::SeedFinderConfig<SpacePoint> config;
  // silicon detector max
  config.rMax = 160._mm;
  config.deltaRMin = 5._mm;
  config.deltaRMax = 160._mm;
  config.deltaRMinTopSP = config.deltaRMin;
  config.deltaRMinBottomSP = config.deltaRMin;
  config.deltaRMaxTopSP = config.deltaRMax;
  config.deltaRMaxBottomSP = config.deltaRMax;
  config.collisionRegionMin = -250._mm;
  config.collisionRegionMax = 250._mm;
  config.zMin = -2800._mm;
  config.zMax = 2800._mm;
  config.maxSeedsPerSpM = 5;
  // 2.7 eta
  config.cotThetaMax = 7.40627;
  config.sigmaScattering = 1.00000;

  config.minPt = 500._MeV;

  config.impactMax = 10._mm;

<<<<<<< HEAD
  config.useVariableMiddleSPRange = false;

  Acts::SeedFinderOptions options;
  options.beamPos = {-.5_mm, -.5_mm};
  options.bFieldInZ = 1.99724_T;

=======
>>>>>>> 0fedd65a
  int numPhiNeighbors = 1;

  // extent used to store r range for middle spacepoint
  Acts::Extent rRangeSPExtent;

  config.useVariableMiddleSPRange = false;
  const Acts::Range1D<float> rMiddleSPRange;

  std::vector<std::pair<int, int>> zBinNeighborsTop;
  std::vector<std::pair<int, int>> zBinNeighborsBottom;

  auto bottomBinFinder = std::make_shared<Acts::BinFinder<SpacePoint>>(
      Acts::BinFinder<SpacePoint>(zBinNeighborsBottom, numPhiNeighbors));
  auto topBinFinder = std::make_shared<Acts::BinFinder<SpacePoint>>(
      Acts::BinFinder<SpacePoint>(zBinNeighborsTop, numPhiNeighbors));
  Acts::SeedFilterConfig sfconf;
  Acts::ATLASCuts<SpacePoint> atlasCuts = Acts::ATLASCuts<SpacePoint>();
  config.seedFilter = std::make_unique<Acts::SeedFilter<SpacePoint>>(
      Acts::SeedFilter<SpacePoint>(sfconf, &atlasCuts));
  Acts::SeedFinder<SpacePoint> a(config, options);

  // covariance tool, sets covariances per spacepoint as required
  auto ct = [=](const SpacePoint& sp, float, float,
                float) -> std::pair<Acts::Vector3, Acts::Vector2> {
    Acts::Vector3 position(sp.x(), sp.y(), sp.z());
    Acts::Vector2 covariance(sp.varianceR, sp.varianceZ);
    return std::make_pair(position, covariance);
  };

  // setup spacepoint grid config
  Acts::SpacePointGridConfig gridConf;
  gridConf.bFieldInZ = options.bFieldInZ;
  gridConf.minPt = config.minPt;
  gridConf.rMax = config.rMax;
  gridConf.zMax = config.zMax;
  gridConf.zMin = config.zMin;
  gridConf.deltaRMax = config.deltaRMax;
  gridConf.cotThetaMax = config.cotThetaMax;
  // create grid with bin sizes according to the configured geometry
  std::unique_ptr<Acts::SpacePointGrid<SpacePoint>> grid =
      Acts::SpacePointGridCreator::createGrid<SpacePoint>(gridConf);
  auto spGroup = Acts::BinnedSPGroup<SpacePoint>(
      spVec.begin(), spVec.end(), ct, bottomBinFinder, topBinFinder,
      std::move(grid), rRangeSPExtent, config, options);

  std::vector<std::vector<Acts::Seed<SpacePoint>>> seedVector;
  decltype(a)::SeedingState state;
  auto start = std::chrono::system_clock::now();
  auto groupIt = spGroup.begin();
  auto endOfGroups = spGroup.end();
  for (; !(groupIt == endOfGroups); ++groupIt) {
    auto& v = seedVector.emplace_back();
    a.createSeedsForGroup(state, std::back_inserter(v), groupIt.bottom(),
                          groupIt.middle(), groupIt.top(), rMiddleSPRange);
  }
  auto end = std::chrono::system_clock::now();
  std::chrono::duration<double> elapsed_seconds = end - start;
  std::cout << "time to create seeds: " << elapsed_seconds.count() << std::endl;
  std::cout << "Number of regions: " << seedVector.size() << std::endl;
  int numSeeds = 0;
  for (auto& outVec : seedVector) {
    numSeeds += outVec.size();
  }
  std::cout << "Number of seeds generated: " << numSeeds << std::endl;
  if (!quiet) {
    for (auto& regionVec : seedVector) {
      for (size_t i = 0; i < regionVec.size(); i++) {
        const Acts::Seed<SpacePoint>* seed = &regionVec[i];
        const SpacePoint* sp = seed->sp()[0];
        std::cout << " (" << sp->x() << ", " << sp->y() << ", " << sp->z()
                  << ") ";
        sp = seed->sp()[1];
        std::cout << sp->layer << " (" << sp->x() << ", " << sp->y() << ", "
                  << sp->z() << ") ";
        sp = seed->sp()[2];
        std::cout << sp->layer << " (" << sp->x() << ", " << sp->y() << ", "
                  << sp->z() << ") ";
        std::cout << std::endl;
      }
    }
  }
  return 0;
}<|MERGE_RESOLUTION|>--- conflicted
+++ resolved
@@ -137,15 +137,12 @@
 
   config.impactMax = 10._mm;
 
-<<<<<<< HEAD
   config.useVariableMiddleSPRange = false;
 
   Acts::SeedFinderOptions options;
   options.beamPos = {-.5_mm, -.5_mm};
   options.bFieldInZ = 1.99724_T;
 
-=======
->>>>>>> 0fedd65a
   int numPhiNeighbors = 1;
 
   // extent used to store r range for middle spacepoint
