// This file is part of the Acts project.
//
// Copyright (C) 2024 CERN for the benefit of the Acts project
//
// This Source Code Form is subject to the terms of the Mozilla Public
// License, v. 2.0. If a copy of the MPL was not distributed with this
// file, You can obtain one at http://mozilla.org/MPL/2.0/.

#include "Acts/Definitions/Algebra.hpp"
#include "Acts/Definitions/Units.hpp"
#include "Acts/EventData/Seed.hpp"
#include "Acts/EventData/SpacePointContainer.hpp"
#include "Acts/Geometry/Extent.hpp"
<<<<<<< HEAD
#include "Acts/Seeding/BinnedSPGroup.hpp"
=======
#include "Acts/Seeding/BinnedGroup.hpp"
#include "Acts/Seeding/Seed.hpp"
>>>>>>> 936d8936
#include "Acts/Seeding/SeedFilter.hpp"
#include "Acts/Seeding/SeedFilterConfig.hpp"
#include "Acts/Seeding/SeedFinder.hpp"
#include "Acts/Seeding/SeedFinderConfig.hpp"
#include "Acts/Seeding/SpacePointGrid.hpp"
#include "Acts/Utilities/Grid.hpp"
#include "Acts/Utilities/GridBinFinder.hpp"
#include "Acts/Utilities/Range1D.hpp"

#include <algorithm>
#include <chrono>
#include <cmath>
#include <cstdlib>
#include <fstream>
#include <iostream>
#include <iterator>
#include <memory>
#include <string>
#include <tuple>
#include <utility>
#include <vector>

#include "ATLASCuts.hpp"
#include "SpacePoint.hpp"
#include "SpacePointContainer.hpp"

using namespace Acts::UnitLiterals;

std::vector<const SpacePoint*> readFile(const std::string& filename) {
  std::string line;
  int layer = 0;
  std::vector<const SpacePoint*> readSP;

  std::ifstream spFile(filename);
  if (spFile.is_open()) {
    while (!spFile.eof()) {
      std::getline(spFile, line);
      std::stringstream ss(line);
      std::string linetype;
      ss >> linetype;
      if (linetype == "lxyz") {
        float x = 0, y = 0, z = 0, varianceR = 0, varianceZ = 0;
        std::optional<float> t, varianceT;
        ss >> layer >> x >> y >> z >> varianceR >> varianceZ;
        const float r = std::hypot(x, y);

        float cov = varianceZ * varianceZ * .08333;
        if (cov < varianceR) {
          cov = varianceR;
        }

        if (std::abs(z) > 450.) {
          varianceZ = 9. * cov;
          varianceR = .06;
        } else {
          varianceR = 9. * cov;
          varianceZ = .06;
        }

        SpacePoint* sp = new SpacePoint{
            x, y, z, r, layer, varianceR, varianceZ, t, varianceT};
        //     if(r < 200.){
        //       sp->setClusterList(1,0);
        //     }
        readSP.push_back(sp);
      }
    }
  }
  return readSP;
}

int main(int argc, char** argv) {
  std::string file{"sp.txt"};
  bool help(false);
  bool quiet(false);

  int opt = -1;
  while ((opt = getopt(argc, argv, "hf:q")) != -1) {
    switch (opt) {
      case 'f':
        file = optarg;
        break;
      case 'q':
        quiet = true;
        break;
      case 'h':
        help = true;
        [[fallthrough]];
      default: /* '?' */
        std::cerr << "Usage: " << argv[0] << " [-hq] [-f FILENAME]\n";
        if (help) {
          std::cout << "      -h : this help" << std::endl;
          std::cout
              << "      -f FILE : read spacepoints from FILE. Default is \""
              << file << "\"" << std::endl;
          std::cout << "      -q : don't print out all found seeds"
                    << std::endl;
        }

        exit(EXIT_FAILURE);
    }
  }

  std::ifstream f(file);
  if (!f.good()) {
    std::cerr << "input file \"" << file << "\" does not exist\n";
    exit(EXIT_FAILURE);
  }

  auto start_read = std::chrono::system_clock::now();
  std::vector<const SpacePoint*> spVec = readFile(file);
  auto end_read = std::chrono::system_clock::now();
  std::chrono::duration<double> elapsed_read = end_read - start_read;

  // Config
  Acts::SpacePointContainerConfig spConfig;
  // Options
  Acts::SpacePointContainerOptions spOptions;
  spOptions.beamPos = {-.5_mm, -.5_mm};

  // Prepare interface SpacePoint backend-ACTS
  ActsExamples::SpacePointContainer container(spVec);
  // Prepare Acts API
  Acts::SpacePointContainer<decltype(container), Acts::detail::RefHolder>
      spContainer(spConfig, spOptions, container);

  std::cout << "read " << spContainer.size() << " SP from file " << file
            << " in " << elapsed_read.count() << "s" << std::endl;

  using value_type = typename decltype(spContainer)::ConstSpacePointProxyType;
  using seed_type = Acts::Seed<value_type>;

  Acts::SeedFinderConfig<value_type> config;
  // silicon detector max
  config.rMax = 160._mm;
  config.deltaRMin = 5._mm;
  config.deltaRMax = 160._mm;
  config.deltaRMinTopSP = config.deltaRMin;
  config.deltaRMinBottomSP = config.deltaRMin;
  config.deltaRMaxTopSP = config.deltaRMax;
  config.deltaRMaxBottomSP = config.deltaRMax;
  config.collisionRegionMin = -250._mm;
  config.collisionRegionMax = 250._mm;
  config.zMin = -2800._mm;
  config.zMax = 2800._mm;
  config.maxSeedsPerSpM = 5;
  // 2.7 eta
  config.cotThetaMax = 7.40627;
  config.sigmaScattering = 1.00000;

  config.minPt = 500._MeV;

  config.impactMax = 10._mm;

  config.useVariableMiddleSPRange = false;

  Acts::SeedFinderOptions options;
  options.beamPos = spOptions.beamPos;
  options.bFieldInZ = 1.99724_T;

  int numPhiNeighbors = 1;

  // extent used to store r range for middle spacepoint
  Acts::Extent rRangeSPExtent;

  config.useVariableMiddleSPRange = false;
  const Acts::Range1D<float> rMiddleSPRange;

  std::vector<std::pair<int, int>> zBinNeighborsTop;
  std::vector<std::pair<int, int>> zBinNeighborsBottom;

  auto bottomBinFinder = std::make_unique<Acts::GridBinFinder<2ul>>(
      Acts::GridBinFinder<2ul>(numPhiNeighbors, zBinNeighborsBottom));
  auto topBinFinder = std::make_unique<Acts::GridBinFinder<2ul>>(
      Acts::GridBinFinder<2ul>(numPhiNeighbors, zBinNeighborsTop));
  Acts::SeedFilterConfig sfconf;
  Acts::ATLASCuts<value_type> atlasCuts = Acts::ATLASCuts<value_type>();
  config.seedFilter = std::make_shared<Acts::SeedFilter<value_type>>(
      Acts::SeedFilter<value_type>(sfconf, &atlasCuts));
  Acts::SeedFinder<value_type> a;  // test creation of unconfigured finder
  a = Acts::SeedFinder<value_type>(config);

  // setup spacepoint grid config
  Acts::SpacePointGridConfig gridConf;
  gridConf.minPt = config.minPt;
  gridConf.rMax = config.rMax;
  gridConf.zMax = config.zMax;
  gridConf.zMin = config.zMin;
  gridConf.deltaRMax = config.deltaRMax;
  gridConf.cotThetaMax = config.cotThetaMax;
  // setup spacepoint grid options
  Acts::SpacePointGridOptions gridOpts;
  gridOpts.bFieldInZ = options.bFieldInZ;
  // create grid with bin sizes according to the configured geometry
<<<<<<< HEAD
  std::unique_ptr<Acts::SpacePointGrid<value_type>> grid =
      Acts::SpacePointGridCreator::createGrid<value_type>(gridConf, gridOpts);

  auto spGroup = Acts::BinnedSPGroup<value_type>(
      spContainer.begin(), spContainer.end(), bottomBinFinder, topBinFinder,
      std::move(grid), rRangeSPExtent, config, options);
=======
  Acts::SpacePointGrid<SpacePoint> grid =
      Acts::SpacePointGridCreator::createGrid<SpacePoint>(gridConf, gridOpts);
  Acts::SpacePointGridCreator::fillGrid(config, options, grid, spVec.begin(),
                                        spVec.end(), ct, rRangeSPExtent);
  auto spGroup = Acts::BinnedSPGroup<SpacePoint>(
      std::move(grid), *bottomBinFinder.get(), *topBinFinder.get());
>>>>>>> 936d8936

  std::vector<std::vector<seed_type>> seedVector;
  decltype(a)::SeedingState state;
  auto start = std::chrono::system_clock::now();
  for (auto [bottom, middle, top] : spGroup) {
    auto& v = seedVector.emplace_back();
    a.createSeedsForGroup(options, state, spGroup.grid(), std::back_inserter(v),
                          bottom, middle, top, rMiddleSPRange);
  }
  auto end = std::chrono::system_clock::now();
  std::chrono::duration<double> elapsed_seconds = end - start;
  std::cout << "time to create seeds: " << elapsed_seconds.count() << std::endl;
  std::cout << "Number of regions: " << seedVector.size() << std::endl;
  int numSeeds = 0;
  for (auto& outVec : seedVector) {
    numSeeds += outVec.size();
  }
  std::cout << "Number of seeds generated: " << numSeeds << std::endl;
  if (!quiet) {
    for (auto& regionVec : seedVector) {
      for (size_t i = 0; i < regionVec.size(); i++) {
        const seed_type* seed = &regionVec[i];
        const value_type* sp = seed->sp()[0];
        std::cout << " (" << sp->x() << ", " << sp->y() << ", " << sp->z()
                  << ") ";
        sp = seed->sp()[1];
        std::cout << sp->externalSpacePoint()->layer << " (" << sp->x() << ", " << sp->y()
                  << ", " << sp->z() << ") ";
        sp = seed->sp()[2];
        std::cout << sp->externalSpacePoint()->layer << " (" << sp->x() << ", " << sp->y()
                  << ", " << sp->z() << ") ";
        std::cout << std::endl;
      }
    }
  }

  return 0;
}<|MERGE_RESOLUTION|>--- conflicted
+++ resolved
@@ -11,12 +11,8 @@
 #include "Acts/EventData/Seed.hpp"
 #include "Acts/EventData/SpacePointContainer.hpp"
 #include "Acts/Geometry/Extent.hpp"
-<<<<<<< HEAD
-#include "Acts/Seeding/BinnedSPGroup.hpp"
-=======
 #include "Acts/Seeding/BinnedGroup.hpp"
-#include "Acts/Seeding/Seed.hpp"
->>>>>>> 936d8936
+#include "Acts/EventData/Seed.hpp"
 #include "Acts/Seeding/SeedFilter.hpp"
 #include "Acts/Seeding/SeedFilterConfig.hpp"
 #include "Acts/Seeding/SeedFinder.hpp"
@@ -211,21 +207,14 @@
   Acts::SpacePointGridOptions gridOpts;
   gridOpts.bFieldInZ = options.bFieldInZ;
   // create grid with bin sizes according to the configured geometry
-<<<<<<< HEAD
-  std::unique_ptr<Acts::SpacePointGrid<value_type>> grid =
+
+  Acts::SpacePointGrid<value_type> grid =
       Acts::SpacePointGridCreator::createGrid<value_type>(gridConf, gridOpts);
-
+  Acts::SpacePointGridCreator::fillGrid(config, options, grid, spContainer.begin(),
+                                        spContainer.end(), rRangeSPExtent);
+  
   auto spGroup = Acts::BinnedSPGroup<value_type>(
-      spContainer.begin(), spContainer.end(), bottomBinFinder, topBinFinder,
-      std::move(grid), rRangeSPExtent, config, options);
-=======
-  Acts::SpacePointGrid<SpacePoint> grid =
-      Acts::SpacePointGridCreator::createGrid<SpacePoint>(gridConf, gridOpts);
-  Acts::SpacePointGridCreator::fillGrid(config, options, grid, spVec.begin(),
-                                        spVec.end(), ct, rRangeSPExtent);
-  auto spGroup = Acts::BinnedSPGroup<SpacePoint>(
       std::move(grid), *bottomBinFinder.get(), *topBinFinder.get());
->>>>>>> 936d8936
 
   std::vector<std::vector<seed_type>> seedVector;
   decltype(a)::SeedingState state;
