// This file is part of the Acts project.
//
// Copyright (C) 2019-2021 CERN for the benefit of the Acts project
//
// This Source Code Form is subject to the terms of the Mozilla Public
// License, v. 2.0. If a copy of the MPL was not distributed with this
// file, You can obtain one at http://mozilla.org/MPL/2.0/.

#include <boost/test/unit_test.hpp>

#include "Acts/Definitions/Algebra.hpp"
#include "Acts/EventData/Measurement.hpp"
#include "Acts/EventData/SourceLink.hpp"
#include "Acts/EventData/TrackParameters.hpp"
#include "Acts/EventData/VectorMultiTrajectory.hpp"
#include "Acts/EventData/VectorTrackContainer.hpp"
#include "Acts/Geometry/GeometryContext.hpp"
#include "Acts/Geometry/GeometryIdentifier.hpp"
#include "Acts/Geometry/TrackingGeometry.hpp"
#include "Acts/MagneticField/ConstantBField.hpp"
#include "Acts/MagneticField/MagneticFieldContext.hpp"
#include "Acts/Propagator/EigenStepper.hpp"
#include "Acts/Propagator/Navigator.hpp"
#include "Acts/Propagator/Propagator.hpp"
#include "Acts/Propagator/StandardAborters.hpp"
#include "Acts/Propagator/StraightLineStepper.hpp"
#include "Acts/Tests/CommonHelpers/CubicTrackingGeometry.hpp"
#include "Acts/Tests/CommonHelpers/FloatComparisons.hpp"
#include "Acts/Tests/CommonHelpers/MeasurementsCreator.hpp"
#include "Acts/Tests/CommonHelpers/TestSourceLink.hpp"
#include "Acts/TrackFinding/CombinatorialKalmanFilter.hpp"
#include "Acts/TrackFinding/MeasurementSelector.hpp"
#include "Acts/TrackFitting/GainMatrixSmoother.hpp"
#include "Acts/TrackFitting/GainMatrixUpdater.hpp"
#include "Acts/Utilities/BinningType.hpp"
#include "Acts/Utilities/CalibrationContext.hpp"
#include "Acts/Utilities/Helpers.hpp"

#include <algorithm>
#include <limits>
#include <memory>
#include <random>
#include <vector>

namespace {

using namespace Acts::Test;
using namespace Acts::UnitLiterals;

struct Detector {
  // expected number of measurements for the given detector
  size_t numMeasurements = 6u;

  // geometry
  CubicTrackingGeometry store;
  std::shared_ptr<const Acts::TrackingGeometry> geometry;

  // resolutions
  MeasurementResolution resPixel = {MeasurementType::eLoc01, {25_um, 50_um}};
  MeasurementResolution resStrip0 = {MeasurementType::eLoc0, {100_um}};
  MeasurementResolution resStrip1 = {MeasurementType::eLoc1, {150_um}};
  MeasurementResolutionMap resolutions = {
      {Acts::GeometryIdentifier().setVolume(2), resPixel},
      {Acts::GeometryIdentifier().setVolume(3).setLayer(2), resStrip0},
      {Acts::GeometryIdentifier().setVolume(3).setLayer(4), resStrip1},
      {Acts::GeometryIdentifier().setVolume(3).setLayer(6), resStrip0},
      {Acts::GeometryIdentifier().setVolume(3).setLayer(8), resStrip1},
  };

  Detector(const Acts::GeometryContext& geoCtx)
      : store(geoCtx), geometry(store()) {}
};

/// The map(-like) container accessor
template <typename container_t>
struct TestContainerAccessor {
  using Container = container_t;
  using Key = typename container_t::key_type;
  using Value = typename container_t::mapped_type;

  /// This iterator adapter is needed to have the deref operator return a single
  /// source link instead of the map pair <GeometryIdentifier,SourceLink>
  struct Iterator {
    using BaseIterator = typename container_t::const_iterator;

    using iterator_category = typename BaseIterator::iterator_category;
    using value_type = typename BaseIterator::value_type;
    using difference_type = typename BaseIterator::difference_type;
    using pointer = typename BaseIterator::pointer;
    using reference = typename BaseIterator::reference;

    Iterator& operator++() {
      ++m_iterator;
      return *this;
    }

    bool operator==(const Iterator& other) const {
      return m_iterator == other.m_iterator;
    }

    bool operator!=(const Iterator& other) const { return !(*this == other); }

    Acts::SourceLink operator*() const {
      const auto& sl = m_iterator->second;
      return Acts::SourceLink{sl};
    }

    BaseIterator m_iterator;
  };

  // pointer to the container
  const Container* container = nullptr;

  // get the range of elements with requested key
  std::pair<Iterator, Iterator> range(const Acts::Surface& surface) const {
    assert(container != nullptr);
    auto [begin, end] = container->equal_range(surface.geometryId());
    return {Iterator{begin}, Iterator{end}};
  }
};

struct Fixture {
  using StraightPropagator =
      Acts::Propagator<Acts::StraightLineStepper, Acts::Navigator>;
  using ConstantFieldStepper = Acts::EigenStepper<>;
  using ConstantFieldPropagator =
      Acts::Propagator<ConstantFieldStepper, Acts::Navigator>;

  using Trajectory = Acts::VectorMultiTrajectory;

  using KalmanUpdater = Acts::GainMatrixUpdater;
  using KalmanSmoother = Acts::GainMatrixSmoother;
  using CombinatorialKalmanFilter =
      Acts::CombinatorialKalmanFilter<ConstantFieldPropagator, Trajectory>;
  using TestSourceLinkContainer =
      std::unordered_multimap<Acts::GeometryIdentifier, TestSourceLink>;
  using TestSourceLinkAccessor = TestContainerAccessor<TestSourceLinkContainer>;
  using CombinatorialKalmanFilterOptions =
      Acts::CombinatorialKalmanFilterOptions<TestSourceLinkAccessor::Iterator,
                                             Trajectory>;

  KalmanUpdater kfUpdater;
  KalmanSmoother kfSmoother;

  Acts::GeometryContext geoCtx;
  Acts::MagneticFieldContext magCtx;
  Acts::CalibrationContext calCtx;

  Detector detector;

  // track parameters before and after the detector
  std::vector<Acts::CurvilinearTrackParameters> startParameters;
  std::vector<Acts::CurvilinearTrackParameters> endParameters;

  // generated measurements
  TestSourceLinkContainer sourceLinks;

  // CKF implementation to be tested
  CombinatorialKalmanFilter ckf;
  // configuration for the measurement selector
  Acts::MeasurementSelector::Config measurementSelectorCfg = {
      // global default: no chi2 cut, only one measurement per surface
      {Acts::GeometryIdentifier(),
       {{}, {std::numeric_limits<double>::max()}, {1u}}},
  };

  Acts::MeasurementSelector measSel{measurementSelectorCfg};

  Acts::CombinatorialKalmanFilterExtensions<Trajectory> getExtensions() const {
    Acts::CombinatorialKalmanFilterExtensions<Trajectory> extensions;
    extensions.calibrator
        .template connect<&testSourceLinkCalibrator<Trajectory>>();
    extensions.updater.template connect<&KalmanUpdater::operator()<Trajectory>>(
        &kfUpdater);
    extensions.smoother
        .template connect<&KalmanSmoother::operator()<Trajectory>>(&kfSmoother);
    extensions.measurementSelector
        .template connect<&Acts::MeasurementSelector::select<Trajectory>>(
            &measSel);
    return extensions;
  }

  std::unique_ptr<const Acts::Logger> logger;

  Fixture(double bz)
      : detector(geoCtx),
        ckf(makeConstantFieldPropagator(detector.geometry, bz)),
        logger(Acts::getDefaultLogger("CkfTest", Acts::Logging::INFO)) {
    // construct initial parameters
    // create common covariance matrix from reasonable standard deviations
    Acts::BoundVector stddev;
    stddev[Acts::eBoundLoc0] = 100_um;
    stddev[Acts::eBoundLoc1] = 100_um;
    stddev[Acts::eBoundTime] = 25_ns;
    stddev[Acts::eBoundPhi] = 2_degree;
    stddev[Acts::eBoundTheta] = 2_degree;
    stddev[Acts::eBoundQOverP] = 1 / 100_GeV;
    Acts::BoundSymMatrix cov = stddev.cwiseProduct(stddev).asDiagonal();
    // all tracks close to the transverse plane along the x axis w/ small
    // variations in position, direction.
    Acts::Vector4 mStartPos0(-3_m, 0.0, 0.0, 1_ns);
    Acts::Vector4 mStartPos1(-3_m, -15_mm, -15_mm, 2_ns);
    Acts::Vector4 mStartPos2(-3_m, 15_mm, 15_mm, -1_ns);
    startParameters = {
        {mStartPos0, 0_degree, 90_degree, 1_GeV, 1_e, cov},
        {mStartPos1, -1_degree, 91_degree, 1_GeV, 1_e, cov},
        {mStartPos2, 1_degree, 89_degree, 1_GeV, -1_e, cov},
    };
    Acts::Vector4 mEndPos0(3_m, 0.0, 0.0, 1_ns);
    Acts::Vector4 mEndPos1(3_m, -100_mm, -100_mm, 2_ns);
    Acts::Vector4 mEndPos2(3_m, 100_mm, 100_mm, -1_ns);
    endParameters = {
        {mEndPos0, 0_degree, 90_degree, 1_GeV, 1_e, cov * 100},
        {mEndPos1, -1_degree, 91_degree, 1_GeV, 1_e, cov * 100},
        {mEndPos2, 1_degree, 89_degree, 1_GeV, -1_e, cov * 100},
    };

    // create some measurements
    auto measPropagator = makeStraightPropagator(detector.geometry);
    std::default_random_engine rng(421235);
    for (size_t trackId = 0u; trackId < startParameters.size(); ++trackId) {
      auto measurements = createMeasurements(
          measPropagator, geoCtx, magCtx, startParameters[trackId],
          detector.resolutions, rng, trackId);
      for (auto& sl : measurements.sourceLinks) {
        sourceLinks.emplace(sl.geometryId(), std::move(sl));
      }
    }
  }

  // Construct a straight-line propagator.
  static StraightPropagator makeStraightPropagator(
      std::shared_ptr<const Acts::TrackingGeometry> geo) {
    Acts::Navigator::Config cfg{std::move(geo)};
    cfg.resolvePassive = false;
    cfg.resolveMaterial = true;
    cfg.resolveSensitive = true;
    Acts::Navigator navigator{cfg};
    Acts::StraightLineStepper stepper;
    return StraightPropagator(stepper, std::move(navigator));
  }

  // Construct a propagator using a constant magnetic field along z.
  static ConstantFieldPropagator makeConstantFieldPropagator(
      std::shared_ptr<const Acts::TrackingGeometry> geo, double bz) {
    Acts::Navigator::Config cfg{std::move(geo)};
    cfg.resolvePassive = false;
    cfg.resolveMaterial = true;
    cfg.resolveSensitive = true;
    Acts::Navigator navigator{cfg};
    auto field =
        std::make_shared<Acts::ConstantBField>(Acts::Vector3(0.0, 0.0, bz));
    ConstantFieldStepper stepper(std::move(field));
    return ConstantFieldPropagator(std::move(stepper), std::move(navigator));
  }

  CombinatorialKalmanFilterOptions makeCkfOptions() const {
    return CombinatorialKalmanFilterOptions(
        geoCtx, magCtx, calCtx,
        Acts::SourceLinkAccessorDelegate<
            TestSourceLinkAccessor::Iterator>{},  // leave the accessor empty,
                                                  // this will have to be set
                                                  // before running the CKF
        getExtensions(), Acts::LoggerWrapper{*logger},
        Acts::PropagatorPlainOptions());
  }
};

}  // namespace

BOOST_AUTO_TEST_SUITE(TrackFindingCombinatorialKalmanFilter)

BOOST_AUTO_TEST_CASE(ZeroFieldForward) {
  Fixture f(0_T);

  auto options = f.makeCkfOptions();
  // this is the default option. set anyways for consistency
  options.propagatorPlainOptions.direction = Acts::NavigationDirection::Forward;
  // Construct a plane surface as the target surface
  auto pSurface = Acts::Surface::makeShared<Acts::PlaneSurface>(
      Acts::Vector3{-3_m, 0., 0.}, Acts::Vector3{1., 0., 0});
  // Set the target surface
  options.referenceSurface = &(*pSurface);

  Fixture::TestSourceLinkAccessor slAccessor;
  slAccessor.container = &f.sourceLinks;
  options.sourcelinkAccessor.connect<&Fixture::TestSourceLinkAccessor::range>(
      &slAccessor);

  Acts::TrackContainer tc{Acts::VectorTrackContainer{},
                          Acts::VectorMultiTrajectory{}};

  // run the CKF for all initial track states
  for (size_t trackId = 0u; trackId < f.startParameters.size(); ++trackId) {
    auto res = f.ckf.findTracks(f.startParameters.at(trackId), options, tc);
    if (not res.ok()) {
      BOOST_TEST_INFO(res.error() << " " << res.error().message());
    }
    BOOST_REQUIRE(res.ok());
  }

  // There should be three track finding results with three initial track states
  BOOST_CHECK_EQUAL(tc.size(), 3u);

  // check the found tracks
  for (size_t trackId = 0u; trackId < f.startParameters.size(); ++trackId) {
    const auto track = tc.getTrack(trackId);
    const auto& params = f.startParameters[trackId];
    BOOST_TEST_INFO("initial parameters before detector:\n" << params);

    BOOST_CHECK_EQUAL(track.nTrackStates(), f.detector.numMeasurements);

    // check purity of first found track
    // find the number of hits not originating from the right track
    size_t numHits = 0u;
    size_t nummismatchedHits = 0u;
<<<<<<< HEAD
    for (const auto trackState : track.trackStates()) {
      numHits += 1u;
      const auto& sl =
          static_cast<const TestSourceLink&>(trackState.uncalibrated());
      if (trackId != sl.sourceId) {
        nummismatchedHits++;
      }
    }
=======
    val.fittedStates->visitBackwards(
        val.lastMeasurementIndices.front(), [&](const auto& trackState) {
          numHits += 1u;
          const auto& sl =
              trackState.uncalibrated().template get<TestSourceLink>();
          nummismatchedHits += (trackId != sl.sourceId);
        });
>>>>>>> 0b192849

    BOOST_CHECK_EQUAL(numHits, f.detector.numMeasurements);
    BOOST_CHECK_EQUAL(nummismatchedHits, 0u);
  }
}

BOOST_AUTO_TEST_CASE(ZeroFieldBackward) {
  Fixture f(0_T);

  auto options = f.makeCkfOptions();
  options.propagatorPlainOptions.direction =
      Acts::NavigationDirection::Backward;
  // Construct a plane surface as the target surface
  auto pSurface = Acts::Surface::makeShared<Acts::PlaneSurface>(
      Acts::Vector3{3_m, 0., 0.}, Acts::Vector3{1., 0., 0});
  // Set the target surface
  options.referenceSurface = &(*pSurface);

  Fixture::TestSourceLinkAccessor slAccessor;
  slAccessor.container = &f.sourceLinks;
  options.sourcelinkAccessor.connect<&Fixture::TestSourceLinkAccessor::range>(
      &slAccessor);

  Acts::TrackContainer tc{Acts::VectorTrackContainer{},
                          Acts::VectorMultiTrajectory{}};

  // run the CKF for all initial track states
  for (size_t trackId = 0u; trackId < f.startParameters.size(); ++trackId) {
    auto res = f.ckf.findTracks(f.endParameters.at(trackId), options, tc);
    if (not res.ok()) {
      BOOST_TEST_INFO(res.error() << " " << res.error().message());
    }
    BOOST_REQUIRE(res.ok());
  }
  // There should be three found tracks with three initial track states
  BOOST_CHECK_EQUAL(tc.size(), 3u);

  // check the found tracks
  for (size_t trackId = 0u; trackId < f.endParameters.size(); ++trackId) {
    const auto track = tc.getTrack(trackId);
    const auto& params = f.endParameters[trackId];
    BOOST_TEST_INFO("initial parameters after detector:\n" << params);

    BOOST_CHECK_EQUAL(track.nTrackStates(), f.detector.numMeasurements);

    // check purity of first found track
    // find the number of hits not originating from the right track
    size_t numHits = 0u;
    size_t nummismatchedHits = 0u;
<<<<<<< HEAD
    for (const auto trackState : track.trackStates()) {
      numHits += 1u;
      const auto& sl =
          static_cast<const TestSourceLink&>(trackState.uncalibrated());
      if (trackId != sl.sourceId) {
        nummismatchedHits++;
      }
    }

=======
    val.fittedStates->visitBackwards(
        val.lastMeasurementIndices.front(), [&](const auto& trackState) {
          numHits += 1u;
          nummismatchedHits += (trackId != trackState.uncalibrated()
                                               .template get<TestSourceLink>()
                                               .sourceId);
        });
>>>>>>> 0b192849
    BOOST_CHECK_EQUAL(numHits, f.detector.numMeasurements);
    BOOST_CHECK_EQUAL(nummismatchedHits, 0u);
  }
}

BOOST_AUTO_TEST_SUITE_END()<|MERGE_RESOLUTION|>--- conflicted
+++ resolved
@@ -314,24 +314,13 @@
     // find the number of hits not originating from the right track
     size_t numHits = 0u;
     size_t nummismatchedHits = 0u;
-<<<<<<< HEAD
     for (const auto trackState : track.trackStates()) {
       numHits += 1u;
-      const auto& sl =
-          static_cast<const TestSourceLink&>(trackState.uncalibrated());
+      const auto& sl = trackState.uncalibrated().template get<TestSourceLink>();
       if (trackId != sl.sourceId) {
         nummismatchedHits++;
       }
     }
-=======
-    val.fittedStates->visitBackwards(
-        val.lastMeasurementIndices.front(), [&](const auto& trackState) {
-          numHits += 1u;
-          const auto& sl =
-              trackState.uncalibrated().template get<TestSourceLink>();
-          nummismatchedHits += (trackId != sl.sourceId);
-        });
->>>>>>> 0b192849
 
     BOOST_CHECK_EQUAL(numHits, f.detector.numMeasurements);
     BOOST_CHECK_EQUAL(nummismatchedHits, 0u);
@@ -381,25 +370,14 @@
     // find the number of hits not originating from the right track
     size_t numHits = 0u;
     size_t nummismatchedHits = 0u;
-<<<<<<< HEAD
     for (const auto trackState : track.trackStates()) {
       numHits += 1u;
-      const auto& sl =
-          static_cast<const TestSourceLink&>(trackState.uncalibrated());
+      const auto& sl = trackState.uncalibrated().template get<TestSourceLink>();
       if (trackId != sl.sourceId) {
         nummismatchedHits++;
       }
     }
 
-=======
-    val.fittedStates->visitBackwards(
-        val.lastMeasurementIndices.front(), [&](const auto& trackState) {
-          numHits += 1u;
-          nummismatchedHits += (trackId != trackState.uncalibrated()
-                                               .template get<TestSourceLink>()
-                                               .sourceId);
-        });
->>>>>>> 0b192849
     BOOST_CHECK_EQUAL(numHits, f.detector.numMeasurements);
     BOOST_CHECK_EQUAL(nummismatchedHits, 0u);
   }
