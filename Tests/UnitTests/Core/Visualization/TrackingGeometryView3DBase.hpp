--- conflicted
+++ resolved
@@ -37,33 +37,22 @@
                               const std::string& tag) {
   std::stringstream cStream;
 
-  ViewConfig viewSensitive = {.color = {0, 180, 240}};
-  viewSensitive.triangulate = triangulate;
-<<<<<<< HEAD
-  viewSensitive.quarterSegments = 72;
-  ViewConfig viewPassive = ViewConfig({240, 280, 0});
-  viewPassive.triangulate = triangulate;
-  viewPassive.quarterSegments = 72;
-  ViewConfig viewVolume = ViewConfig({220, 220, 0});
-  viewVolume.triangulate = triangulate;
-  viewVolume.quarterSegments = 72;
-  ViewConfig viewContainer = ViewConfig({220, 220, 0});
-  viewContainer.triangulate = triangulate;
-  viewContainer.quarterSegments = 72;
-  ViewConfig viewGrid = ViewConfig({220, 0, 0});
-  viewGrid.quarterSegments = 8;
-=======
-  ViewConfig viewPassive = {.color = {240, 280, 0}};
-  viewPassive.triangulate = triangulate;
-  ViewConfig viewVolume = {.color = {220, 220, 0}};
-  viewVolume.triangulate = triangulate;
-  ViewConfig viewContainer = {.color = {220, 220, 0}};
-  viewContainer.triangulate = triangulate;
-  ViewConfig viewGrid = {.color = {220, 0, 0}};
-  viewGrid.nSegments = 8;
->>>>>>> e7dceab2
-  viewGrid.offset = 3.;
-  viewGrid.triangulate = triangulate;
+  ViewConfig viewSensitive = {.color = {0, 180, 240},
+                              .quarterSegments = 72,
+                              .triangulate = triangulate};
+  ViewConfig viewPassive = {.color = {240, 280, 0},
+                            .quarterSegments = 72,
+                            .triangulate = triangulate};
+  ViewConfig viewVolume = {.color = {220, 220, 0},
+                           .quarterSegments = 72,
+                           .triangulate = triangulate};
+  ViewConfig viewContainer = {.color = {220, 220, 0},
+                              .quarterSegments = 72,
+                              .triangulate = triangulate};
+  ViewConfig viewGrid = {.color = {220, 0, 0},
+                         .offset = 3.,
+                         .quarterSegments = 8,
+                         .triangulate = triangulate};
 
   const Acts::TrackingVolume& tgVolume = *(tGeometry->highestTrackingVolume());
 
