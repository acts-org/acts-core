// This file is part of the Acts project.
//
// Copyright (C) 2019 CERN for the benefit of the Acts project
//
// This Source Code Form is subject to the terms of the Mozilla Public
// License, v. 2.0. If a copy of the MPL was not distributed with this
// file, You can obtain one at http://mozilla.org/MPL/2.0/.

#include <boost/test/data/test_case.hpp>
#include <boost/test/tools/output_test_stream.hpp>
#include <boost/test/unit_test.hpp>

#include "Acts/Definitions/Algebra.hpp"
#include "Acts/Definitions/Direction.hpp"
#include "Acts/Definitions/TrackParametrization.hpp"
#include "Acts/Definitions/Units.hpp"
#include "Acts/EventData/Charge.hpp"
#include "Acts/EventData/GenericBoundTrackParameters.hpp"
#include "Acts/EventData/TrackParameters.hpp"
#include "Acts/Geometry/GeometryContext.hpp"
#include "Acts/Geometry/GeometryIdentifier.hpp"
#include "Acts/MagneticField/ConstantBField.hpp"
#include "Acts/MagneticField/MagneticFieldContext.hpp"
#include "Acts/Propagator/EigenStepper.hpp"
#include "Acts/Propagator/Propagator.hpp"
#include "Acts/Surfaces/PerigeeSurface.hpp"
#include "Acts/Surfaces/Surface.hpp"
#include "Acts/Tests/CommonHelpers/FloatComparisons.hpp"
#include "Acts/Utilities/AnnealingUtility.hpp"
#include "Acts/Utilities/Logger.hpp"
#include "Acts/Utilities/Result.hpp"
#include "Acts/Vertexing/AMVFInfo.hpp"
#include "Acts/Vertexing/AdaptiveMultiVertexFitter.hpp"
#include "Acts/Vertexing/HelicalTrackLinearizer.hpp"
#include "Acts/Vertexing/ImpactPointEstimator.hpp"
#include "Acts/Vertexing/TrackAtVertex.hpp"
#include "Acts/Vertexing/Vertex.hpp"
#include "Acts/Vertexing/VertexingOptions.hpp"

#include <algorithm>
#include <array>
#include <cmath>
#include <iostream>
#include <map>
#include <memory>
#include <random>
#include <tuple>
#include <type_traits>
#include <utility>
#include <vector>

namespace Acts {
namespace Test {

using namespace Acts::UnitLiterals;
using Acts::VectorHelpers::makeVector4;

// Set up logger
ACTS_LOCAL_LOGGER(Acts::getDefaultLogger("AMVFitterTests", Acts::Logging::INFO))

using Covariance = BoundSquareMatrix;
using Propagator = Acts::Propagator<EigenStepper<>>;
using Linearizer = HelicalTrackLinearizer<Propagator>;

// Create a test context
GeometryContext geoContext = GeometryContext();
MagneticFieldContext magFieldContext = MagneticFieldContext();

// Vertex x/y position distribution
std::uniform_real_distribution<> vXYDist(-0.1_mm, 0.1_mm);
// Vertex z position distribution
std::uniform_real_distribution<> vZDist(-20_mm, 20_mm);
// Track d0 distribution
std::uniform_real_distribution<> d0Dist(-0.01_mm, 0.01_mm);
// Track z0 distribution
std::uniform_real_distribution<> z0Dist(-0.2_mm, 0.2_mm);
// Track pT distribution
std::uniform_real_distribution<> pTDist(1._GeV, 30._GeV);
// Track phi distribution
std::uniform_real_distribution<> phiDist(-M_PI, M_PI);
// Track theta distribution
std::uniform_real_distribution<> thetaDist(1.0, M_PI - 1.0);
// Track charge helper distribution
std::uniform_real_distribution<> qDist(-1, 1);
// Track IP resolution distribution
std::uniform_real_distribution<> resIPDist(0., 100._um);
// Track angular distribution
std::uniform_real_distribution<> resAngDist(0., 0.1);
// Track q/p resolution distribution
std::uniform_real_distribution<> resQoPDist(-0.1, 0.1);
// Number of tracks distritbution
std::uniform_int_distribution<> nTracksDist(3, 10);

/// @brief Unit test for AdaptiveMultiVertexFitter
///
BOOST_AUTO_TEST_CASE(adaptive_multi_vertex_fitter_test) {
  // Set up RNG
  int mySeed = 31415;
  std::mt19937 gen(mySeed);

  // Set up constant B-Field
  auto bField = std::make_shared<ConstantBField>(Vector3{0.0, 0.0, 1_T});

  // Set up EigenStepper
  EigenStepper<> stepper(bField);

  // Set up propagator with void navigator
  auto propagator = std::make_shared<Propagator>(stepper);

  VertexingOptions<BoundTrackParameters> vertexingOptions(geoContext,
                                                          magFieldContext);

  // IP 3D Estimator
  using IPEstimator = ImpactPointEstimator<BoundTrackParameters, Propagator>;

  IPEstimator::Config ip3dEstCfg(bField, propagator);
  IPEstimator ip3dEst(ip3dEstCfg);

  AdaptiveMultiVertexFitter<BoundTrackParameters, Linearizer>::Config fitterCfg(
      ip3dEst);

  // Linearizer for BoundTrackParameters type test
  Linearizer::Config ltConfig(bField, propagator);
  Linearizer linearizer(ltConfig);

  // Test smoothing
  fitterCfg.doSmoothing = true;

  AdaptiveMultiVertexFitter<BoundTrackParameters, Linearizer> fitter(
      std::move(fitterCfg));

  // Create positions of three vertices, two of which (1 and 2) are
  // close to one another and will share a common track later
  Vector3 vtxPos1(-0.15_mm, -0.1_mm, -1.5_mm);
  Vector3 vtxPos2(-0.1_mm, -0.15_mm, -3._mm);
  Vector3 vtxPos3(0.2_mm, 0.2_mm, 10._mm);

  std::vector<Vector3> vtxPosVec{vtxPos1, vtxPos2, vtxPos3};

  // Resolutions, use the same for all tracks
  double resD0 = resIPDist(gen);
  double resZ0 = resIPDist(gen);
  double resPh = resAngDist(gen);
  double resTh = resAngDist(gen);
  double resQp = resQoPDist(gen);

  std::vector<Vertex<BoundTrackParameters>> vtxList;
  for (auto& vtxPos : vtxPosVec) {
    Vertex<BoundTrackParameters> vtx(vtxPos);
    // Set some vertex covariance
    SquareMatrix4 posCovariance(SquareMatrix4::Identity());
    vtx.setFullCovariance(posCovariance);
    // Add to vertex list
    vtxList.push_back(vtx);
  }

  std::vector<Vertex<BoundTrackParameters>*> vtxPtrList;
  ACTS_DEBUG("All vertices in test case:");
  int cv = 0;
  for (auto& vtx : vtxList) {
    cv++;
    ACTS_DEBUG("\t" << cv << ". vertex ptr: " << &vtx);
    vtxPtrList.push_back(&vtx);
  }

  std::vector<BoundTrackParameters> allTracks;

  unsigned int nTracksPerVtx = 4;
  // Construct nTracksPerVtx * 3 (3 vertices) random track emerging
  // from vicinity of vertex positions
  for (unsigned int iTrack = 0; iTrack < nTracksPerVtx * vtxPosVec.size();
       iTrack++) {
    // Construct positive or negative charge randomly
    double q = qDist(gen) < 0 ? -1. : 1.;

    // Fill vector of track objects with simple covariance matrix
    Covariance covMat;

    covMat << resD0 * resD0, 0., 0., 0., 0., 0., 0., resZ0 * resZ0, 0., 0., 0.,
        0., 0., 0., resPh * resPh, 0., 0., 0., 0., 0., 0., resTh * resTh, 0.,
        0., 0., 0., 0., 0., resQp * resQp, 0., 0., 0., 0., 0., 0., 1.;

    // Index of current vertex
    int vtxIdx = (int)(iTrack / nTracksPerVtx);

    // Construct random track parameters
    BoundTrackParameters::ParametersVector paramVec;
    paramVec << d0Dist(gen), z0Dist(gen), phiDist(gen), thetaDist(gen),
        q / pTDist(gen), 0.;

    std::shared_ptr<PerigeeSurface> perigeeSurface =
        Surface::makeShared<PerigeeSurface>(vtxPosVec[vtxIdx]);

    allTracks.emplace_back(perigeeSurface, paramVec, std::move(covMat),
                           ParticleHypothesis::pion());
  }

  int ct = 0;
  ACTS_DEBUG("All tracks in test case:");
  for (auto& trk : allTracks) {
    ct++;
    ACTS_DEBUG("\t" << ct << ". track ptr: " << &trk);
  }

  AdaptiveMultiVertexFitter<BoundTrackParameters, Linearizer>::State state(
      *bField, magFieldContext);

  for (unsigned int iTrack = 0; iTrack < nTracksPerVtx * vtxPosVec.size();
       iTrack++) {
    // Index of current vertex
    int vtxIdx = (int)(iTrack / nTracksPerVtx);
    state.vtxInfoMap[&vtxList[vtxIdx]].trackLinks.push_back(&allTracks[iTrack]);
    state.tracksAtVerticesMap.insert(std::make_pair(
        std::make_pair(&allTracks[iTrack], &vtxList[vtxIdx]),
        TrackAtVertex<BoundTrackParameters>(&allTracks[iTrack], 1.)));

    // Use first track also for second vertex to let vtx1 and vtx2
    // share this track
    if (iTrack == 0) {
      state.vtxInfoMap[&vtxList.at(1)].trackLinks.push_back(&allTracks[iTrack]);
      state.tracksAtVerticesMap.insert(std::make_pair(
          std::make_pair(&allTracks[iTrack], &vtxList.at(1)),
          TrackAtVertex<BoundTrackParameters>(&allTracks[iTrack], 1.)));
    }
  }

  for (auto& vtx : vtxPtrList) {
    state.addVertexToMultiMap(*vtx);
    ACTS_DEBUG("Vertex, with ptr: " << vtx);
    for (auto& trk : state.vtxInfoMap[vtx].trackLinks) {
      ACTS_DEBUG("\t track ptr: " << trk);
    }
  }

  ACTS_DEBUG("Checking all vertices linked to a single track:");
  for (auto& trk : allTracks) {
    ACTS_DEBUG("Track with ptr: " << &trk);
    auto range = state.trackToVerticesMultiMap.equal_range(&trk);
    for (auto vtxIter = range.first; vtxIter != range.second; ++vtxIter) {
      ACTS_DEBUG("\t used by vertex: " << vtxIter->second);
    }
  }

  // Copy vertex seeds from state.vertexCollection to new
  // list in order to be able to compare later
  std::vector<Vertex<BoundTrackParameters>> seedListCopy = vtxList;

  auto res1 =
      fitter.addVtxToFit(state, vtxList.at(0), linearizer, vertexingOptions);
  ACTS_DEBUG("Tracks linked to each vertex AFTER fit:");
  int c = 0;
  for (auto& vtx : vtxPtrList) {
    c++;
    ACTS_DEBUG(c << ". vertex, with ptr: " << vtx);
    for (auto& trk : state.vtxInfoMap[vtx].trackLinks) {
      ACTS_DEBUG("\t track ptr: " << trk);
    }
  }

  ACTS_DEBUG("Checking all vertices linked to a single track AFTER fit:");
  for (auto& trk : allTracks) {
    ACTS_DEBUG("Track with ptr: " << &trk);
    auto range = state.trackToVerticesMultiMap.equal_range(&trk);
    for (auto vtxIter = range.first; vtxIter != range.second; ++vtxIter) {
      ACTS_DEBUG("\t used by vertex: " << vtxIter->second);
    }
  }

  BOOST_CHECK(res1.ok());

  ACTS_DEBUG("Vertex positions after fit of vertex 1 and 2:");
  for (std::size_t vtxIter = 0; vtxIter < 3; vtxIter++) {
    ACTS_DEBUG("Vtx " << vtxIter + 1 << ", seed position:\n "
                      << seedListCopy.at(vtxIter).fullPosition()
                      << "\nFitted position:\n "
                      << vtxList.at(vtxIter).fullPosition());
  }

  // After fit of first vertex, only first and second vertex seed
  // should have been modified while third vertex should remain untouched
  BOOST_CHECK_NE(vtxList.at(0).fullPosition(),
                 seedListCopy.at(0).fullPosition());
  BOOST_CHECK_NE(vtxList.at(1).fullPosition(),
                 seedListCopy.at(1).fullPosition());
  BOOST_CHECK_EQUAL(vtxList.at(2).fullPosition(),
                    seedListCopy.at(2).fullPosition());

  CHECK_CLOSE_ABS(vtxList.at(0).fullPosition(),
                  seedListCopy.at(0).fullPosition(), 1_mm);
  CHECK_CLOSE_ABS(vtxList.at(1).fullPosition(),
                  seedListCopy.at(1).fullPosition(), 1_mm);

  auto res2 =
      fitter.addVtxToFit(state, vtxList.at(2), linearizer, vertexingOptions);
  BOOST_CHECK(res2.ok());

  // Now also the third vertex should have been modified and fitted
  BOOST_CHECK_NE(vtxList.at(2).fullPosition(),
                 seedListCopy.at(2).fullPosition());
  CHECK_CLOSE_ABS(vtxList.at(2).fullPosition(),
                  seedListCopy.at(2).fullPosition(), 1_mm);

  ACTS_DEBUG("Vertex positions after fit of vertex 3:");
  ACTS_DEBUG("Vtx 1, seed position:\n " << seedListCopy.at(0).fullPosition()
                                        << "\nFitted position:\n "
                                        << vtxList.at(0).fullPosition());
  ACTS_DEBUG("Vtx 2, seed position:\n " << seedListCopy.at(1).fullPosition()
                                        << "\nFitted position:\n "
                                        << vtxList.at(1).fullPosition());
  ACTS_DEBUG("Vtx 3, seed position:\n " << seedListCopy.at(2).fullPosition()
                                        << "\nFitted position:\n "
                                        << vtxList.at(2).fullPosition());
}

/// @brief Unit test for AdaptiveMultiVertexFitter
/// based on Athena unit test, i.e. same setting and
/// test values are used here
BOOST_AUTO_TEST_CASE(adaptive_multi_vertex_fitter_test_athena) {
  // Set up constant B-Field
  auto bField = std::make_shared<ConstantBField>(Vector3{0.0, 0.0, 2_T});

  // Set up EigenStepper
  // EigenStepper<> stepper(bField);
  EigenStepper<> stepper(bField);

  // Set up propagator with void navigator
  auto propagator = std::make_shared<Propagator>(stepper);

  VertexingOptions<BoundTrackParameters> vertexingOptions(geoContext,
                                                          magFieldContext);

  // IP 3D Estimator
  using IPEstimator = ImpactPointEstimator<BoundTrackParameters, Propagator>;

  IPEstimator::Config ip3dEstCfg(bField, propagator);
  IPEstimator ip3dEst(ip3dEstCfg);

  std::vector<double> temperatures(1, 3.);
  AnnealingUtility::Config annealingConfig;
  annealingConfig.setOfTemperatures = temperatures;
  AnnealingUtility annealingUtility(annealingConfig);

  AdaptiveMultiVertexFitter<BoundTrackParameters, Linearizer>::Config fitterCfg(
      ip3dEst);

  fitterCfg.annealingTool = annealingUtility;

  // Linearizer for BoundTrackParameters type test
  Linearizer::Config ltConfig(bField, propagator);
  Linearizer linearizer(ltConfig);

  // Test smoothing
  // fitterCfg.doSmoothing = true;

  AdaptiveMultiVertexFitter<BoundTrackParameters, Linearizer> fitter(
      std::move(fitterCfg));

  // Create first vector of tracks
  Vector3 pos1a(0.5_mm, -0.5_mm, 2.4_mm);
  Vector3 mom1a(1000_MeV, 0_MeV, -500_MeV);
  Vector3 pos1b(0.5_mm, -0.5_mm, 3.5_mm);
  Vector3 mom1b(0_MeV, 1000_MeV, 500_MeV);
  Vector3 pos1c(-0.2_mm, 0.1_mm, 3.4_mm);
  Vector3 mom1c(-50_MeV, 180_MeV, 300_MeV);

  Vector3 pos1d(-0.1_mm, 0.3_mm, 3.0_mm);
  Vector3 mom1d(-80_MeV, 480_MeV, -100_MeV);
  Vector3 pos1e(-0.01_mm, 0.01_mm, 2.9_mm);
  Vector3 mom1e(-600_MeV, 10_MeV, 210_MeV);

  Vector3 pos1f(-0.07_mm, 0.03_mm, 2.5_mm);
  Vector3 mom1f(240_MeV, 110_MeV, 150_MeV);

  // Start creating some track parameters
  Covariance covMat1;
  covMat1 << 1_mm * 1_mm, 0, 0., 0, 0., 0, 0, 1_mm * 1_mm, 0, 0., 0, 0, 0., 0,
      0.1, 0, 0, 0, 0, 0., 0, 0.1, 0, 0, 0., 0, 0, 0, 1. / (10_GeV * 10_GeV), 0,
      0, 0, 0, 0, 0, 1_ns;

  std::vector<BoundTrackParameters> params1 = {
      BoundTrackParameters::create(Surface::makeShared<PerigeeSurface>(pos1a),
                                   geoContext, makeVector4(pos1a, 0),
                                   mom1a.normalized(), 1_e / mom1a.norm(),
                                   covMat1, ParticleHypothesis::pion())
          .value(),
      BoundTrackParameters::create(Surface::makeShared<PerigeeSurface>(pos1b),
                                   geoContext, makeVector4(pos1b, 0),
                                   mom1b.normalized(), -1_e / mom1b.norm(),
                                   covMat1, ParticleHypothesis::pion())
          .value(),
      BoundTrackParameters::create(Surface::makeShared<PerigeeSurface>(pos1c),
                                   geoContext, makeVector4(pos1c, 0),
                                   mom1c.normalized(), 1_e / mom1c.norm(),
                                   covMat1, ParticleHypothesis::pion())
          .value(),
      BoundTrackParameters::create(Surface::makeShared<PerigeeSurface>(pos1d),
                                   geoContext, makeVector4(pos1d, 0),
                                   mom1d.normalized(), -1_e / mom1d.norm(),
                                   covMat1, ParticleHypothesis::pion())
          .value(),
      BoundTrackParameters::create(Surface::makeShared<PerigeeSurface>(pos1e),
                                   geoContext, makeVector4(pos1e, 0),
                                   mom1e.normalized(), 1_e / mom1e.norm(),
                                   covMat1, ParticleHypothesis::pion())
          .value(),
      BoundTrackParameters::create(Surface::makeShared<PerigeeSurface>(pos1f),
                                   geoContext, makeVector4(pos1f, 0),
                                   mom1f.normalized(), -1_e / mom1f.norm(),
                                   covMat1, ParticleHypothesis::pion())
          .value(),
  };

  // Create second vector of tracks
  Vector3 pos2a(0.2_mm, 0_mm, -4.9_mm);
  Vector3 mom2a(5000_MeV, 30_MeV, 200_MeV);
  Vector3 pos2b(-0.5_mm, 0.1_mm, -5.1_mm);
  Vector3 mom2b(800_MeV, 1200_MeV, 200_MeV);
  Vector3 pos2c(0.05_mm, -0.5_mm, -4.7_mm);
  Vector3 mom2c(400_MeV, -300_MeV, -200_MeV);

  // Define covariance as used in athena unit test
  Covariance covMat2 = covMat1;

  std::vector<BoundTrackParameters> params2 = {
      BoundTrackParameters::create(Surface::makeShared<PerigeeSurface>(pos2a),
                                   geoContext, makeVector4(pos2a, 0),
                                   mom2a.normalized(), 1_e / mom2a.norm(),
                                   covMat2, ParticleHypothesis::pion())
          .value(),
      BoundTrackParameters::create(Surface::makeShared<PerigeeSurface>(pos2b),
                                   geoContext, makeVector4(pos2b, 0),
                                   mom2b.normalized(), -1_e / mom2b.norm(),
                                   covMat2, ParticleHypothesis::pion())
          .value(),
      BoundTrackParameters::create(Surface::makeShared<PerigeeSurface>(pos2c),
                                   geoContext, makeVector4(pos2c, 0),
                                   mom2c.normalized(), -1_e / mom2c.norm(),
                                   covMat2, ParticleHypothesis::pion())
          .value(),
  };

  AdaptiveMultiVertexFitter<BoundTrackParameters, Linearizer>::State state(
      *bField, magFieldContext);

  // The constraint vertex position covariance
  SquareMatrix4 covConstr(SquareMatrix4::Identity());
  covConstr = covConstr * 1e+8;
  covConstr(3, 3) = 0.;

  // Prepare first vertex
  Vector3 vtxPos1(0.15_mm, 0.15_mm, 2.9_mm);
  Vertex<BoundTrackParameters> vtx1(vtxPos1);

  // Add to vertex list
  state.vertexCollection.push_back(&vtx1);

  // The constraint vtx for vtx1
  Vertex<BoundTrackParameters> vtx1Constr(vtxPos1);
  vtx1Constr.setFullCovariance(covConstr);
  vtx1Constr.setFitQuality(0, -3);

  // Prepare vtx info for fitter
  VertexInfo<BoundTrackParameters> vtxInfo1;
  vtxInfo1.linPoint.setZero();
  vtxInfo1.linPoint.head<3>() = vtxPos1;
  vtxInfo1.constraint = vtx1Constr;
  vtxInfo1.oldPosition = vtxInfo1.linPoint;
  vtxInfo1.seedPosition = vtxInfo1.linPoint;

  for (const auto& trk : params1) {
    vtxInfo1.trackLinks.push_back(&trk);
    state.tracksAtVerticesMap.insert(
        std::make_pair(std::make_pair(&trk, &vtx1),
                       TrackAtVertex<BoundTrackParameters>(&trk, 1.5)));
  }

  // Prepare second vertex
  Vector3 vtxPos2(0.3_mm, -0.2_mm, -4.8_mm);
  Vertex<BoundTrackParameters> vtx2(vtxPos2);

  // Add to vertex list
  state.vertexCollection.push_back(&vtx2);

  // The constraint vtx for vtx2
  Vertex<BoundTrackParameters> vtx2Constr(vtxPos2);
  vtx2Constr.setFullCovariance(covConstr);
  vtx2Constr.setFitQuality(0, -3);

  // Prepare vtx info for fitter
  VertexInfo<BoundTrackParameters> vtxInfo2;
  vtxInfo2.linPoint.setZero();
  vtxInfo2.linPoint.head<3>() = vtxPos2;
  vtxInfo2.constraint = vtx2Constr;
  vtxInfo2.oldPosition = vtxInfo2.linPoint;
  vtxInfo2.seedPosition = vtxInfo2.linPoint;

  for (const auto& trk : params2) {
    vtxInfo2.trackLinks.push_back(&trk);
    state.tracksAtVerticesMap.insert(
        std::make_pair(std::make_pair(&trk, &vtx2),
                       TrackAtVertex<BoundTrackParameters>(&trk, 1.5)));
  }

  state.vtxInfoMap[&vtx1] = std::move(vtxInfo1);
  state.vtxInfoMap[&vtx2] = std::move(vtxInfo2);

  state.addVertexToMultiMap(vtx1);
  state.addVertexToMultiMap(vtx2);

  // Fit vertices
<<<<<<< HEAD
  fitter.fit(state, vtxList, linearizer, vertexingOptions);

  auto vtx1Pos = state.vertexCollection.at(0)->position();
  auto vtx1Cov = state.vertexCollection.at(0)->covariance();
  // auto vtx1Trks = state.vertexCollection.at(0)->tracks();
  auto vtx1FQ = state.vertexCollection.at(0)->fitQuality();

  auto vtx2Pos = state.vertexCollection.at(1)->position();
  auto vtx2Cov = state.vertexCollection.at(1)->covariance();
  // auto vtx2Trks = state.vertexCollection.at(1)->tracks();
  auto vtx2FQ = state.vertexCollection.at(1)->fitQuality();

  if (debugMode) {
    // Vertex 1
    std::cout << "Vertex 1, position: " << vtx1Pos << std::endl;
    std::cout << "Vertex 1, covariance: " << vtx1Cov << std::endl;
    // for (auto t : vtx1Trks) {
    //   std::cout << "\tTrackWeight:" << t.weight << std::endl;
    // }
    std::cout << "Vertex 1, chi2: " << vtx1FQ.first << std::endl;
    std::cout << "Vertex 1, ndf: " << vtx1FQ.second << std::endl;

    // Vertex 2
    std::cout << "Vertex 2, position: " << vtx2Pos << std::endl;
    std::cout << "Vertex 2, covariance: " << vtx2Cov << std::endl;
    // for (auto t : vtx2Trks) {
    //   std::cout << "\tTrackWeight:" << t.weight << std::endl;
    // }
    std::cout << "Vertex 2, chi2: " << vtx2FQ.first << std::endl;
    std::cout << "Vertex 2, ndf: " << vtx2FQ.second << std::endl;
=======
  fitter.fit(state, linearizer, vertexingOptions);

  auto vtx1Fitted = state.vertexCollection.at(0);
  auto vtx1PosFitted = vtx1Fitted->position();
  auto vtx1CovFitted = vtx1Fitted->covariance();
  auto trks1 = state.vtxInfoMap.at(vtx1Fitted).trackLinks;
  auto vtx1FQ = vtx1Fitted->fitQuality();

  auto vtx2Fitted = state.vertexCollection.at(1);
  auto vtx2PosFitted = vtx2Fitted->position();
  auto vtx2CovFitted = vtx2Fitted->covariance();
  auto trks2 = state.vtxInfoMap.at(vtx2Fitted).trackLinks;
  auto vtx2FQ = vtx2Fitted->fitQuality();

  // Vertex 1
  ACTS_DEBUG("Vertex 1, position: " << vtx1PosFitted);
  ACTS_DEBUG("Vertex 1, covariance: " << vtx1CovFitted);
  for (const auto& trk : trks1) {
    auto& trkAtVtx =
        state.tracksAtVerticesMap.at(std::make_pair(trk, vtx1Fitted));
    ACTS_DEBUG("\tTrack weight:" << trkAtVtx.trackWeight);
  }
  ACTS_DEBUG("Vertex 1, chi2: " << vtx1FQ.first);
  ACTS_DEBUG("Vertex 1, ndf: " << vtx1FQ.second);

  // Vertex 2
  ACTS_DEBUG("Vertex 2, position: " << vtx2PosFitted);
  ACTS_DEBUG("Vertex 2, covariance: " << vtx2CovFitted);
  for (const auto& trk : trks2) {
    auto& trkAtVtx =
        state.tracksAtVerticesMap.at(std::make_pair(trk, vtx2Fitted));
    ACTS_DEBUG("\tTrack weight:" << trkAtVtx.trackWeight);
>>>>>>> 46dd4732
  }
  ACTS_DEBUG("Vertex 2, chi2: " << vtx2FQ.first);
  ACTS_DEBUG("Vertex 2, ndf: " << vtx2FQ.second);

  // Expected values from Athena implementation
  // Vertex 1
  const Vector3 expVtx1Pos(0.077_mm, -0.189_mm, 2.924_mm);

  // Helper matrix to create const expVtx1Cov below
  SquareMatrix3 expVtx1Cov;
  expVtx1Cov << 0.329, 0.016, -0.035, 0.016, 0.250, 0.085, -0.035, 0.085, 0.242;

  ActsVector<6> expVtx1TrkWeights;
  expVtx1TrkWeights << 0.8128, 0.7994, 0.8164, 0.8165, 0.8165, 0.8119;
  const double expVtx1chi2 = 0.9812;
  const double expVtx1ndf = 6.7474;

  // Vertex 2
  const Vector3 expVtx2Pos(-0.443_mm, -0.044_mm, -4.829_mm);
  // Helper matrix to create const expVtx2Cov below
  SquareMatrix3 expVtx2Cov;
  expVtx2Cov << 1.088, 0.028, -0.066, 0.028, 0.643, 0.073, -0.066, 0.073, 0.435;

  const Vector3 expVtx2TrkWeights(0.8172, 0.8150, 0.8137);
  const double expVtx2chi2 = 0.2114;
  const double expVtx2ndf = 1.8920;

  // Compare the results
  // Vertex 1
<<<<<<< HEAD
  CHECK_CLOSE_ABS(vtx1Pos, expVtx1Pos, 0.001_mm);
  CHECK_CLOSE_ABS(vtx1Cov, expVtx1Cov, 0.001_mm);
  for (int i = 0; i < expVtx1TrkWeights.size(); i++) {
    // CHECK_CLOSE_ABS(vtx1Trks[i].weight, expVtx1TrkWeights[i], 0.001);
=======
  CHECK_CLOSE_ABS(vtx1PosFitted, expVtx1Pos, 0.001_mm);
  CHECK_CLOSE_ABS(vtx1CovFitted, expVtx1Cov, 0.001_mm);
  int trkCount = 0;
  for (const auto& trk : trks1) {
    auto& trkAtVtx =
        state.tracksAtVerticesMap.at(std::make_pair(trk, vtx1Fitted));
    CHECK_CLOSE_ABS(trkAtVtx.trackWeight, expVtx1TrkWeights[trkCount], 0.001);
    trkCount++;
>>>>>>> 46dd4732
  }
  CHECK_CLOSE_ABS(vtx1FQ.first, expVtx1chi2, 0.001);
  CHECK_CLOSE_ABS(vtx1FQ.second, expVtx1ndf, 0.001);

  // Vertex 2
<<<<<<< HEAD
  CHECK_CLOSE_ABS(vtx2Pos, expVtx2Pos, 0.001_mm);
  CHECK_CLOSE_ABS(vtx2Cov, expVtx2Cov, 0.001_mm);
  for (int i = 0; i < expVtx2TrkWeights.size(); i++) {
    // CHECK_CLOSE_ABS(vtx2Trks[i].weight, expVtx2TrkWeights[i], 0.001);
=======
  CHECK_CLOSE_ABS(vtx2PosFitted, expVtx2Pos, 0.001_mm);
  CHECK_CLOSE_ABS(vtx2CovFitted, expVtx2Cov, 0.001_mm);
  trkCount = 0;
  for (const auto& trk : trks2) {
    auto& trkAtVtx =
        state.tracksAtVerticesMap.at(std::make_pair(trk, vtx2Fitted));
    CHECK_CLOSE_ABS(trkAtVtx.trackWeight, expVtx2TrkWeights[trkCount], 0.001);
    trkCount++;
>>>>>>> 46dd4732
  }
  CHECK_CLOSE_ABS(vtx2FQ.first, expVtx2chi2, 0.001);
  CHECK_CLOSE_ABS(vtx2FQ.second, expVtx2ndf, 0.001);
}

}  // namespace Test
}  // namespace Acts<|MERGE_RESOLUTION|>--- conflicted
+++ resolved
@@ -508,38 +508,6 @@
   state.addVertexToMultiMap(vtx2);
 
   // Fit vertices
-<<<<<<< HEAD
-  fitter.fit(state, vtxList, linearizer, vertexingOptions);
-
-  auto vtx1Pos = state.vertexCollection.at(0)->position();
-  auto vtx1Cov = state.vertexCollection.at(0)->covariance();
-  // auto vtx1Trks = state.vertexCollection.at(0)->tracks();
-  auto vtx1FQ = state.vertexCollection.at(0)->fitQuality();
-
-  auto vtx2Pos = state.vertexCollection.at(1)->position();
-  auto vtx2Cov = state.vertexCollection.at(1)->covariance();
-  // auto vtx2Trks = state.vertexCollection.at(1)->tracks();
-  auto vtx2FQ = state.vertexCollection.at(1)->fitQuality();
-
-  if (debugMode) {
-    // Vertex 1
-    std::cout << "Vertex 1, position: " << vtx1Pos << std::endl;
-    std::cout << "Vertex 1, covariance: " << vtx1Cov << std::endl;
-    // for (auto t : vtx1Trks) {
-    //   std::cout << "\tTrackWeight:" << t.weight << std::endl;
-    // }
-    std::cout << "Vertex 1, chi2: " << vtx1FQ.first << std::endl;
-    std::cout << "Vertex 1, ndf: " << vtx1FQ.second << std::endl;
-
-    // Vertex 2
-    std::cout << "Vertex 2, position: " << vtx2Pos << std::endl;
-    std::cout << "Vertex 2, covariance: " << vtx2Cov << std::endl;
-    // for (auto t : vtx2Trks) {
-    //   std::cout << "\tTrackWeight:" << t.weight << std::endl;
-    // }
-    std::cout << "Vertex 2, chi2: " << vtx2FQ.first << std::endl;
-    std::cout << "Vertex 2, ndf: " << vtx2FQ.second << std::endl;
-=======
   fitter.fit(state, linearizer, vertexingOptions);
 
   auto vtx1Fitted = state.vertexCollection.at(0);
@@ -560,7 +528,7 @@
   for (const auto& trk : trks1) {
     auto& trkAtVtx =
         state.tracksAtVerticesMap.at(std::make_pair(trk, vtx1Fitted));
-    ACTS_DEBUG("\tTrack weight:" << trkAtVtx.trackWeight);
+    ACTS_DEBUG("\tTrack weight:" << trkAtVtx.weight);
   }
   ACTS_DEBUG("Vertex 1, chi2: " << vtx1FQ.first);
   ACTS_DEBUG("Vertex 1, ndf: " << vtx1FQ.second);
@@ -571,8 +539,7 @@
   for (const auto& trk : trks2) {
     auto& trkAtVtx =
         state.tracksAtVerticesMap.at(std::make_pair(trk, vtx2Fitted));
-    ACTS_DEBUG("\tTrack weight:" << trkAtVtx.trackWeight);
->>>>>>> 46dd4732
+    ACTS_DEBUG("\tTrack weight:" << trkAtVtx.weight);
   }
   ACTS_DEBUG("Vertex 2, chi2: " << vtx2FQ.first);
   ACTS_DEBUG("Vertex 2, ndf: " << vtx2FQ.second);
@@ -602,41 +569,27 @@
 
   // Compare the results
   // Vertex 1
-<<<<<<< HEAD
-  CHECK_CLOSE_ABS(vtx1Pos, expVtx1Pos, 0.001_mm);
-  CHECK_CLOSE_ABS(vtx1Cov, expVtx1Cov, 0.001_mm);
-  for (int i = 0; i < expVtx1TrkWeights.size(); i++) {
-    // CHECK_CLOSE_ABS(vtx1Trks[i].weight, expVtx1TrkWeights[i], 0.001);
-=======
   CHECK_CLOSE_ABS(vtx1PosFitted, expVtx1Pos, 0.001_mm);
   CHECK_CLOSE_ABS(vtx1CovFitted, expVtx1Cov, 0.001_mm);
   int trkCount = 0;
   for (const auto& trk : trks1) {
     auto& trkAtVtx =
         state.tracksAtVerticesMap.at(std::make_pair(trk, vtx1Fitted));
-    CHECK_CLOSE_ABS(trkAtVtx.trackWeight, expVtx1TrkWeights[trkCount], 0.001);
+    CHECK_CLOSE_ABS(trkAtVtx.weight, expVtx1TrkWeights[trkCount], 0.001);
     trkCount++;
->>>>>>> 46dd4732
   }
   CHECK_CLOSE_ABS(vtx1FQ.first, expVtx1chi2, 0.001);
   CHECK_CLOSE_ABS(vtx1FQ.second, expVtx1ndf, 0.001);
 
   // Vertex 2
-<<<<<<< HEAD
-  CHECK_CLOSE_ABS(vtx2Pos, expVtx2Pos, 0.001_mm);
-  CHECK_CLOSE_ABS(vtx2Cov, expVtx2Cov, 0.001_mm);
-  for (int i = 0; i < expVtx2TrkWeights.size(); i++) {
-    // CHECK_CLOSE_ABS(vtx2Trks[i].weight, expVtx2TrkWeights[i], 0.001);
-=======
   CHECK_CLOSE_ABS(vtx2PosFitted, expVtx2Pos, 0.001_mm);
   CHECK_CLOSE_ABS(vtx2CovFitted, expVtx2Cov, 0.001_mm);
   trkCount = 0;
   for (const auto& trk : trks2) {
     auto& trkAtVtx =
         state.tracksAtVerticesMap.at(std::make_pair(trk, vtx2Fitted));
-    CHECK_CLOSE_ABS(trkAtVtx.trackWeight, expVtx2TrkWeights[trkCount], 0.001);
+    CHECK_CLOSE_ABS(trkAtVtx.weight, expVtx2TrkWeights[trkCount], 0.001);
     trkCount++;
->>>>>>> 46dd4732
   }
   CHECK_CLOSE_ABS(vtx2FQ.first, expVtx2chi2, 0.001);
   CHECK_CLOSE_ABS(vtx2FQ.second, expVtx2ndf, 0.001);
