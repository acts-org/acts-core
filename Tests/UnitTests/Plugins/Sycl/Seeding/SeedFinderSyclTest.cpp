--- conflicted
+++ resolved
@@ -11,14 +11,8 @@
 #include "Acts/EventData/SpacePointData.hpp"
 #include "Acts/Plugins/Sycl/Seeding/SeedFinder.hpp"
 #include "Acts/Plugins/Sycl/Utilities/QueueWrapper.hpp"
-<<<<<<< HEAD
-#include "Acts/Seeding/BinnedSPGroup.hpp"
-=======
 #include "Acts/Seeding/BinnedGroup.hpp"
-#include "Acts/Seeding/InternalSeed.hpp"
-#include "Acts/Seeding/InternalSpacePoint.hpp"
-#include "Acts/Seeding/Seed.hpp"
->>>>>>> 936d8936
+#include "Acts/EventData/Seed.hpp"
 #include "Acts/Seeding/SeedFilter.hpp"
 #include "Acts/Seeding/SeedFinder.hpp"
 #include "Acts/Seeding/SeedFinderConfig.hpp"
@@ -209,25 +203,17 @@
   auto [gridConfig, gridOpts] = setupSpacePointGridConfig(config, options);
   gridConfig = gridConfig.toInternalUnits();
   gridOpts = gridOpts.toInternalUnits();
-<<<<<<< HEAD
-  std::unique_ptr<Acts::SpacePointGrid<value_type>> grid =
+
+  Acts::SpacePointGrid<value_type> grid =
       Acts::SpacePointGridCreator::createGrid<value_type>(gridConfig, gridOpts);
-
-  auto spGroup = Acts::BinnedSPGroup<value_type>(
-      spContainer.begin(), spContainer.end(), bottomBinFinder, topBinFinder,
-      std::move(grid), rRangeSPExtent, config, options);
-=======
-  Acts::SpacePointGrid<SpacePoint> grid =
-      Acts::SpacePointGridCreator::createGrid<SpacePoint>(gridConfig, gridOpts);
   Acts::SpacePointGridCreator::fillGrid(config, options, grid, spVec.begin(),
                                         spVec.end(), globalTool,
                                         rRangeSPExtent);
 
   std::array<std::vector<std::size_t>, 2ul> navigation;
-  auto spGroup = Acts::BinnedSPGroup<SpacePoint>(
+  auto spGroup = Acts::BinnedSPGroup<value_type>(
       std::move(grid), *bottomBinFinder.get(), *topBinFinder.get(),
       std::move(navigation));
->>>>>>> 936d8936
 
   auto end_prep = std::chrono::system_clock::now();
 
