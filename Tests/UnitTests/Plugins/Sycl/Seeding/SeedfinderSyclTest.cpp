--- conflicted
+++ resolved
@@ -145,6 +145,9 @@
 
   // extent used to store r range for middle spacepoint
   Acts::Extent rRangeSPExtent;
+  
+  const float rMiddleMinSPRange = std::numeric_limits<float>::max();
+  const float rMiddleMaxSPRange = std::numeric_limits<float>::min();
 
   std::vector<std::pair<int, int>> zBinNeighborsTop;
   std::vector<std::pair<int, int>> zBinNeighborsBottom;
@@ -204,11 +207,6 @@
   auto start_cpu = std::chrono::system_clock::now();
   uint group_count = 0;
   std::vector<std::vector<Acts::Seed<SpacePoint>>> seedVector_cpu;
-<<<<<<< HEAD
-  const float rMiddleMinSPRange = std::numeric_limits<float>::max();
-  const float rMiddleMaxSPRange = std::numeric_limits<float>::min();
-=======
->>>>>>> 02e39a43
 
   if (!cmdlTool.onlyGpu) {
     decltype(normalSeedfinder)::State state;
