--- conflicted
+++ resolved
@@ -129,16 +129,10 @@
   Acts::SpacePointGridCreator::fillGrid(sfConfig, sfOptions, grid,
                                         spView.begin(), spView.end(), ct,
                                         rRangeSPExtent);
-<<<<<<< HEAD
   
   auto spGroup = Acts::BinnedSPGroup<value_type>(
-      std::move(grid), *bottomBinFinder.get(), *topBinFinder.get());
-
-=======
-
-  auto spGroup = Acts::BinnedSPGroup<TestSpacePoint>(
       std::move(grid), *bottomBinFinder, *topBinFinder);
->>>>>>> 01e57d88
+
   // Make a convenient iterator that will be used multiple times later on.
   auto spGroup_end = spGroup.end();
 
