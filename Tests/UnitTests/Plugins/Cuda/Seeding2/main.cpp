--- conflicted
+++ resolved
@@ -125,25 +125,14 @@
   // Create a grid with bin sizes according to the configured geometry, and
   // split the spacepoints into groups according to that grid.
   auto grid =
-<<<<<<< HEAD
-      Acts::SpacePointGridCreator::createGrid<value_type>(gridConfig, gridOpts);
-  Acts::SpacePointGridCreator::fillGrid(sfConfig, sfOptions, grid,
+      Acts::CylindricalSpacePointGridCreator::createGrid<value_type>(gridConfig, gridOpts);
+  Acts::CylindricalSpacePointGridCreator::fillGrid(sfConfig, sfOptions, grid,
                                         spView.begin(), spView.end(), ct,
                                         rRangeSPExtent);
   
-  auto spGroup = Acts::BinnedSPGroup<value_type>(
+  auto spGroup = Acts::CylindricalBinnedGroup<value_type>(
       std::move(grid), *bottomBinFinder, *topBinFinder);
 
-=======
-      Acts::CylindricalSpacePointGridCreator::createGrid<TestSpacePoint>(
-          gridConfig, gridOpts);
-  Acts::CylindricalSpacePointGridCreator::fillGrid(sfConfig, sfOptions, grid,
-                                                   spView.begin(), spView.end(),
-                                                   ct, rRangeSPExtent);
-
-  auto spGroup = Acts::CylindricalBinnedGroup<TestSpacePoint>(
-      std::move(grid), *bottomBinFinder, *topBinFinder);
->>>>>>> f86c5bac
   // Make a convenient iterator that will be used multiple times later on.
   auto spGroup_end = spGroup.end();
 
@@ -177,15 +166,10 @@
   auto deviceCuts = testDeviceCuts();
 
   // Set up the seedFinder objects.
-<<<<<<< HEAD
-  Acts::SeedFinder<value_type> seedFinder_host(sfConfig);
-  Acts::Cuda::SeedFinder<value_type> seedFinder_device(
-=======
-  Acts::SeedFinder<TestSpacePoint,
+  Acts::SeedFinder<value_type,
                    Acts::CylindricalSpacePointGrid<TestSpacePoint>>
       seedFinder_host(sfConfig);
-  Acts::Cuda::SeedFinder<TestSpacePoint> seedFinder_device(
->>>>>>> f86c5bac
+  Acts::Cuda::SeedFinder<value_type> seedFinder_device(
       sfConfig, sfOptions, filterConfig, deviceCuts, cmdl.cudaDevice);
 
   //
@@ -209,11 +193,8 @@
     for (std::size_t i = 0; i < cmdl.groupsToIterate; ++i) {
       std::array<std::size_t, 2ul> localPosition =
           spGroup.grid().localBinsFromGlobalBin(i);
-<<<<<<< HEAD
-      auto spGroup_itr = Acts::BinnedSPGroupIterator<TestSpacePoint>(
-=======
+
       auto spGroup_itr = Acts::CylindricalBinnedGroupIterator<TestSpacePoint>(
->>>>>>> f86c5bac
           spGroup, localPosition, navigation);
       if (spGroup_itr == spGroup.end()) {
         break;
@@ -250,11 +231,7 @@
   for (std::size_t i = 0; i < cmdl.groupsToIterate; ++i) {
     std::array<std::size_t, 2ul> localPosition =
         spGroup.grid().localBinsFromGlobalBin(i);
-<<<<<<< HEAD
-    auto spGroup_itr = Acts::BinnedSPGroupIterator<TestSpacePoint>(
-=======
     auto spGroup_itr = Acts::CylindricalBinnedGroupIterator<TestSpacePoint>(
->>>>>>> f86c5bac
         spGroup, localPosition, navigation);
     if (spGroup_itr == spGroup_end) {
       break;
