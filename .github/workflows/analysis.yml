name: Analysis

on:
  push:
    branches:
      - main
  pull_request:
    branches:
      - main
      - 'release/**'
      - 'develop/**'
    paths-ignore:
      - "docs/**"

concurrency:
  group: ${{ github.workflow }}-${{ github.head_ref || github.run_id }}
  cancel-in-progress: true

env:
  CTEST_OUTPUT_ON_FAILURE: 1
  CCACHE_DIR: ${{ github.workspace }}/ccache
  CCACHE_MAXSIZE: 1.25G
  CCACHE_KEY_SUFFIX: r1
  ACTS_LOG_FAILURE_THRESHOLD: WARNING

# NOTE this only builds core unittests to reduce the output size. if we
#      found a way to have Github actions not fail regularly with this job
#      all unit tests should be reactivated.
jobs:
  build_debug:
    runs-on: ubuntu-latest
<<<<<<< HEAD
    container: ghcr.io/acts-project/ubuntu2204:51
=======
    container: ghcr.io/acts-project/ubuntu2404:51
>>>>>>> cae58b37
    steps:

      - uses: actions/checkout@v4

      - name: Cache build
        uses: actions/cache@v4
        with:
          path: ${{ github.workspace }}/ccache
          key: ${{ runner.os  }}-ccache-linux_ubuntu_debug_${{ env.CCACHE_KEY_SUFFIX }}_${{ github.sha }}
          restore-keys: |
            ${{ runner.os  }}-ccache-linux_ubuntu_debug_${{ env.CCACHE_KEY_SUFFIX }}_

      - name: Configure
        run: >
          ccache -z &&
          cmake -B build -S .
          -GNinja
          -DCMAKE_CXX_COMPILER_LAUNCHER=ccache
          -DCMAKE_BUILD_TYPE=Debug
          -DCMAKE_CXX_FLAGS="-Werror --coverage -g -gz -g1"
          -DACTS_BUILD_UNITTESTS=on
          -DACTS_BUILD_EXAMPLES_UNITTESTS=off
          -DACTS_BUILD_EVERYTHING=ON
          -DACTS_BUILD_ODD=OFF
          -DACTS_BUILD_EXAMPLES_PYTHON_BINDINGS=ON
          -DACTS_BUILD_EXAMPLES_EDM4HEP=ON
          -DACTS_BUILD_ANALYSIS_APPS=ON
          -DACTS_BUILD_PLUGIN_ONNX=ON
          -DACTS_BUILD_PLUGIN_ACTSVG=ON
          -DACTS_ENABLE_LOG_FAILURE_THRESHOLD=ON
          -DCMAKE_EXPORT_COMPILE_COMMANDS=ON
      - name: Build
        run: cmake --build build
      - name: ccache stats
        run: ccache -s
      - name: Unit tests
        run: ctest --test-dir build -j$(nproc)

      - name: Remove .o files
        run: >
          du -sh build
          && find build -name *.o -delete
          && du -sh build
      - name: Coverage
        run: >
          pip3 install gcovr==7.2
          && cd build
          && /usr/bin/python3 ../CI/test_coverage.py

      - uses: actions/upload-artifact@v4
        with:
          name: coverage-build
          path: build

      - name: Save PR number to file
        if: github.event_name == 'pull_request'
        run: echo ${{ github.event.number }} > PR_NUMBER.txt

      - name: Persist PR number
        if: github.event_name == 'pull_request'
        uses: actions/upload-artifact@v4
        with:
          name: PR_NUMBER
          path: PR_NUMBER.txt

  build_performance:
    runs-on: ubuntu-latest
<<<<<<< HEAD
    container: ghcr.io/acts-project/ubuntu2204:50
=======
    container: ghcr.io/acts-project/ubuntu2404:51
>>>>>>> cae58b37
    if: github.ref == 'refs/heads/main'
    steps:
      - uses: actions/checkout@v4
      - name: Install dependencies
        run: pip3 install git+https://github.com/paulgessinger/cmakeperf.git@2a409b5
      - name: Configure
        run: >
          cmake -B build -S .
          -GNinja
          -DCMAKE_BUILD_TYPE=RelWithDebInfo
          -DCMAKE_CXX_FLAGS="-Werror"
          -DACTS_BUILD_EVERYTHING=ON
          -DCMAKE_EXPORT_COMPILE_COMMANDS=ON
      - name: Measure
        run: cmakeperf collect build/compile_commands.json -o perf.csv
      - name: Results
        run: cmakeperf print perf.csv
      - uses: actions/upload-artifact@v4
        with:
          name: cmakeperf
          path: perf.csv

  # metric_tracking:
  #   runs-on: ubuntu-latest
  #   needs: build_performance
  #   if: github.ref == 'refs/heads/main'
  #   steps:
  #     - uses: actions/checkout@v4
  #     - name: Install dependencies
  #       run: pip3 install git+https://github.com/paulgessinger/headwind.git@eeeaa80
  #     - uses: actions/download-artifact@v4
  #       with:
  #         name: cmakeperf
  #     - name: Run collection
  #       env:
  #         SSH_AUTH_SOCK: /tmp/ssh_agent.sock
  #       run: |
  #         ssh-agent -a $SSH_AUTH_SOCK > /dev/null
  #         ssh-add - <<< "${{ secrets.METRIC_DEPLOY_SSH_KEY }}"
  #         git config --global user.email "action@github.com"
  #         git config --global user.name "GitHub Action"
  #         git clone git@github.com:acts-project/metrics.git
  #         hdw collect CI/headwind.yml --commit $(git log --pretty=format:'%H' -1)
  #         cd metrics
  #         git add -A
  #         git commit -m"update metrics"
  #         git push<|MERGE_RESOLUTION|>--- conflicted
+++ resolved
@@ -29,11 +29,7 @@
 jobs:
   build_debug:
     runs-on: ubuntu-latest
-<<<<<<< HEAD
     container: ghcr.io/acts-project/ubuntu2204:51
-=======
-    container: ghcr.io/acts-project/ubuntu2404:51
->>>>>>> cae58b37
     steps:
 
       - uses: actions/checkout@v4
@@ -101,11 +97,7 @@
 
   build_performance:
     runs-on: ubuntu-latest
-<<<<<<< HEAD
-    container: ghcr.io/acts-project/ubuntu2204:50
-=======
     container: ghcr.io/acts-project/ubuntu2404:51
->>>>>>> cae58b37
     if: github.ref == 'refs/heads/main'
     steps:
       - uses: actions/checkout@v4
