name: SonarCloud
on:
  workflow_run:
    workflows: [Analysis]
    types: [completed]

jobs:
  sonarcloud:
    name: SonarCloud
    runs-on: ubuntu-latest
    container: ghcr.io/acts-project/ubuntu2204:v41
<<<<<<< HEAD
    if: github.event.workflow_run.conclusion == 'success'
=======
    if: github.event.workflow_run.conclusion == 'success' && github.repository == 'acts-project'
>>>>>>> e8b249cd
    steps:
      - name: Dump job context
        env:
          PAYLOAD: ${{ toJson(github) }}
        run: echo "${PAYLOAD}"

      - name: Install dependencies
        run: |
          apt-get update
          apt-get install -y unzip

      - name: "Checkout repository"
        uses: actions/checkout@v4

      - name: 'Download artifact'
        uses: actions/github-script@v7
        id: dl-af
        with:
          script: |
            console.log(`Getting artifacts for workflow run id: ${context.payload.workflow_run.id}`);
            let allArtifacts = await github.rest.actions.listWorkflowRunArtifacts({
               owner: context.repo.owner,
               repo: context.repo.repo,
               run_id: context.payload.workflow_run.id,
            });
            for (artifact of allArtifacts.data.artifacts) {
              console.log(`Artifact #${artifact.id} ${artifact.name}`);
              let download = await github.rest.actions.downloadArtifact({
                owner: context.repo.owner,
                repo: context.repo.repo,
                artifact_id: artifact.id,
                archive_format: 'zip',
              });
              let fs = require('fs');
              fs.writeFileSync(`${process.env.GITHUB_WORKSPACE}/${artifact.name}.zip`, Buffer.from(download.data));
            }
            return true;

      - name: Unzip coverage build
        run: unzip coverage-build.zip -d build

      - name: Unzip PR_NUMBER
        if: github.event.workflow_run.event == 'pull_request'
        run: unzip PR_NUMBER.zip

      - name: Debug
        run: |
          ls -al
          ls -al build
          ls -al build/coverage

      - name: Read PR_NUMBER.txt
        if: github.event.workflow_run.event == 'pull_request'
        id: pr_number
        uses: juliangruber/read-file-action@v1
        with:
          path: ./PR_NUMBER.txt

      - name: Request GitHub API for PR data
        if: github.event.workflow_run.event == 'pull_request'
        uses: octokit/request-action@v2.x
        id: get_pr_data
        env:
          GITHUB_TOKEN: ${{ secrets.GITHUB_TOKEN }}
        with:
          route: GET /repos/{full_name}/pulls/{number}
          number: ${{ steps.pr_number.outputs.content }}
          full_name: ${{ github.event.repository.full_name }}

      - name: Get upcoming version from milestones
        env:
          GH_TOKEN: ${{ secrets.GITHUB_TOKEN }}
          GH_REPO: acts-project/acts
        run: |
          CI/get_next_milestone.py | tee next_version.txt

      - name: Read next_version.txt
        id: next_version
        uses: juliangruber/read-file-action@v1
        with:
          path: ./next_version.txt

      - name: Checkout base branch
        if: github.event.workflow_run.event == 'pull_request'
        run: |
          git config --global --add safe.directory $PWD
          git remote rename origin upstream
          git checkout -B ${{ fromJson(steps.get_pr_data.outputs.data).base.ref }} upstream/${{ fromJson(steps.get_pr_data.outputs.data).base.ref }}
          git remote add origin ${{ fromJson(steps.get_pr_data.outputs.data).head.repo.clone_url }}
          git fetch origin
          git checkout ${{ fromJson(steps.get_pr_data.outputs.data).head.ref }}
          git remote -v
          git status

      - name: Install sonar-scanner and build-wrapper
        uses: SonarSource/sonarcloud-github-c-cpp@v2

      - name: Debug
        run: |
          ls -al
          ls -al build
          ls -al build/coverage

      - name: Run sonar-scanner (PR mode)
        if: github.event.workflow_run.event == 'pull_request'
        env:
          GITHUB_TOKEN: ${{ secrets.GITHUB_TOKEN }}
          SONAR_TOKEN: ${{ secrets.SONAR_TOKEN }} # Put the name of your token here
        run: |
          sonar-scanner \
            --define sonar.cfamily.compile-commands="build/compile_commands.json" \
            --define sonar.coverageReportPaths=build/coverage/cov.xml \
            --define sonar.projectVersion="${{ steps.next_version.outputs.content }}" \
            --define sonar.scm.revision="${{ github.event.workflow_run.head_sha }}" \
            --define sonar.pullrequest.key="${{ steps.pr_number.outputs.content }}" \
            --define sonar.pullrequest.branch="${{ fromJson(steps.get_pr_data.outputs.data).head.ref }}" \
            --define sonar.pullrequest.base="${{ fromJson(steps.get_pr_data.outputs.data).base.ref }}"

      - name: Run sonar-scanner (push mode)
        if: github.event.workflow_run.event == 'push' && github.ref == 'refs/heads/main'
        env:
          GITHUB_TOKEN: ${{ secrets.GITHUB_TOKEN }}
          SONAR_TOKEN: ${{ secrets.SONAR_TOKEN }} # Put the name of your token here
        run: |
          sonar-scanner \
            --define sonar.cfamily.compile-commands="build/compile_commands.json" \
            --define sonar.coverageReportPaths=build/coverage/cov.xml \
            --define sonar.projectVersion="${{ steps.next_version.outputs.content }}" \
            --define sonar.branch.name=main<|MERGE_RESOLUTION|>--- conflicted
+++ resolved
@@ -9,11 +9,7 @@
     name: SonarCloud
     runs-on: ubuntu-latest
     container: ghcr.io/acts-project/ubuntu2204:v41
-<<<<<<< HEAD
-    if: github.event.workflow_run.conclusion == 'success'
-=======
     if: github.event.workflow_run.conclusion == 'success' && github.repository == 'acts-project'
->>>>>>> e8b249cd
     steps:
       - name: Dump job context
         env:
