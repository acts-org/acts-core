name: Builds

on:
  push:
  pull_request:
    branches:
      - main
      - 'release/**'

env:
  CTEST_OUTPUT_ON_FAILURE: 1
  HOMEBREW_NO_INSTALL_CLEANUP: 1
  CCACHE_DIR: ${{ github.workspace }}/ccache
  CCACHE_MAXSIZE: 500M
  CCACHE_KEY_SUFFIX: r1

jobs:
  lcg:
    runs-on: ubuntu-latest
<<<<<<< HEAD
    container: ghcr.io/acts-project/${{ matrix.image }}:v28
=======
    container: ghcr.io/acts-project/${{ matrix.image }}:v26
>>>>>>> 0955220f
    strategy:
      matrix:
        image:
          - centos7-lcg100-gcc10
          - centos7-lcg101-gcc11
          - centos8-lcg100-gcc10
          - centos8-lcg101-gcc11
    env:
      SETUP: source /opt/lcg_view/setup.sh
      INSTALL_DIR: ${{ github.workspace }}/install
      ACTS_LOG_FAILURE_THRESHOLD: WARNING
    steps:
      - uses: actions/checkout@v3

      - name: Cache build
        uses: actions/cache@v3
        with:
          path: ${{ github.workspace }}/ccache
          key: ${{ runner.os  }}-ccache-${{ matrix.image }}_${{ env.CCACHE_KEY_SUFFIX }}_${{ github.sha }}
          restore-keys: |
            ${{ runner.os  }}-ccache-${{ matrix.image }}_${{ env.CCACHE_KEY_SUFFIX }}_

      - name: Configure
        # setting CMAKE_CXX_STANDARD=17 is a workaround for a bug in the
        # dd4hep CMake configuration that gets triggered on recent CMake
        # versions 
        run: >
          ${SETUP} &&
          cmake -B build -S .
          -GNinja
          -DCMAKE_CXX_COMPILER_LAUNCHER=ccache
          -DCMAKE_BUILD_TYPE=Release
          -DCMAKE_CXX_FLAGS=-Werror
          -DCMAKE_CXX_STANDARD=17
          -DCMAKE_INSTALL_PREFIX="${INSTALL_DIR}"
          -DACTS_LOG_FAILURE_THRESHOLD=WARNING
          -DACTS_BUILD_EVERYTHING=ON
          -DACTS_BUILD_EXAMPLES_PYTHON_BINDINGS=ON
          -DACTS_FORCE_ASSERTIONS=ON

      - name: Build
        run: ${SETUP} && cmake --build build --

      - name: Unit tests
        run: ${SETUP} && cmake --build build -- test

      - name: Integration tests
        run: ${SETUP} && cmake --build build -- integrationtests

      - name: Install
        run: ${SETUP} && cmake --build build -- install

      - uses: actions/upload-artifact@v3
        with:
          name: acts-${{ matrix.image }}
          path: ${{ env.INSTALL_DIR }}

      - name: Downstream configure
        run: >
          ${SETUP} &&
          cmake -B build-downstream -S Tests/DownstreamProject
          -GNinja
          -DCMAKE_BUILD_TYPE=Release
          -DCMAKE_CXX_FLAGS=-Werror
          -DCMAKE_CXX_STANDARD=17
          -DCMAKE_PREFIX_PATH="${INSTALL_DIR}"

      - name: Downstream build
        run: ${SETUP} && cmake --build build-downstream --

      - name: Downstream run
        run: ${SETUP} && ./build-downstream/bin/ShowActsVersion

  linux_ubuntu:
    runs-on: ubuntu-latest
<<<<<<< HEAD
    container: ghcr.io/acts-project/ubuntu2004:v28
=======
    container: ghcr.io/acts-project/ubuntu2004:v26
>>>>>>> 0955220f
    env:
      INSTALL_DIR: ${{ github.workspace }}/install
      ACTS_LOG_FAILURE_THRESHOLD: WARNING
    steps:
      - name: Install git lfs
        run: apt-get install -y git-lfs

      - uses: actions/checkout@v3
        with:
          submodules: true
          lfs: true

      - name: Cache build
        uses: actions/cache@v3
        with:
          path: ${{ github.workspace }}/ccache
          key: ${{ runner.os  }}-ccache-linux_ubuntu_${{ env.CCACHE_KEY_SUFFIX }}_${{ github.sha }}
          restore-keys: |
            ${{ runner.os  }}-ccache-linux_ubuntu_${{ env.CCACHE_KEY_SUFFIX }}_

      - name: Configure
        # setting CMAKE_CXX_STANDARD=17 is a workaround for a bug in the
        # dd4hep CMake configuration that gets triggered on recent CMake
        # versions 
        run: >
          cmake -B build -S .
          -GNinja
          -DCMAKE_CXX_COMPILER_LAUNCHER=ccache
          -DCMAKE_BUILD_TYPE=Release
          -DCMAKE_CXX_FLAGS=-Werror
          -DCMAKE_CXX_STANDARD=17
          -DCMAKE_INSTALL_PREFIX="${INSTALL_DIR}"
          -DACTS_ENABLE_LOG_FAILURE_THRESHOLD=ON 
          -DACTS_BUILD_EVERYTHING=ON
          -DACTS_BUILD_ODD=ON
          -DACTS_BUILD_EXAMPLES_PYTHON_BINDINGS=ON
          -DACTS_BUILD_EXAMPLES_EDM4HEP=ON
          -DACTS_FORCE_ASSERTIONS=ON
          -DACTS_BUILD_ANALYSIS_APPS=ON

      - name: Build
        run: cmake --build build --

      - name: Unit tests
        run: cmake --build build -- test

      - name: Integration tests
        run: cmake --build build -- integrationtests

      - name: Install
        run: cmake --build build -- install

      - name: Package build
        run: tar czf build.tar.gz -C build . 

      - uses: actions/upload-artifact@v3
        with:
          name: acts-linux-ubuntu
          path: build.tar.gz

      - name: Downstream configure
        run: >
          cmake -B build-downstream -S Tests/DownstreamProject
          -GNinja
          -DCMAKE_BUILD_TYPE=Release
          -DCMAKE_CXX_FLAGS=-Werror
          -DCMAKE_CXX_STANDARD=17
          -DCMAKE_PREFIX_PATH="${INSTALL_DIR}"

      - name: Downstream build
        run: cmake --build build-downstream --

      - name: Downstream run
        run: ./build-downstream/bin/ShowActsVersion

  linux_examples_test:
    runs-on: ubuntu-latest
<<<<<<< HEAD
    container: ghcr.io/acts-project/ubuntu2004:v28
=======
    container: ghcr.io/acts-project/ubuntu2004:v26
>>>>>>> 0955220f
    needs: [linux_ubuntu]
    steps:
      - name: Install git lfs
        run: apt-get install -y git-lfs

      - uses: actions/checkout@v3
        with:
          submodules: true
          lfs: true

      - uses: actions/download-artifact@v3
        with:
          name: acts-linux-ubuntu

      - name: Unpack build
        run: mkdir build && tar xf build.tar.gz -C build

      - name: Examples
        run: >
          export LD_LIBRARY_PATH=$PWD/build/thirdparty/OpenDataDetector/factory:$LD_LIBRARY_PATH
          && ./CI/run_examples.sh

      - name: Python level tests
        shell: bash
        run: >
          /usr/local/bin/download_geant4_data.sh
          && source /usr/local/bin/thisroot.sh
          && source /usr/local/bin/thisdd4hep_only.sh
          && source /usr/local/bin/geant4.sh
          && source build/python/setup.sh
          && export LD_LIBRARY_PATH=$PWD/build/thirdparty/OpenDataDetector/factory:$LD_LIBRARY_PATH
          && pip3 install -r Examples/Python/tests/requirements.txt
          && pytest -rFsv

  linux_physmon:
    runs-on: ubuntu-latest
<<<<<<< HEAD
    container: ghcr.io/acts-project/ubuntu2004:v28
=======
    container: ghcr.io/acts-project/ubuntu2004:v26
>>>>>>> 0955220f
    needs: [linux_ubuntu]

    steps:
      - name: Install git lfs
        run: apt-get install -y git-lfs

      - uses: actions/checkout@v3
        with:
          submodules: true
          lfs: true

      - uses: actions/download-artifact@v3
        with:
          name: acts-linux-ubuntu

      - name: Unpack build
        run: mkdir build && tar xf build.tar.gz -C build

      - name: Physics performance checks
        shell: bash
        run: >
          echo "::group::Dependencies"
          && git config --global safe.directory "$GITHUB_WORKSPACE"
          && pip3 install histcmp==0.4.4
          && /usr/local/bin/download_geant4_data.sh
          && source /usr/local/bin/thisroot.sh
          && source /usr/local/bin/thisdd4hep_only.sh
          && source /usr/local/bin/geant4.sh
          && source build/python/setup.sh
          && export LD_LIBRARY_PATH=$PWD/build/thirdparty/OpenDataDetector/factory:$LD_LIBRARY_PATH
          && echo "::endgroup::"
          && export PYTHONPATH="${PYTHONPATH}":"${GITHUB_WORKSPACE}/Examples/Scripts/Python"
          && CI/physmon/phys_perf_mon.sh physmon

      - uses: actions/upload-artifact@v3
        if: always()
        with:
          name: physmon
          path: physmon

  linux_ubuntu_extra:
    runs-on: ubuntu-latest
    strategy:
      matrix:
        image: 
          - ubuntu2204
          - ubuntu2204_clang
    container: ghcr.io/acts-project/${{ matrix.image }}:v28
    env:
      INSTALL_DIR: ${{ github.workspace }}/install
      ACTS_LOG_FAILURE_THRESHOLD: WARNING
    steps:
      - name: Install git lfs
        run: apt-get install -y git-lfs

      - uses: actions/checkout@v3
        with:
          submodules: true
          lfs: true

      - name: Cache build
        uses: actions/cache@v3
        with:
          path: ${{ github.workspace }}/ccache
          key: ${{ runner.os  }}-ccache-linux_ubuntu_extra_${{ env.CCACHE_KEY_SUFFIX }}_${{ github.sha }}
          restore-keys: |
            ${{ runner.os  }}-ccache-linux_ubuntu_extra_${{ env.CCACHE_KEY_SUFFIX }}_


      - name: Configure
        # setting CMAKE_CXX_STANDARD=17 is a workaround for a bug in the
        # dd4hep CMake configuration that gets triggered on recent CMake
        # versions 
        run: >
          cmake -B build -S .
          -GNinja
          -DCMAKE_CXX_COMPILER_LAUNCHER=ccache
          -DCMAKE_BUILD_TYPE=Release
          -DCMAKE_CXX_FLAGS=-Werror
          -DCMAKE_CXX_STANDARD=17
          -DCMAKE_INSTALL_PREFIX="${INSTALL_DIR}"
          -DACTS_ENABLE_LOG_FAILURE_THRESHOLD=ON 
          -DACTS_BUILD_EVERYTHING=ON
          -DACTS_BUILD_ODD=ON
          -DACTS_BUILD_EXAMPLES_PYTHON_BINDINGS=ON
          -DACTS_FORCE_ASSERTIONS=ON
          -DACTS_BUILD_ANALYSIS_APPS=ON

      - name: Build
        run: cmake --build build --

      - name: Unit tests
        run: cmake --build build -- test

      - name: Integration tests
        run: cmake --build build -- integrationtests

      - name: Install
        run: cmake --build build -- install

      - name: Package build
        run: tar czf build.tar.gz -C build . 

      - uses: actions/upload-artifact@v3
        with:
          name: acts-linux-ubuntu
          path: build.tar.gz

      - name: Downstream configure
        run: >
          cmake -B build-downstream -S Tests/DownstreamProject
          -GNinja
          -DCMAKE_BUILD_TYPE=Release
          -DCMAKE_CXX_FLAGS=-Werror
          -DCMAKE_CXX_STANDARD=17
          -DCMAKE_PREFIX_PATH="${INSTALL_DIR}"

      - name: Downstream build
        run: cmake --build build-downstream --

      - name: Downstream run
        run: ./build-downstream/bin/ShowActsVersion

  linux-nodeps:
    runs-on: ubuntu-latest
    container: ghcr.io/acts-project/${{ matrix.image }}:latest
    strategy:
      matrix:
        image:
          # Note: We only want the centos8 base here, and so we do not
          # setup the lcg environment below
          - centos8-lcg100-gcc10
    env:
      # NOTE: we setup the ROOT from LCG even though this is a
      # "nodeps" build. This is because we want to test that the boost
      # dependency is handled correctly when building the examples
      # (same for tbb below). ROOT is available from the "epel"
      # official centos8 repo, but to save hundreds of MB's of package
      # download we simply use lcg for this one package.
      SETUP: source /opt/lcg/ROOT/v6.24.00-e7098/x86_64-centos8-gcc10-opt/bin/thisroot.sh
      PRELOAD: export LD_PRELOAD=/opt/lcg/gcc/10/x86_64-centos8/lib64/libstdc++.so.6
      INSTALL_DIR: ${{ github.workspace }}/install
    steps:
      - uses: actions/checkout@v2
      - name: Install dependencies
          # Install tbb-devel also to build the examples
        run: >
          dnf -y install ninja-build tbb-devel ccache

      - name: Cache build
        uses: actions/cache@v3
        with:
          path: ${{ github.workspace }}/ccache
          key: ${{ runner.os  }}-ccache-linux-nodeps_${{ env.CCACHE_KEY_SUFFIX }}_${{ github.sha }}
          restore-keys: |
            ${{ runner.os  }}-ccache-linux-nodeps_${{ env.CCACHE_KEY_SUFFIX }}_

      - name: Configure
        run: >
          cmake -B build -S .
          -GNinja
          -DCMAKE_CXX_COMPILER_LAUNCHER=$(find / -type f -name "ccache")
          -DCMAKE_BUILD_TYPE=Release
          -DCMAKE_CXX_FLAGS=-Werror
          -DCMAKE_INSTALL_PREFIX="${INSTALL_DIR}"
          -DACTS_BUILD_UNITTESTS=ON
          -DACTS_BUILD_INTEGRATIONTESTS=ON
          -DACTS_LOG_FAILURE_THRESHOLD=WARNING
          -DACTS_FORCE_ASSERTIONS=ON
          -DACTS_USE_SYSTEM_BOOST=OFF
          -DACTS_USE_SYSTEM_EIGEN3=OFF
          -DACTS_BUILD_PLUGIN_JSON=ON
      - name: Build
        run: ${SETUP} && ( cmake --build build -- || cmake --build build -- )
      - name: Unit tests
        run: ${SETUP} && ${PRELOAD} && cmake --build build -- test
      - name: Integration tests
        run: ${SETUP} && cmake --build build -- integrationtests
      - name: Install
        run: ${SETUP} && cmake --build build -- install
      # For some reasons, this version of ROOT complains that it
      # cannot find the nlohmann::json config before we even installed
      # it. So we have to do the examples in separate step.
      - name: Configure Examples
        run: >
          ${SETUP} &&
          cmake -B build -S .
          -GNinja
          -DCMAKE_BUILD_TYPE=Release
          -DCMAKE_CXX_FLAGS=-Werror
          -DCMAKE_INSTALL_PREFIX="${INSTALL_DIR}"
          -DACTS_LOG_FAILURE_THRESHOLD=WARNING
          -DACTS_FORCE_ASSERTIONS=ON
          -DACTS_USE_SYSTEM_BOOST=OFF
          -DACTS_USE_SYSTEM_EIGEN3=OFF
          -DACTS_BUILD_EXAMPLES=ON
      - name: Build Examples
        run: ${SETUP} && cmake --build build --
      - name: Install Examples
        run: ${SETUP} && cmake --build build -- install
      - name: Run Examples
        # Run a single example to be sure that the boost dependencies
        # got linked correctly
        run: ${SETUP} && ${PRELOAD} && "${INSTALL_DIR}/bin/ActsExampleHelloWorld" -n 1
      - name: Downstream configure
        run: >
          ${SETUP} &&
          cmake -B build-downstream-nodeps -S Tests/DownstreamProjectNodeps
          -GNinja
          -DCMAKE_BUILD_TYPE=Release
          -DCMAKE_CXX_FLAGS=-Werror
          -DCMAKE_PREFIX_PATH="${INSTALL_DIR}"
      - name: Downstream build
        run: cmake --build build-downstream-nodeps --
      - name: Downstream run
        run: ./build-downstream-nodeps/bin/ShowActsVersion
             && CI/check_boost_eigen_versions.sh ./build-downstream-nodeps/bin/ShowActsVersion

  macos:
    runs-on: macos-11
    env:
      INSTALL_DIR: ${{ github.workspace }}/install
    steps:
      - uses: actions/checkout@v3
        with:
          submodules: true
          lfs: true

      - name: Install dependencies
        run: >
          brew install cmake eigen ninja ccache
          && sudo mkdir /usr/local/acts
          && sudo chown $USER /usr/local/acts
          && wget --verbose --progress=dot:giga --continue --retry-connrefused --tries=5 --timeout=2 -O deps.tar.gz https://acts.web.cern.ch/ci/macOS/deps.395f534.tar.gz
          && tar -xf deps.tar.gz -C /usr/local/acts

      - name: Cache build
        uses: actions/cache@v3
        with:
          path: ${{ github.workspace }}/ccache
          key: ${{ runner.os  }}-ccache_${{ env.CCACHE_KEY_SUFFIX }}_${{ github.sha }}
          restore-keys: |
            ${{ runner.os  }}-ccache_${{ env.CCACHE_KEY_SUFFIX }}_

      - name: Configure
        # setting CMAKE_CXX_STANDARD=17 is a workaround for a bug in the
        # dd4hep CMake configuration that gets triggered on recent CMake
        # versions such as the one installed via homebrew
        run: >
          cmake -B build -S .
          -GNinja
          -DCMAKE_CXX_COMPILER_LAUNCHER=ccache
          -DCMAKE_BUILD_TYPE=Release
          -DCMAKE_CXX_FLAGS=-Werror
          -DCMAKE_CXX_STANDARD=17
          -DCMAKE_INSTALL_PREFIX="${INSTALL_DIR}"
          -DCMAKE_PREFIX_PATH=/usr/local/acts
          -DACTS_BUILD_EVERYTHING=ON
          -DACTS_BUILD_ODD=ON
          -DACTS_LOG_FAILURE_THRESHOLD=WARNING
          -DACTS_FORCE_ASSERTIONS=ON
          -DACTS_BUILD_EXAMPLES_EDM4HEP=ON
      - name: Build
        run: cmake --build build  --
      - name: Unit tests
        run: cmake --build build -- test
      - name: Integration tests
        run: cmake --build build -- integrationtests
      - name: Install
        run: cmake --build build -- install
      - uses: actions/upload-artifact@v2
        with:
          name: acts-macos
          path: ${{ env.INSTALL_DIR }}
      - name: Downstream configure
        run: >
          cmake -B build-downstream -S Tests/DownstreamProject
          -GNinja
          -DCMAKE_BUILD_TYPE=Release
          -DCMAKE_CXX_FLAGS=-Werror
          -DCMAKE_CXX_STANDARD=17
          -DCMAKE_PREFIX_PATH="${INSTALL_DIR};/usr/local/acts"
      - name: Downstream build
        run: cmake --build build-downstream --
      - name: Downstream run
        run: ./build-downstream/bin/ShowActsVersion

  cuda:
    runs-on: ubuntu-latest
<<<<<<< HEAD
    container: ghcr.io/acts-project/ubuntu1804_cuda:v28
=======
    container: ghcr.io/acts-project/ubuntu1804_cuda:v26
>>>>>>> 0955220f
    steps:
      - uses: actions/checkout@v2

      - name: Cache build
        uses: actions/cache@v3
        with:
          path: ${{ github.workspace }}/ccache
          key: ${{ runner.os  }}-ccache-cuda_${{ env.CCACHE_KEY_SUFFIX }}_${{ github.sha }}
          restore-keys: |
            ${{ runner.os  }}-ccache-cuda_${{ env.CCACHE_KEY_SUFFIX }}_

      - name: Configure
        run: >
          cmake -B build -S .
          -GNinja
          -DCMAKE_CXX_COMPILER_LAUNCHER=ccache
          -DCMAKE_CXX_COMPILER=/usr/bin/g++-8
          -DCMAKE_BUILD_TYPE=Release
          -DCMAKE_CXX_FLAGS=-Werror
          -DACTS_BUILD_PLUGIN_CUDA=ON
          -DACTS_BUILD_UNITTESTS=ON
      - name: Build
        run: cmake --build build --

  exatrkx:
    runs-on: ubuntu-latest
<<<<<<< HEAD
    container: ghcr.io/acts-project/ubuntu2004_exatrkx:v28
=======
    container: ghcr.io/acts-project/ubuntu2004_exatrkx:v26
>>>>>>> 0955220f
    steps:
      - uses: actions/checkout@v2

      - name: Cache build
        uses: actions/cache@v3
        with:
          path: ${{ github.workspace }}/ccache
          key: ${{ runner.os  }}-ccache-exatrkx_${{ env.CCACHE_KEY_SUFFIX }}_${{ github.sha }}
          restore-keys: |
            ${{ runner.os  }}-ccache-exatrkx_${{ env.CCACHE_KEY_SUFFIX }}_

      - name: Configure
        run: >
          cmake -B build -S .
          -GNinja
          -DCMAKE_CXX_COMPILER_LAUNCHER=ccache
          -DCMAKE_BUILD_TYPE=Release
          -DCMAKE_CXX_FLAGS=-Werror
          -DACTS_BUILD_PLUGIN_EXATRKX=ON
          -DACTS_BUILD_EXAMPLES_EXATRKX=ON
          -DACTS_BUILD_EXAMPLES_PYTHON_BINDINGS=ON
      - name: Build
        run: cmake --build build --

  sycl:
    runs-on: ubuntu-latest
<<<<<<< HEAD
    container: ghcr.io/acts-project/ubuntu2004_oneapi:v28
=======
    container: ghcr.io/acts-project/ubuntu2004_oneapi:v26
>>>>>>> 0955220f
    defaults:
      run:
        shell: bash
    steps:
      - uses: actions/checkout@v2

      - name: Cache build
        uses: actions/cache@v3
        with:
          path: ${{ github.workspace }}/ccache
          key: ${{ runner.os  }}-ccache-sycl_${{ env.CCACHE_KEY_SUFFIX }}_${{ github.sha }}
          restore-keys: |
            ${{ runner.os  }}-ccache-sycl_${{ env.CCACHE_KEY_SUFFIX }}_

      - name: Configure
        run: >
          source /opt/intel/oneapi/setvars.sh
          && cmake -B build -S .
          -GNinja
          -DCMAKE_CXX_COMPILER_LAUNCHER=ccache
          -DCMAKE_CXX_COMPILER=/opt/intel/oneapi/compiler/2022.0.2/linux/bin-llvm/clang++
          -DCMAKE_BUILD_TYPE=Release
          -DCMAKE_CXX_FLAGS=-Werror
          -DACTS_SETUP_VECMEM=ON
          -DACTS_BUILD_PLUGIN_SYCL=ON
          -DACTS_BUILD_UNITTESTS=ON
      - name: Build
        run: >
          source /opt/intel/oneapi/setvars.sh
          && cmake --build build --

  docs:
    runs-on: ubuntu-latest
<<<<<<< HEAD
    container: ghcr.io/acts-project/ubuntu2004:v28
=======
    container: ghcr.io/acts-project/ubuntu2004:v26
>>>>>>> 0955220f
    env:
        DOXYGEN_WARN_AS_ERROR: YES
    steps:
      - uses: actions/checkout@v2
      - name: Install dependencies
        run: >
          apt-get install -y doxygen
          && pip3 install --upgrade pip
          && pip install -r docs/requirements.txt
      - name: Configure
        run: cmake -B build -S . -GNinja -DACTS_BUILD_DOCS=ON
      - name: Build
        run: cmake --build build -- docs-with-api
      - uses: actions/upload-artifact@v2
        with:
          name: acts-docs
          path: docs/_build/html/<|MERGE_RESOLUTION|>--- conflicted
+++ resolved
@@ -17,11 +17,7 @@
 jobs:
   lcg:
     runs-on: ubuntu-latest
-<<<<<<< HEAD
     container: ghcr.io/acts-project/${{ matrix.image }}:v28
-=======
-    container: ghcr.io/acts-project/${{ matrix.image }}:v26
->>>>>>> 0955220f
     strategy:
       matrix:
         image:
@@ -97,11 +93,7 @@
 
   linux_ubuntu:
     runs-on: ubuntu-latest
-<<<<<<< HEAD
     container: ghcr.io/acts-project/ubuntu2004:v28
-=======
-    container: ghcr.io/acts-project/ubuntu2004:v26
->>>>>>> 0955220f
     env:
       INSTALL_DIR: ${{ github.workspace }}/install
       ACTS_LOG_FAILURE_THRESHOLD: WARNING
@@ -179,11 +171,7 @@
 
   linux_examples_test:
     runs-on: ubuntu-latest
-<<<<<<< HEAD
     container: ghcr.io/acts-project/ubuntu2004:v28
-=======
-    container: ghcr.io/acts-project/ubuntu2004:v26
->>>>>>> 0955220f
     needs: [linux_ubuntu]
     steps:
       - name: Install git lfs
@@ -220,11 +208,7 @@
 
   linux_physmon:
     runs-on: ubuntu-latest
-<<<<<<< HEAD
     container: ghcr.io/acts-project/ubuntu2004:v28
-=======
-    container: ghcr.io/acts-project/ubuntu2004:v26
->>>>>>> 0955220f
     needs: [linux_ubuntu]
 
     steps:
@@ -514,11 +498,7 @@
 
   cuda:
     runs-on: ubuntu-latest
-<<<<<<< HEAD
     container: ghcr.io/acts-project/ubuntu1804_cuda:v28
-=======
-    container: ghcr.io/acts-project/ubuntu1804_cuda:v26
->>>>>>> 0955220f
     steps:
       - uses: actions/checkout@v2
 
@@ -545,11 +525,7 @@
 
   exatrkx:
     runs-on: ubuntu-latest
-<<<<<<< HEAD
     container: ghcr.io/acts-project/ubuntu2004_exatrkx:v28
-=======
-    container: ghcr.io/acts-project/ubuntu2004_exatrkx:v26
->>>>>>> 0955220f
     steps:
       - uses: actions/checkout@v2
 
@@ -576,11 +552,7 @@
 
   sycl:
     runs-on: ubuntu-latest
-<<<<<<< HEAD
     container: ghcr.io/acts-project/ubuntu2004_oneapi:v28
-=======
-    container: ghcr.io/acts-project/ubuntu2004_oneapi:v26
->>>>>>> 0955220f
     defaults:
       run:
         shell: bash
@@ -614,11 +586,7 @@
 
   docs:
     runs-on: ubuntu-latest
-<<<<<<< HEAD
     container: ghcr.io/acts-project/ubuntu2004:v28
-=======
-    container: ghcr.io/acts-project/ubuntu2004:v26
->>>>>>> 0955220f
     env:
         DOXYGEN_WARN_AS_ERROR: YES
     steps:
