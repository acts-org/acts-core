--- conflicted
+++ resolved
@@ -357,11 +357,7 @@
           brew install cmake eigen ninja ccache
           && sudo mkdir /usr/local/acts
           && sudo chown $USER /usr/local/acts
-<<<<<<< HEAD
-          && wget --verbose --progress=dot:giga --continue --retry-connrefused --tries=5 --timeout=2 -O deps.tar.gz https://acts.web.cern.ch/ci/macOS/deps.99e9612.tar.gz
-=======
           && wget --verbose --progress=dot:giga --continue --retry-connrefused --tries=5 --timeout=2 -O deps.tar.gz https://acts.web.cern.ch/ci/macOS/deps.395f534.tar.gz
->>>>>>> f9a09796
           && tar -xf deps.tar.gz -C /usr/local/acts
 
       - name: Cache build
