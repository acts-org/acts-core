// This file is part of the Acts project.
//
// Copyright (C) 2016-2019 CERN for the benefit of the Acts project
//
// This Source Code Form is subject to the terms of the Mozilla Public
// License, v. 2.0. If a copy of the MPL was not distributed with this
// file, You can obtain one at http://mozilla.org/MPL/2.0/.

#include "Acts/Geometry/TrackingVolume.hpp"

#include "Acts/Definitions/Direction.hpp"
#include "Acts/Geometry/GeometryIdentifier.hpp"
#include "Acts/Geometry/GlueVolumesDescriptor.hpp"
#include "Acts/Geometry/VolumeBounds.hpp"
#include "Acts/Material/IMaterialDecorator.hpp"
#include "Acts/Material/IVolumeMaterial.hpp"
#include "Acts/Material/ProtoVolumeMaterial.hpp"
#include "Acts/Propagator/Navigator.hpp"
#include "Acts/Surfaces/RegularSurface.hpp"
#include "Acts/Surfaces/Surface.hpp"
#include "Acts/Utilities/BinningType.hpp"
<<<<<<< HEAD
#include "Acts/Utilities/Frustum.hpp"
#include "Acts/Utilities/Intersection.hpp"
#include "Acts/Utilities/Ray.hpp"
=======
#include "Acts/Utilities/TransformRange.hpp"
>>>>>>> 620069e0

#include <algorithm>
#include <ostream>
#include <string>
<<<<<<< HEAD
=======
#include <tuple>
>>>>>>> 620069e0
#include <utility>

namespace Acts {
class ISurfaceMaterial;

// constructor for arguments
TrackingVolume::TrackingVolume(
    const Transform3& transform,
    std::shared_ptr<const VolumeBounds> volumeBounds,
    std::shared_ptr<const IVolumeMaterial> volumeMaterial,
    std::unique_ptr<const LayerArray> staticLayerArray,
    std::shared_ptr<const TrackingVolumeArray> containedVolumeArray,
    MutableTrackingVolumeVector denseVolumeVector,
    const std::string& volumeName)
    : Volume(transform, std::move(volumeBounds)),
      m_confinedLayers(std::move(staticLayerArray)),
      m_confinedVolumes(std::move(containedVolumeArray)),
      m_confinedDenseVolumes({}),
      m_volumeMaterial(std::move(volumeMaterial)),
      m_name(volumeName) {
  createBoundarySurfaces();
  interlinkLayers();
  connectDenseBoundarySurfaces(denseVolumeVector);
}

TrackingVolume::TrackingVolume(const Volume& volume,
                               const std::string& volumeName)
    : TrackingVolume(volume.transform(), volume.volumeBoundsPtr(), nullptr,
                     volumeName) {}

TrackingVolume::TrackingVolume(
    const Transform3& transform, std::shared_ptr<const VolumeBounds> volbounds,
    const std::shared_ptr<const TrackingVolumeArray>& containedVolumeArray,
    const std::string& volumeName)
    : TrackingVolume(transform, std::move(volbounds), nullptr, nullptr,
                     containedVolumeArray, {}, volumeName) {}

TrackingVolume::~TrackingVolume() {
  delete m_glueVolumeDescriptor;
}

const TrackingVolume* TrackingVolume::lowestTrackingVolume(
    const GeometryContext& /*gctx*/, const Vector3& position,
    const double tol) const {
  // confined static volumes - highest hierarchy
  if (m_confinedVolumes) {
    return (m_confinedVolumes->object(position).get());
  }

  // search for dense volumes
  if (!m_confinedDenseVolumes.empty()) {
    for (auto& denseVolume : m_confinedDenseVolumes) {
      if (denseVolume->inside(position, tol)) {
        return denseVolume.get();
      }
    }
  }

  // there is no lower sub structure
  return this;
}

const TrackingVolumeBoundaries& TrackingVolume::boundarySurfaces() const {
  return (m_boundarySurfaces);
}

void TrackingVolume::connectDenseBoundarySurfaces(
    MutableTrackingVolumeVector& confinedDenseVolumes) {
  if (!confinedDenseVolumes.empty()) {
    Direction dir = Direction::Positive;
    // Walk over each dense volume
    for (auto& confDenseVol : confinedDenseVolumes) {
      // Walk over each boundary surface of the volume
      auto& boundSur = confDenseVol->boundarySurfaces();
      for (std::size_t i = 0; i < boundSur.size(); i++) {
        // Skip empty entries since we do not know the shape of the dense volume
        // and therewith the used indices
        if (boundSur.at(i) == nullptr) {
          continue;
        }

        // Use mother volume as the opposite direction of the already used
        // direction
        auto mutableBs =
            std::const_pointer_cast<BoundarySurfaceT<TrackingVolume>>(
                boundSur.at(i));
        if (mutableBs->m_oppositeVolume != nullptr &&
            mutableBs->m_alongVolume == nullptr) {
          dir = Direction::Positive;
          mutableBs->attachVolume(this, dir);
        } else {
          if (mutableBs->m_oppositeVolume == nullptr &&
              mutableBs->m_alongVolume != nullptr) {
            dir = Direction::Negative;
            mutableBs->attachVolume(this, dir);
          }
        }

        // Update the boundary
        confDenseVol->updateBoundarySurface(static_cast<BoundarySurfaceFace>(i),
                                            mutableBs);
      }
      // Store the volume
      m_confinedDenseVolumes.push_back(std::move(confDenseVol));
    }
  }
}

void TrackingVolume::createBoundarySurfaces() {
  using Boundary = BoundarySurfaceT<TrackingVolume>;

  // Transform Surfaces To BoundarySurfaces
  auto orientedSurfaces = Volume::volumeBounds().orientedSurfaces(m_transform);

  m_boundarySurfaces.reserve(orientedSurfaces.size());
  for (auto& osf : orientedSurfaces) {
    TrackingVolume* opposite = nullptr;
    TrackingVolume* along = nullptr;
    if (osf.direction == Direction::OppositeNormal) {
      opposite = this;
    } else {
      along = this;
    }
    m_boundarySurfaces.push_back(std::make_shared<const Boundary>(
        std::move(osf.surface), opposite, along));
  }
}

void TrackingVolume::glueTrackingVolume(const GeometryContext& gctx,
                                        BoundarySurfaceFace bsfMine,
                                        TrackingVolume* neighbor,
                                        BoundarySurfaceFace bsfNeighbor) {
  // Find the connection of the two tracking volumes: binR returns the center
  // except for cylindrical volumes
  Vector3 bPosition(binningPosition(gctx, binR));
  Vector3 distance = Vector3(neighbor->binningPosition(gctx, binR) - bPosition);
  // glue to the face
  std::shared_ptr<const BoundarySurfaceT<TrackingVolume>> bSurfaceMine =
      boundarySurfaces().at(bsfMine);
  // @todo - complex glueing could be possible with actual intersection for the
  // normal vector
  // Coerce the arbitrary position bPosition to be on the surface repr so we can
  // get a normal
  Vector3 nvector =
      bSurfaceMine->surfaceRepresentation().normal(gctx, bPosition);
  // estimate the orientation
  Direction dir = Direction::fromScalar(nvector.dot(distance));
  // The easy case :
  // - no glue volume descriptors on either side
  if ((m_glueVolumeDescriptor == nullptr) ||
      m_glueVolumeDescriptor->glueVolumes(bsfMine) == nullptr) {
    // the boundary orientation
    auto mutableBSurfaceMine =
        std::const_pointer_cast<BoundarySurfaceT<TrackingVolume>>(bSurfaceMine);
    mutableBSurfaceMine->attachVolume(neighbor, dir);
    // Make sure you keep the boundary material if there
    const Surface& neighborSurface =
        neighbor->m_boundarySurfaces.at(bsfNeighbor)->surfaceRepresentation();
    auto neighborMaterial = neighborSurface.surfaceMaterialSharedPtr();
    const Surface& mySurface = bSurfaceMine->surfaceRepresentation();
    auto myMaterial = mySurface.surfaceMaterialSharedPtr();
    // Keep the neighbor material
    if (myMaterial == nullptr && neighborMaterial != nullptr) {
      Surface* myMutbableSurface = const_cast<Surface*>(&mySurface);
      myMutbableSurface->assignSurfaceMaterial(neighborMaterial);
    }
    // Now set it to the neighbor volume
    (neighbor->m_boundarySurfaces).at(bsfNeighbor) = bSurfaceMine;
  }
}

void TrackingVolume::glueTrackingVolumes(
    const GeometryContext& gctx, BoundarySurfaceFace bsfMine,
    const std::shared_ptr<TrackingVolumeArray>& neighbors,
    BoundarySurfaceFace bsfNeighbor) {
  // find the connection of the two tracking volumes : binR returns the center
  // except for cylindrical volumes
  std::shared_ptr<const TrackingVolume> nRefVolume =
      neighbors->arrayObjects().at(0);
  // get the distance
  Vector3 bPosition(binningPosition(gctx, binR));
  Vector3 distance =
      Vector3(nRefVolume->binningPosition(gctx, binR) - bPosition);
  // take the normal at the binning positio
  std::shared_ptr<const BoundarySurfaceT<TrackingVolume>> bSurfaceMine =
      boundarySurfaces().at(bsfMine);
  // @todo - complex glueing could be possible with actual intersection for the
  // normal vector
  // Coerce the arbitrary position bPosition to be on the surface repr so we can
  // get a normal
  Vector3 nvector =
      bSurfaceMine->surfaceRepresentation().normal(gctx, bPosition);
  // estimate the orientation
  Direction dir = Direction::fromScalar(nvector.dot(distance));
  // the easy case :
  // - no glue volume descriptors on either side
  if ((m_glueVolumeDescriptor == nullptr) ||
      !m_glueVolumeDescriptor->glueVolumes(bsfMine)) {
    // the boundary orientation
    auto mutableBSurfaceMine =
        std::const_pointer_cast<BoundarySurfaceT<TrackingVolume>>(bSurfaceMine);
    mutableBSurfaceMine->attachVolumeArray(neighbors, dir);
    // now set it to the neighbor volumes - the optised way
    for (auto& nVolume : neighbors->arrayObjects()) {
      auto mutableNVolume = std::const_pointer_cast<TrackingVolume>(nVolume);
      (mutableNVolume->m_boundarySurfaces).at(bsfNeighbor) = bSurfaceMine;
    }
  }
}

void TrackingVolume::assignBoundaryMaterial(
    std::shared_ptr<const ISurfaceMaterial> surfaceMaterial,
    BoundarySurfaceFace bsFace) {
  auto bSurface = m_boundarySurfaces.at(bsFace);
  RegularSurface* surface =
      const_cast<RegularSurface*>(&bSurface->surfaceRepresentation());
  surface->assignSurfaceMaterial(std::move(surfaceMaterial));
}

void TrackingVolume::updateBoundarySurface(
    BoundarySurfaceFace bsf,
    std::shared_ptr<const BoundarySurfaceT<TrackingVolume>> bs,
    bool checkmaterial) {
  if (checkmaterial) {
    auto cMaterialPtr = m_boundarySurfaces.at(bsf)
                            ->surfaceRepresentation()
                            .surfaceMaterialSharedPtr();
    auto bsMaterial = bs->surfaceRepresentation().surfaceMaterial();
    if (cMaterialPtr != nullptr && bsMaterial == nullptr) {
      RegularSurface* surface =
          const_cast<RegularSurface*>(&bs->surfaceRepresentation());
      surface->assignSurfaceMaterial(cMaterialPtr);
    }
  }
  m_boundarySurfaces.at(bsf) = std::move(bs);
}

void TrackingVolume::registerGlueVolumeDescriptor(GlueVolumesDescriptor* gvd) {
  delete m_glueVolumeDescriptor;
  m_glueVolumeDescriptor = gvd;
}

GlueVolumesDescriptor& TrackingVolume::glueVolumesDescriptor() {
  if (m_glueVolumeDescriptor == nullptr) {
    m_glueVolumeDescriptor = new GlueVolumesDescriptor;
  }
  return (*m_glueVolumeDescriptor);
}

void TrackingVolume::synchronizeLayers(double envelope) const {
  // case a : Layers exist
  // msgstream << MSG::VERBOSE << "  -> synchronizing Layer dimensions of
  // TrackingVolume '" << volumeName() << "'." << endreq;

  if (m_confinedLayers) {
    // msgstream << MSG::VERBOSE << "  ---> working on " <<
    // m_confinedLayers->arrayObjects().size() << " (material+navigation)
    // layers." << endreq;
    for (auto& clayIter : m_confinedLayers->arrayObjects()) {
      if (clayIter) {
        // @todo implement synchronize layer
        //  if (clayIter->surfaceRepresentation().type() == Surface::Cylinder &&
        //  !(center().isApprox(clayIter->surfaceRepresentation().center())) )
        //      clayIter->resizeAndRepositionLayer(volumeBounds(),center(),envelope);
        //  else
        //      clayIter->resizeLayer(volumeBounds(),envelope);
      }  // else
      // msgstream << MSG::WARNING << "  ---> found 0 pointer to layer,
      // indicates problem." << endreq;
    }
  }

  // case b : container volume -> step down
  if (m_confinedVolumes) {
    // msgstream << MSG::VERBOSE << "  ---> no confined layers, working on " <<
    // m_confinedVolumes->arrayObjects().size() << " confined volumes." <<
    // endreq;
    for (auto& cVolumesIter : m_confinedVolumes->arrayObjects()) {
      cVolumesIter->synchronizeLayers(envelope);
    }
  }
}

void TrackingVolume::interlinkLayers() {
  if (m_confinedLayers) {
    auto& layers = m_confinedLayers->arrayObjects();

    // forward register the last one as the previous one
    //  first <- | -> second, first <- | -> second, first <- | -> second
    const Layer* lastLayer = nullptr;
    for (auto& layerPtr : layers) {
      // we'll need to mutate our confined layers to perform this operation
      Layer& mutableLayer = *(std::const_pointer_cast<Layer>(layerPtr));
      // register the layers
      mutableLayer.m_nextLayerUtility = m_confinedLayers->binUtility();
      mutableLayer.m_nextLayers.first = lastLayer;
      // register the volume
      mutableLayer.encloseTrackingVolume(*this);
      // remember the last layer
      lastLayer = &mutableLayer;
    }
    // backward loop
    lastLayer = nullptr;
    for (auto layerIter = layers.rbegin(); layerIter != layers.rend();
         ++layerIter) {
      // set the other next volume
      Layer& mutableLayer = *(std::const_pointer_cast<Layer>(*layerIter));
      mutableLayer.m_nextLayers.second = lastLayer;
      lastLayer = &mutableLayer;
    }
  }
}

void TrackingVolume::closeGeometry(
    const IMaterialDecorator* materialDecorator,
    std::unordered_map<GeometryIdentifier, const TrackingVolume*>& volumeMap,
    std::size_t& vol, const GeometryIdentifierHook& hook,
    const Logger& logger) {
  // we can construct the volume ID from this
  auto volumeID = GeometryIdentifier().setVolume(++vol);
  // assign the Volume ID to the volume itself
  auto thisVolume = const_cast<TrackingVolume*>(this);
  thisVolume->assignGeometryId(volumeID);
  ACTS_DEBUG("volumeID: " << volumeID << ", name: " << volumeName());
  // insert the volume into the map
  volumeMap[volumeID] = thisVolume;

  // assign the material if you have a decorator
  if (materialDecorator != nullptr) {
    materialDecorator->decorate(*thisVolume);
  }
  if (thisVolume->volumeMaterial() == nullptr &&
      thisVolume->motherVolume() != nullptr &&
      thisVolume->motherVolume()->volumeMaterial() != nullptr) {
    auto protoMaterial = dynamic_cast<const ProtoVolumeMaterial*>(
        thisVolume->motherVolume()->volumeMaterial());
    if (protoMaterial == nullptr) {
      thisVolume->assignVolumeMaterial(
          thisVolume->motherVolume()->volumeMaterialSharedPtr());
    }
  }

  this->assignGeometryId(volumeID);
  // loop over the boundary surfaces
  GeometryIdentifier::Value iboundary = 0;
  // loop over the boundary surfaces
  for (auto& bSurfIter : boundarySurfaces()) {
    // get the intersection solution
    auto& bSurface = bSurfIter->surfaceRepresentation();
    // create the boundary surface id
    auto boundaryID = GeometryIdentifier(volumeID).setBoundary(++iboundary);
    // now assign to the boundary surface
    auto& mutableBSurface = *(const_cast<RegularSurface*>(&bSurface));
    mutableBSurface.assignGeometryId(boundaryID);
    // Assign material if you have a decorator
    if (materialDecorator != nullptr) {
      materialDecorator->decorate(mutableBSurface);
    }
  }

  // A) this is NOT a container volume, volumeID is already incremented
  if (!m_confinedVolumes) {
    // loop over the confined layers
    if (m_confinedLayers) {
      GeometryIdentifier::Value ilayer = 0;
      // loop over the layers
      for (auto& layerPtr : m_confinedLayers->arrayObjects()) {
        // create the layer identification
        auto layerID = GeometryIdentifier(volumeID).setLayer(++ilayer);
        // now close the geometry
        auto mutableLayerPtr = std::const_pointer_cast<Layer>(layerPtr);
        mutableLayerPtr->closeGeometry(materialDecorator, layerID, hook,
                                       logger);
      }
    }
  } else {
    // B) this is a container volume, go through sub volume
    // do the loop
    for (auto& volumesIter : m_confinedVolumes->arrayObjects()) {
      auto mutableVolumesIter =
          std::const_pointer_cast<TrackingVolume>(volumesIter);
      mutableVolumesIter->setMotherVolume(this);
      mutableVolumesIter->closeGeometry(materialDecorator, volumeMap, vol, hook,
                                        logger);
    }
  }

  if (!m_confinedDenseVolumes.empty()) {
    for (auto& volumesIter : m_confinedDenseVolumes) {
      auto mutableVolumesIter =
          std::const_pointer_cast<TrackingVolume>(volumesIter);
      mutableVolumesIter->setMotherVolume(this);
      mutableVolumesIter->closeGeometry(materialDecorator, volumeMap, vol, hook,
                                        logger);
    }
  }
}

// Returns the boundary surfaces ordered in probability to hit them based on
boost::container::small_vector<BoundaryIntersection, 4>
TrackingVolume::compatibleBoundaries(const GeometryContext& gctx,
                                     const Vector3& position,
                                     const Vector3& direction,
                                     const NavigationOptions<Surface>& options,
                                     const Logger& logger) const {
  ACTS_VERBOSE("Finding compatibleBoundaries");
<<<<<<< HEAD
=======
  // Loop over boundarySurfaces and calculate the intersection
  auto excludeObject = options.startObject;
  boost::container::small_vector<BoundaryIntersection, 4> bIntersections;
>>>>>>> 620069e0

  boost::container::small_vector<Acts::BoundaryIntersection, 4> intersections;

  // The limits for this navigation step
  double nearLimit = options.nearLimit;
  double farLimit = options.farLimit;

  // Helper function to test intersection
  auto checkIntersection =
      [&](SurfaceMultiIntersection& candidates,
          const BoundarySurface* boundary) -> BoundaryIntersection {
    for (const auto& intersection : candidates.split()) {
      if (!intersection) {
        continue;
      }

      if (options.forceIntersectBoundaries) {
        const bool coCriterion =
            std::abs(intersection.pathLength()) < std::abs(nearLimit);
        ACTS_VERBOSE("Forcing intersection with surface "
                     << boundary->surfaceRepresentation().geometryId());
        if (coCriterion) {
          ACTS_VERBOSE("Intersection forced successfully ");
          ACTS_VERBOSE("- intersection path length "
                       << std::abs(intersection.pathLength())
                       << " < overstep limit " << std::abs(nearLimit));
          return BoundaryIntersection(intersection, boundary);
        }
        ACTS_VERBOSE("Can't force intersection: ");
        ACTS_VERBOSE("- intersection path length "
                     << std::abs(intersection.pathLength())
                     << " > overstep limit " << std::abs(nearLimit));
      }

      ACTS_VERBOSE("Check intersection with surface "
                   << boundary->surfaceRepresentation().geometryId());
      if (detail::checkIntersection(intersection.intersection(), nearLimit,
                                    farLimit, logger)) {
        return BoundaryIntersection(intersection, boundary);
      }
    }

    ACTS_VERBOSE("No intersection accepted");
    return BoundaryIntersection(SurfaceIntersection::invalid(), nullptr);
  };

  /// Helper function to process boundary surfaces
  auto processBoundaries =
      [&](const TrackingVolumeBoundaries& boundaries) -> void {
    // Loop over the boundary surfaces
    for (auto& boundary : boundaries) {
      // Get the boundary surface pointer
      const auto& surface = boundary->surfaceRepresentation();
      ACTS_VERBOSE("Consider boundary surface " << surface.geometryId());

      // Exclude the boundary where you are on
      // TODO this is not optimal as we might exit via the same boundary (e.g.
      // cylinder)
      if (&surface == options.startObject) {
        ACTS_VERBOSE(" - Surface is excluded surface");
        continue;
      }

      auto candidates =
          surface.intersect(gctx, position, direction, options.boundaryCheck);
      // Intersect and continue
      auto intersection = checkIntersection(candidates, boundary.get());
      if (intersection.first) {
        ACTS_VERBOSE(" - Proceed with surface");
        intersections.push_back(intersection);
      } else {
        ACTS_VERBOSE(" - Surface intersecion invalid");
      }
    }
  };

  // Process the boundaries of the current volume
  const auto& surfaces = boundarySurfaces();
  ACTS_VERBOSE("Volume reports " << surfaces.size() << " boundary surfaces");
  processBoundaries(surfaces);

  // Process potential boundaries of contained volumes
  auto confinedDenseVolumes = denseVolumes();
  ACTS_VERBOSE("Volume reports " << confinedDenseVolumes.size()
                                 << " confined dense volumes");
  for (const auto& volume : confinedDenseVolumes) {
    const auto& surfacesConfined = volume->boundarySurfaces();
    ACTS_VERBOSE(" -> " << surfacesConfined.size() << " boundary surfaces");
    processBoundaries(surfacesConfined);
  }

  return intersections;
}

boost::container::small_vector<LayerIntersection, 10>
TrackingVolume::compatibleLayers(
    const GeometryContext& gctx, const Vector3& position,
    const Vector3& direction, const NavigationOptions<Layer>& options) const {
  // the layer intersections which are valid
  boost::container::small_vector<LayerIntersection, 10> lIntersections;

  // the confinedLayers
  if (m_confinedLayers == nullptr) {
    return {};
  }

  // start layer given or not - test layer
  const Layer* tLayer = options.startObject != nullptr
                            ? static_cast<const Layer*>(options.startObject)
                            : associatedLayer(gctx, position);
  while (tLayer != nullptr) {
    // check if the layer needs resolving
    // - resolveSensitive -> always take layer if it has a surface array
    // - resolveMaterial -> always take layer if it has material
    // - resolvePassive -> always take, unless it's a navigation layer
    // skip the start object
    if (tLayer != options.startObject && tLayer->resolve(options)) {
      // if it's a resolveable start layer, you are by definition on it
      // layer on approach intersection
      auto atIntersection =
          tLayer->surfaceOnApproach(gctx, position, direction, options);
      // Intersection is ok - take it (move to surface on approach)
      if (atIntersection) {
        // create a layer intersection
        lIntersections.push_back(LayerIntersection(atIntersection, tLayer));
      }
    }
    // move to next one or break because you reached the end layer
    tLayer = (tLayer == options.endObject)
                 ? nullptr
                 : tLayer->nextLayer(gctx, position, direction);
  }

  // In case of cylindrical layers we might resolve far intersection solutions
  // which are not valid for navigation. These are discarded here by checking
  // against the minimum path length.
  auto min = std::min_element(
      lIntersections.begin(), lIntersections.end(),
      [](const LayerIntersection& a, const LayerIntersection& b) {
        return a.first.pathLength() < b.first.pathLength();
      });
  std::rotate(lIntersections.begin(), min, lIntersections.end());
  lIntersections.resize(std::distance(min, lIntersections.end()),
                        {SurfaceIntersection::invalid(), nullptr});

  return lIntersections;
}

const std::string& TrackingVolume::volumeName() const {
  return m_name;
}

const IVolumeMaterial* TrackingVolume::volumeMaterial() const {
  return m_volumeMaterial.get();
}

const std::shared_ptr<const IVolumeMaterial>&
TrackingVolume::volumeMaterialSharedPtr() const {
  return m_volumeMaterial;
}

void TrackingVolume::assignVolumeMaterial(
    std::shared_ptr<const IVolumeMaterial> material) {
  m_volumeMaterial = std::move(material);
}

const LayerArray* TrackingVolume::confinedLayers() const {
  return m_confinedLayers.get();
}

const MutableTrackingVolumeVector TrackingVolume::denseVolumes() const {
  return m_confinedDenseVolumes;
}

std::shared_ptr<const TrackingVolumeArray> TrackingVolume::confinedVolumes()
    const {
  return m_confinedVolumes;
}

const TrackingVolume* TrackingVolume::motherVolume() const {
  return m_motherVolume;
}

TrackingVolume* TrackingVolume::motherVolume() {
  return m_motherVolume;
}

void TrackingVolume::setMotherVolume(TrackingVolume* mvol) {
  m_motherVolume = mvol;
}

const Acts::Layer* TrackingVolume::associatedLayer(
    const GeometryContext& /*gctx*/, const Vector3& position) const {
  // confined static layers - highest hierarchy
  if (m_confinedLayers != nullptr) {
    return (m_confinedLayers->object(position).get());
  }

  // return the null pointer
  return nullptr;
}

TrackingVolume::VolumeRange TrackingVolume::volumes() const {
  return VolumeRange{m_volumes};
}

TrackingVolume::MutableVolumeRange TrackingVolume::volumes() {
  return MutableVolumeRange{m_volumes};
}

TrackingVolume& TrackingVolume::addVolume(
    std::unique_ptr<TrackingVolume> volume) {
  if (volume->motherVolume() != nullptr) {
    throw std::invalid_argument("Volume already has a mother volume");
  }

  volume->setMotherVolume(this);
  m_volumes.push_back(std::move(volume));
  return *m_volumes.back();
}

}  // namespace Acts<|MERGE_RESOLUTION|>--- conflicted
+++ resolved
@@ -19,25 +19,14 @@
 #include "Acts/Surfaces/RegularSurface.hpp"
 #include "Acts/Surfaces/Surface.hpp"
 #include "Acts/Utilities/BinningType.hpp"
-<<<<<<< HEAD
-#include "Acts/Utilities/Frustum.hpp"
-#include "Acts/Utilities/Intersection.hpp"
-#include "Acts/Utilities/Ray.hpp"
-=======
 #include "Acts/Utilities/TransformRange.hpp"
->>>>>>> 620069e0
 
 #include <algorithm>
 #include <ostream>
 #include <string>
-<<<<<<< HEAD
-=======
-#include <tuple>
->>>>>>> 620069e0
 #include <utility>
 
 namespace Acts {
-class ISurfaceMaterial;
 
 // constructor for arguments
 TrackingVolume::TrackingVolume(
@@ -440,14 +429,8 @@
                                      const NavigationOptions<Surface>& options,
                                      const Logger& logger) const {
   ACTS_VERBOSE("Finding compatibleBoundaries");
-<<<<<<< HEAD
-=======
-  // Loop over boundarySurfaces and calculate the intersection
-  auto excludeObject = options.startObject;
-  boost::container::small_vector<BoundaryIntersection, 4> bIntersections;
->>>>>>> 620069e0
-
-  boost::container::small_vector<Acts::BoundaryIntersection, 4> intersections;
+
+  boost::container::small_vector<BoundaryIntersection, 4> intersections;
 
   // The limits for this navigation step
   double nearLimit = options.nearLimit;
