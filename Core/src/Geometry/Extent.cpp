--- conflicted
+++ resolved
@@ -1,10 +1,6 @@
 // This file is part of the ACTS project.
 //
-<<<<<<< HEAD
-// Copyright (C) 2022-2024 CERN for the benefit of the Acts project
-=======
 // Copyright (C) 2016 CERN for the benefit of the ACTS project
->>>>>>> 11be3396
 //
 // This Source Code Form is subject to the terms of the Mozilla Public
 // License, v. 2.0. If a copy of the MPL was not distributed with this
