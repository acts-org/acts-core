--- conflicted
+++ resolved
@@ -256,14 +256,7 @@
     const GeometryContext& gctx, const FreeVector& parameters) const {
   const Vector3 position = parameters.segment<3>(eFreePos0);
   // The direction
-<<<<<<< HEAD
-  const Vector3 direction = parameters.segment<3>(eFreeDir0);
-  // Use fast evaluation function of sin/cos
-  auto [cosPhi, sinPhi, cosTheta, sinTheta, invSinTheta] =
-      VectorHelpers::evaluateTrigonomics(direction);
-=======
   const Vector3 direction = freeParams.segment<3>(eFreeDir0);
->>>>>>> 7b26be28
   // retrieve the reference frame
   const auto rframe = referenceFrame(gctx, position, direction);
   // Initialize the jacobian from local to global
