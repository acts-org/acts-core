--- conflicted
+++ resolved
@@ -181,7 +181,6 @@
   return j;
 }
 
-<<<<<<< HEAD
 SquareMatrix2 AnnulusBounds::cartesianToBoundJacobian(
     const Vector2& lposition) const {
   SquareMatrix2 j;
@@ -205,37 +204,6 @@
 bool AnnulusBounds::inside(const Vector2& lposition) const {
   return inside(lposition, 0., 0.);
 }
-=======
-bool AnnulusBounds::inside(const Vector2& lposition,
-                           const BoundaryTolerance& boundaryTolerance) const {
-  using enum BoundaryTolerance::ToleranceMode;
-  if (boundaryTolerance.isInfinite()) {
-    return true;
-  }
-
-  if (boundaryTolerance.isNone()) {
-    return inside(lposition, 0., 0.);
-  }
-
-  if (auto absoluteBound = boundaryTolerance.asAbsoluteBoundOpt();
-      absoluteBound.has_value()) {
-    return inside(lposition, absoluteBound->tolerance0,
-                  absoluteBound->tolerance1);
-  }
-
-  bool insideStrict = inside(lposition, 0., 0.);
-
-  BoundaryTolerance::ToleranceMode mode = boundaryTolerance.toleranceMode();
-  if (mode == None) {
-    // first check if inside if we're in None tolerance mode. We don't need to
-    // look into the covariance if inside
-    return insideStrict;
-  }
-
-  if (mode == Extend && insideStrict) {
-    return true;
-  }
->>>>>>> 8e430f84
 
 Vector2 AnnulusBounds::closestPoint(
     const Vector2& lposition,
@@ -244,17 +212,15 @@
   // we need to rotate the locpo
   Vector2 locpo_rotated = m_rotationStripPC * lposition;
 
-  // covariance is given in STRIP SYSTEM in PC we need to convert the
-  // covariance to the MODULE SYSTEM in PC via jacobian. The following
-  // transforms into STRIP XY, does the shift into MODULE XY, and then
-  // transforms into MODULE PC
+  // covariance is given in STRIP SYSTEM in PC we need to convert the covariance
+  // to the MODULE SYSTEM in PC via jacobian. The following transforms into
+  // STRIP XY, does the shift into MODULE XY, and then transforms into MODULE PC
   double dphi = get(eAveragePhi);
   double phi_strip = locpo_rotated[1];
   double r_strip = locpo_rotated[0];
   double O_x = m_shiftXY[0];
   double O_y = m_shiftXY[1];
 
-<<<<<<< HEAD
   // For a transformation from cartesian into polar coordinates
   //
   //              [         _________      ]
@@ -328,10 +294,9 @@
   jacobianStripPCToModulePC(1, 0) = -(B * O_y - C * O_x) / A;
   jacobianStripPCToModulePC(1, 1) = r_strip * (B * O_x + C * O_y + r_strip) / A;
 
-  // Mahalanobis distance uses the coordinate weights (usually inverse
-  // covariance) as a metric
-  auto metricModulePC = jacobianStripPCToModulePC.transpose() *
-                        metric.value_or(SquareMatrix2::Identity()) *
+  // Mahalanobis distance uses inverse covariance as weights
+  const auto& weightStripPC = metric.value_or(SquareMatrix2::Identity());
+  auto weightModulePC = jacobianStripPCToModulePC.transpose() * weightStripPC *
                         jacobianStripPCToModulePC;
 
   double minDist = std::numeric_limits<double>::max();
@@ -343,137 +308,36 @@
 
   // first: STRIP system. locpo is in STRIP PC already
   currentClosest = closestOnSegment(m_inLeftStripPC, m_outLeftStripPC,
-                                    locpo_rotated, metricModulePC);
-  currentDist = squaredNorm(locpo_rotated - currentClosest, metricModulePC);
+                                    locpo_rotated, weightStripPC);
+  currentDist = squaredNorm(locpo_rotated - currentClosest, weightStripPC);
   minDist = currentDist;
 
   currentClosest = closestOnSegment(m_inRightStripPC, m_outRightStripPC,
-                                    locpo_rotated, metricModulePC);
-  currentDist = squaredNorm(locpo_rotated - currentClosest, metricModulePC);
+                                    locpo_rotated, weightStripPC);
+  currentDist = squaredNorm(locpo_rotated - currentClosest, weightStripPC);
   if (currentDist < minDist) {
-=======
-  auto closestPointDistanceBound = [&](const SquareMatrix2& weight) {
-    // For a transformation from cartesian into polar coordinates
-    //
-    //              [         _________      ]
-    //              [        /  2    2       ]
-    //              [      \/  x  + y        ]
-    //     [ r' ]   [                        ]
-    // v = [    ] = [      /       y        \]
-    //     [phi']   [2*atan|----------------|]
-    //              [      |       _________|]
-    //              [      |      /  2    2 |]
-    //              [      \x + \/  x  + y  /]
-    //
-    // Where x, y are polar coordinates that can be rotated by dPhi
-    //
-    // [x]   [O_x + r*cos(dPhi - phi)]
-    // [ ] = [                       ]
-    // [y]   [O_y - r*sin(dPhi - phi)]
-    //
-    // The general jacobian is:
-    //
-    //        [d        d      ]
-    //        [--(f_x)  --(f_x)]
-    //        [dx       dy     ]
-    // Jgen = [                ]
-    //        [d        d      ]
-    //        [--(f_y)  --(f_y)]
-    //        [dx       dy     ]
-    //
-    // which means in this case:
-    //
-    //     [     d                   d           ]
-    //     [ ----------(rMod)    ---------(rMod) ]
-    //     [ dr_{strip}          dphiStrip       ]
-    // J = [                                     ]
-    //     [    d                   d            ]
-    //     [----------(phiMod)  ---------(phiMod)]
-    //     [dr_{strip}          dphiStrip        ]
-    //
-    // Performing the derivative one gets:
-    //
-    //     [B*O_x + C*O_y + rStrip  rStrip*(B*O_y + O_x*sin(dPhi - phiStrip))]
-    //     [----------------------  -----------------------------------------]
-    //     [          ___                               ___                  ]
-    //     [        \/ A                              \/ A                   ]
-    // J = [                                                                 ]
-    //     [  -(B*O_y - C*O_x)           rStrip*(B*O_x + C*O_y + rStrip)     ]
-    //     [  -----------------          -------------------------------     ]
-    //     [          A                                 A                    ]
-    //
-    // where
-    //        2                                          2
-    // A = O_x  + 2*O_x*rStrip*cos(dPhi - phiStrip) + O_y
-    //                                                 2
-    //     - 2*O_y*rStrip*sin(dPhi - phiStrip) + rStrip
-    // B = cos(dPhi - phiStrip)
-    // C = -sin(dPhi - phiStrip)
-
-    double cosDPhiPhiStrip = std::cos(dphi - phi_strip);
-    double sinDPhiPhiStrip = std::sin(dphi - phi_strip);
-
-    double A = O_x * O_x + 2 * O_x * r_strip * cosDPhiPhiStrip + O_y * O_y -
-               2 * O_y * r_strip * sinDPhiPhiStrip + r_strip * r_strip;
-    double sqrtA = std::sqrt(A);
-
-    double B = cosDPhiPhiStrip;
-    double C = -sinDPhiPhiStrip;
-    SquareMatrix2 jacobianStripPCToModulePC;
-    jacobianStripPCToModulePC(0, 0) = (B * O_x + C * O_y + r_strip) / sqrtA;
-    jacobianStripPCToModulePC(0, 1) =
-        r_strip * (B * O_y + O_x * sinDPhiPhiStrip) / sqrtA;
-    jacobianStripPCToModulePC(1, 0) = -(B * O_y - C * O_x) / A;
-    jacobianStripPCToModulePC(1, 1) =
-        r_strip * (B * O_x + C * O_y + r_strip) / A;
-
-    // Mahalanobis distance uses inverse covariance as weights
-    const auto& weightStripPC = weight;
-    auto weightModulePC = jacobianStripPCToModulePC.transpose() *
-                          weightStripPC * jacobianStripPCToModulePC;
-
-    double minDist = std::numeric_limits<double>::max();
-    Vector2 delta;
-
-    Vector2 currentClosest;
-    double currentDist = 0;
-
-    // do projection in STRIP PC
-
-    // first: STRIP system. locpo is in STRIP PC already
-    currentClosest = closestOnSegment(m_inLeftStripPC, m_outLeftStripPC,
-                                      locpo_rotated, weightStripPC);
-    currentDist = squaredNorm(locpo_rotated - currentClosest, weightStripPC);
->>>>>>> 8e430f84
     minDist = currentDist;
-    delta = locpo_rotated - currentClosest;
-    currentClosest = closestOnSegment(m_inRightStripPC, m_outRightStripPC,
-                                      locpo_rotated, weightStripPC);
-    currentDist = squaredNorm(locpo_rotated - currentClosest, weightStripPC);
-    if (currentDist < minDist) {
-      minDist = currentDist;
-      delta = locpo_rotated - currentClosest;
-    }
-
-<<<<<<< HEAD
+  }
+
   // now: MODULE system. Need to transform locpo to MODULE PC
   //  transform is STRIP PC -> STRIP XY -> MODULE XY -> MODULE PC
-  Vector2 locpoStripXY(locpo_rotated[0] * std::cos(locpo_rotated[1]),
-                       locpo_rotated[0] * std::sin(locpo_rotated[1]));
+  Vector2 locpoStripXY(
+      locpo_rotated[eBoundLoc0] * std::cos(locpo_rotated[eBoundLoc1]),
+      locpo_rotated[eBoundLoc0] * std::sin(locpo_rotated[eBoundLoc1]));
   Vector2 locpoModulePC = stripXYToModulePC(locpoStripXY);
 
   // now check edges in MODULE PC (inner and outer circle) assuming Mahalanobis
   // distances are of same unit if covariance is correctly transformed
   currentClosest = closestOnSegment(m_inLeftModulePC, m_inRightModulePC,
-                                    locpoModulePC, metricModulePC);
-  currentDist = squaredNorm(locpoModulePC - currentClosest, metricModulePC);
+                                    locpoModulePC, weightModulePC);
+  currentDist = squaredNorm(locpoModulePC - currentClosest, weightModulePC);
   if (currentDist < minDist) {
     minDist = currentDist;
   }
 
   currentClosest = closestOnSegment(m_outLeftModulePC, m_outRightModulePC,
-                                    locpoModulePC, metricModulePC);
-  currentDist = squaredNorm(locpoModulePC - currentClosest, metricModulePC);
+                                    locpoModulePC, weightModulePC);
+  currentDist = squaredNorm(locpoModulePC - currentClosest, weightModulePC);
   if (currentDist < minDist) {
     minDist = currentDist;
   }
@@ -514,91 +378,6 @@
   }
 
   return true;
-=======
-    // now: MODULE system. Need to transform locpo to MODULE PC
-    //  transform is STRIP PC -> STRIP XY -> MODULE XY -> MODULE PC
-    Vector2 locpoStripXY(
-        locpo_rotated[eBoundLoc0] * std::cos(locpo_rotated[eBoundLoc1]),
-        locpo_rotated[eBoundLoc0] * std::sin(locpo_rotated[eBoundLoc1]));
-    Vector2 locpoModulePC = stripXYToModulePC(locpoStripXY);
-
-    // now check edges in MODULE PC (inner and outer circle) assuming
-    // Mahalanobis distances are of same unit if covariance is correctly
-    // transformed
-    currentClosest = closestOnSegment(m_inLeftModulePC, m_inRightModulePC,
-                                      locpoModulePC, weightModulePC);
-    currentDist = squaredNorm(locpoModulePC - currentClosest, weightModulePC);
-    if (currentDist < minDist) {
-      minDist = currentDist;
-      delta = jacobianStripPCToModulePC.inverse() *
-              (currentClosest - locpoModulePC);
-    }
-
-    currentClosest = closestOnSegment(m_outLeftModulePC, m_outRightModulePC,
-                                      locpoModulePC, weightModulePC);
-    currentDist = squaredNorm(locpoModulePC - currentClosest, weightModulePC);
-    if (currentDist < minDist) {
-      minDist = currentDist;
-      delta = jacobianStripPCToModulePC.inverse() *
-              (currentClosest - locpoModulePC);
-    }
-
-    return std::tuple{delta, minDist};
-  };
-
-  if (boundaryTolerance.hasChi2Bound()) {
-    const auto& boundaryToleranceChi2 = boundaryTolerance.asChi2Bound();
-
-    // Calculate minDist based on weight from the boundary tolerance object.
-    // That weight matrix is in STRIP PC
-    auto [delta, minDist] =
-        closestPointDistanceBound(boundaryToleranceChi2.weight);
-
-    // compare resulting Mahalanobis distance to configured "number of sigmas"
-    // we square it b/c we never took the square root of the distance
-    if (mode == Extend) {
-      return minDist <
-             boundaryToleranceChi2.maxChi2 * boundaryToleranceChi2.maxChi2;
-    } else if (mode == Shrink) {
-      return minDist > boundaryToleranceChi2.maxChi2 *
-                           boundaryToleranceChi2.maxChi2 &&
-             insideStrict;
-    }
-  } else if (boundaryTolerance.hasAbsoluteEuclidean()) {
-    const auto& boundaryToleranceAbsoluteEuclidean =
-        boundaryTolerance.asAbsoluteEuclidean();
-
-    SquareMatrix2 jacobianPCToXY;
-    jacobianPCToXY(0, 0) = std::cos(phi_strip);
-    jacobianPCToXY(0, 1) = -r_strip * std::sin(phi_strip);
-    jacobianPCToXY(1, 0) = std::sin(phi_strip);
-    jacobianPCToXY(1, 1) = r_strip * std::cos(phi_strip);
-
-    // This is J.T * J but we can also calculate it directly
-    SquareMatrix2 weightStripPC;
-    weightStripPC(0, 0) = 1;
-    weightStripPC(0, 1) = 0;
-    weightStripPC(1, 0) = 0;
-    weightStripPC(1, 1) = r_strip * r_strip;
-
-    auto [delta, minDist] = closestPointDistanceBound(weightStripPC);
-
-    Vector2 cartesianDistance = jacobianPCToXY * delta;
-
-    if (mode == Extend) {
-      return cartesianDistance.squaredNorm() <
-             boundaryToleranceAbsoluteEuclidean.tolerance *
-                 boundaryToleranceAbsoluteEuclidean.tolerance;
-    } else if (mode == Shrink) {
-      return cartesianDistance.squaredNorm() >
-                 boundaryToleranceAbsoluteEuclidean.tolerance *
-                     boundaryToleranceAbsoluteEuclidean.tolerance &&
-             insideStrict;
-    }
-  }
-
-  throw std::logic_error("not implemented");
->>>>>>> 8e430f84
 }
 
 Vector2 AnnulusBounds::stripXYToModulePC(const Vector2& vStripXY) const {
