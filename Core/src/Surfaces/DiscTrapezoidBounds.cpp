// This file is part of the ACTS project.
//
// Copyright (C) 2016 CERN for the benefit of the ACTS project
//
// This Source Code Form is subject to the terms of the Mozilla Public
// License, v. 2.0. If a copy of the MPL was not distributed with this
// file, You can obtain one at https://mozilla.org/MPL/2.0/.

#include "Acts/Surfaces/DiscTrapezoidBounds.hpp"

#include "Acts/Definitions/Algebra.hpp"
<<<<<<< HEAD
#include "Acts/Definitions/TrackParametrization.hpp"
#include "Acts/Surfaces/BoundaryTolerance.hpp"
#include "Acts/Surfaces/detail/BoundaryCheckHelper.hpp"
#include "Acts/Surfaces/detail/VerticesHelper.hpp"
=======
#include "Acts/Surfaces/BoundaryTolerance.hpp"
#include "Acts/Surfaces/detail/BoundaryCheckHelper.hpp"
#include "Acts/Utilities/detail/periodic.hpp"
>>>>>>> 72145fca

#include <cmath>
#include <iomanip>
#include <iostream>
<<<<<<< HEAD
#include <optional>
=======
#include <stdexcept>
>>>>>>> 72145fca

namespace Acts {

DiscTrapezoidBounds::DiscTrapezoidBounds(double halfXminR, double halfXmaxR,
                                         double minR, double maxR,
                                         double avgPhi,
                                         double stereo) noexcept(false)
    : m_values({halfXminR, halfXmaxR, minR, maxR, avgPhi, stereo}) {
  checkConsistency();
  m_ymax = std::sqrt(get(eMaxR) * get(eMaxR) -
                     get(eHalfLengthXmaxR) * get(eHalfLengthXmaxR));
}

<<<<<<< HEAD
Vector2 DiscTrapezoidBounds::toLocalCartesian(const Vector2& lposition) const {
  return {lposition[eBoundLoc0] *
              std::sin(lposition[eBoundLoc1] - get(eAveragePhi)),
          lposition[eBoundLoc0] *
              std::cos(lposition[eBoundLoc1] - get(eAveragePhi))};
}

SquareMatrix2 DiscTrapezoidBounds::boundToCartesianJacobian(
    const Vector2& lposition) const {
  SquareMatrix2 j;
  j(0, 0) = std::cos(lposition[1]);
  j(0, 1) = -lposition[0] * std::sin(lposition[1]);
  j(1, 0) = std::sin(lposition[1]);
  j(1, 1) = lposition[0] * std::cos(lposition[1]);
  return j;
}

SquareMatrix2 DiscTrapezoidBounds::cartesianToBoundJacobian(
    const Vector2& lposition) const {
  SquareMatrix2 j;
  j(0, 0) = std::cos(lposition[1]);
  j(0, 1) = std::sin(lposition[1]);
  j(1, 0) = -std::sin(lposition[1]) / lposition[0];
  j(1, 1) = std::cos(lposition[1]) / lposition[0];
  return j;
}

SquareMatrix2 DiscTrapezoidBounds::boundToCartesianMetric(
    const Vector2& lposition) const {
  SquareMatrix2 m;
  m(0, 0) = 1;
  m(0, 1) = 0;
  m(1, 0) = 0;
  m(1, 1) = lposition[0] * lposition[0];
  return m;
}

bool DiscTrapezoidBounds::inside(const Vector2& lposition) const {
  Vector2 vertices[] = {{get(eHalfLengthXminR), get(eMinR)},
                        {get(eHalfLengthXmaxR), m_ymax},
                        {-get(eHalfLengthXmaxR), m_ymax},
                        {-get(eHalfLengthXminR), get(eMinR)}};
  return detail::insidePolygon(vertices, BoundaryTolerance::None(),
                               toLocalCartesian(lposition), std::nullopt);
}

Vector2 DiscTrapezoidBounds::closestPoint(
    const Vector2& lposition,
    const std::optional<SquareMatrix2>& metric) const {
  Vector2 vertices[] = {{get(eHalfLengthXminR), get(eMinR)},
                        {get(eHalfLengthXmaxR), m_ymax},
                        {-get(eHalfLengthXmaxR), m_ymax},
                        {-get(eHalfLengthXminR), get(eMinR)}};
  return detail::VerticesHelper::computeClosestPointOnPolygon(
      toLocalCartesian(lposition), vertices,
      metric.value_or(SquareMatrix2::Identity()));
}

=======
std::vector<double> DiscTrapezoidBounds::values() const {
  return {m_values.begin(), m_values.end()};
}

void DiscTrapezoidBounds::checkConsistency() noexcept(false) {
  if (get(eMinR) < 0. || get(eMaxR) <= 0. || get(eMinR) > get(eMaxR)) {
    throw std::invalid_argument("DiscTrapezoidBounds: invalid radial setup.");
  }
  if (get(eHalfLengthXminR) < 0. || get(eHalfLengthXmaxR) <= 0.) {
    throw std::invalid_argument("DiscTrapezoidBounds: negative length given.");
  }
  if (get(eAveragePhi) != detail::radian_sym(get(eAveragePhi))) {
    throw std::invalid_argument(
        "DiscTrapezoidBounds: invalid phi positioning.");
  }
}

Vector2 DiscTrapezoidBounds::toLocalCartesian(const Vector2& lposition) const {
  return {lposition[0] * std::sin(lposition[1] - get(eAveragePhi)),
          lposition[0] * std::cos(lposition[1] - get(eAveragePhi))};
}

SquareMatrix2 DiscTrapezoidBounds::jacobianToLocalCartesian(
    const Vector2& lposition) const {
  SquareMatrix2 jacobian;
  jacobian(0, 0) = std::sin(lposition[1] - get(eAveragePhi));
  jacobian(1, 0) = std::cos(lposition[1] - get(eAveragePhi));
  jacobian(0, 1) = lposition[0] * std::cos(lposition[1]);
  jacobian(1, 1) = lposition[0] * -std::sin(lposition[1]);
  return jacobian;
}

>>>>>>> 72145fca
bool DiscTrapezoidBounds::inside(
    const Vector2& lposition,
    const BoundaryTolerance& boundaryTolerance) const {
  Vector2 vertices[] = {{get(eHalfLengthXminR), get(eMinR)},
                        {get(eHalfLengthXmaxR), m_ymax},
                        {-get(eHalfLengthXmaxR), m_ymax},
                        {-get(eHalfLengthXminR), get(eMinR)}};
  return detail::insidePolygon(vertices, boundaryTolerance,
                               toLocalCartesian(lposition),
                               boundToCartesianJacobian(lposition));
}

std::vector<Vector2> DiscTrapezoidBounds::vertices(
    unsigned int /*ignoredSegments*/) const {
  Vector2 cAxis(std::cos(get(eAveragePhi)), std::sin(get(eAveragePhi)));
  Vector2 nAxis(cAxis.y(), -cAxis.x());
  auto ymin = std::sqrt(get(eMinR) * get(eMinR) -
                        get(eHalfLengthXminR) * get(eHalfLengthXminR));
  auto halfY = (m_ymax - ymin) / 2;
  return {-halfY * cAxis - get(eHalfLengthXminR) * nAxis,
          -halfY * cAxis + get(eHalfLengthXminR) * nAxis,
          halfY * cAxis + get(eHalfLengthXmaxR) * nAxis,
          halfY * cAxis - get(eHalfLengthXmaxR) * nAxis};
}

<<<<<<< HEAD
// ostream operator overload
=======
>>>>>>> 72145fca
std::ostream& DiscTrapezoidBounds::toStream(std::ostream& sl) const {
  sl << std::setiosflags(std::ios::fixed);
  sl << std::setprecision(7);
  sl << "Acts::DiscTrapezoidBounds: (innerRadius, outerRadius, "
        "halfLengthXminR, "
        "halfLengthXmaxR, halfLengthY, halfPhiSector, averagePhi, rCenter, "
        "stereo) = ";
  sl << "(" << get(eMinR) << ", " << get(eMaxR) << ", " << get(eHalfLengthXminR)
     << ", " << get(eHalfLengthXmaxR) << ", " << halfLengthY() << ", "
     << halfPhiSector() << ", " << get(eAveragePhi) << ", " << rCenter() << ", "
     << stereo() << ")";
  sl << std::setprecision(-1);
  return sl;
}

}  // namespace Acts<|MERGE_RESOLUTION|>--- conflicted
+++ resolved
@@ -9,25 +9,14 @@
 #include "Acts/Surfaces/DiscTrapezoidBounds.hpp"
 
 #include "Acts/Definitions/Algebra.hpp"
-<<<<<<< HEAD
-#include "Acts/Definitions/TrackParametrization.hpp"
-#include "Acts/Surfaces/BoundaryTolerance.hpp"
-#include "Acts/Surfaces/detail/BoundaryCheckHelper.hpp"
-#include "Acts/Surfaces/detail/VerticesHelper.hpp"
-=======
 #include "Acts/Surfaces/BoundaryTolerance.hpp"
 #include "Acts/Surfaces/detail/BoundaryCheckHelper.hpp"
 #include "Acts/Utilities/detail/periodic.hpp"
->>>>>>> 72145fca
 
 #include <cmath>
 #include <iomanip>
 #include <iostream>
-<<<<<<< HEAD
-#include <optional>
-=======
 #include <stdexcept>
->>>>>>> 72145fca
 
 namespace Acts {
 
@@ -41,12 +30,26 @@
                      get(eHalfLengthXmaxR) * get(eHalfLengthXmaxR));
 }
 
-<<<<<<< HEAD
+std::vector<double> DiscTrapezoidBounds::values() const {
+  return {m_values.begin(), m_values.end()};
+}
+
+void DiscTrapezoidBounds::checkConsistency() noexcept(false) {
+  if (get(eMinR) < 0. || get(eMaxR) <= 0. || get(eMinR) > get(eMaxR)) {
+    throw std::invalid_argument("DiscTrapezoidBounds: invalid radial setup.");
+  }
+  if (get(eHalfLengthXminR) < 0. || get(eHalfLengthXmaxR) <= 0.) {
+    throw std::invalid_argument("DiscTrapezoidBounds: negative length given.");
+  }
+  if (get(eAveragePhi) != detail::radian_sym(get(eAveragePhi))) {
+    throw std::invalid_argument(
+        "DiscTrapezoidBounds: invalid phi positioning.");
+  }
+}
+
 Vector2 DiscTrapezoidBounds::toLocalCartesian(const Vector2& lposition) const {
-  return {lposition[eBoundLoc0] *
-              std::sin(lposition[eBoundLoc1] - get(eAveragePhi)),
-          lposition[eBoundLoc0] *
-              std::cos(lposition[eBoundLoc1] - get(eAveragePhi))};
+  return {lposition[0] * std::sin(lposition[1] - get(eAveragePhi)),
+          lposition[0] * std::cos(lposition[1] - get(eAveragePhi))};
 }
 
 SquareMatrix2 DiscTrapezoidBounds::boundToCartesianJacobian(
@@ -100,40 +103,6 @@
       metric.value_or(SquareMatrix2::Identity()));
 }
 
-=======
-std::vector<double> DiscTrapezoidBounds::values() const {
-  return {m_values.begin(), m_values.end()};
-}
-
-void DiscTrapezoidBounds::checkConsistency() noexcept(false) {
-  if (get(eMinR) < 0. || get(eMaxR) <= 0. || get(eMinR) > get(eMaxR)) {
-    throw std::invalid_argument("DiscTrapezoidBounds: invalid radial setup.");
-  }
-  if (get(eHalfLengthXminR) < 0. || get(eHalfLengthXmaxR) <= 0.) {
-    throw std::invalid_argument("DiscTrapezoidBounds: negative length given.");
-  }
-  if (get(eAveragePhi) != detail::radian_sym(get(eAveragePhi))) {
-    throw std::invalid_argument(
-        "DiscTrapezoidBounds: invalid phi positioning.");
-  }
-}
-
-Vector2 DiscTrapezoidBounds::toLocalCartesian(const Vector2& lposition) const {
-  return {lposition[0] * std::sin(lposition[1] - get(eAveragePhi)),
-          lposition[0] * std::cos(lposition[1] - get(eAveragePhi))};
-}
-
-SquareMatrix2 DiscTrapezoidBounds::jacobianToLocalCartesian(
-    const Vector2& lposition) const {
-  SquareMatrix2 jacobian;
-  jacobian(0, 0) = std::sin(lposition[1] - get(eAveragePhi));
-  jacobian(1, 0) = std::cos(lposition[1] - get(eAveragePhi));
-  jacobian(0, 1) = lposition[0] * std::cos(lposition[1]);
-  jacobian(1, 1) = lposition[0] * -std::sin(lposition[1]);
-  return jacobian;
-}
-
->>>>>>> 72145fca
 bool DiscTrapezoidBounds::inside(
     const Vector2& lposition,
     const BoundaryTolerance& boundaryTolerance) const {
@@ -159,10 +128,6 @@
           halfY * cAxis - get(eHalfLengthXmaxR) * nAxis};
 }
 
-<<<<<<< HEAD
-// ostream operator overload
-=======
->>>>>>> 72145fca
 std::ostream& DiscTrapezoidBounds::toStream(std::ostream& sl) const {
   sl << std::setiosflags(std::ios::fixed);
   sl << std::setprecision(7);
