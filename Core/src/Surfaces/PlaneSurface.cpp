// This file is part of the Acts project.
//
// Copyright (C) 2016-2020 CERN for the benefit of the Acts project
//
// This Source Code Form is subject to the terms of the Mozilla Public
// License, v. 2.0. If a copy of the MPL was not distributed with this
// file, You can obtain one at http://mozilla.org/MPL/2.0/.

#include "Acts/Surfaces/PlaneSurface.hpp"

#include "Acts/Definitions/TrackParametrization.hpp"
#include "Acts/Geometry/GeometryObject.hpp"
#include "Acts/Surfaces/EllipseBounds.hpp"
#include "Acts/Surfaces/InfiniteBounds.hpp"
#include "Acts/Surfaces/PlanarBounds.hpp"
#include "Acts/Surfaces/SurfaceBounds.hpp"
#include "Acts/Surfaces/SurfaceError.hpp"
#include "Acts/Surfaces/detail/FacesHelper.hpp"
#include "Acts/Surfaces/detail/PlanarHelper.hpp"
#include "Acts/Utilities/Intersection.hpp"
#include "Acts/Utilities/ThrowAssert.hpp"

#include <cmath>
#include <stdexcept>
#include <utility>
#include <vector>

Acts::PlaneSurface::PlaneSurface(const PlaneSurface& other)
    : GeometryObject(), RegularSurface(other), m_bounds(other.m_bounds) {}

Acts::PlaneSurface::PlaneSurface(const GeometryContext& gctx,
                                 const PlaneSurface& other,
                                 const Transform3& transform)
    : GeometryObject(),
      RegularSurface(gctx, other, transform),
      m_bounds(other.m_bounds) {}

Acts::PlaneSurface::PlaneSurface(const Vector3& center, const Vector3& normal)
    : RegularSurface(), m_bounds(nullptr) {
  /// the right-handed coordinate system is defined as
  /// T = normal
  /// U = Z x T if T not parallel to Z otherwise U = X x T
  /// V = T x U
  Vector3 T = normal.normalized();
  Vector3 U = std::abs(T.dot(Vector3::UnitZ())) < s_curvilinearProjTolerance
                  ? Vector3::UnitZ().cross(T).normalized()
                  : Vector3::UnitX().cross(T).normalized();
  Vector3 V = T.cross(U);
  RotationMatrix3 curvilinearRotation;
  curvilinearRotation.col(0) = U;
  curvilinearRotation.col(1) = V;
  curvilinearRotation.col(2) = T;

  // curvilinear surfaces are boundless
  m_transform = Transform3{curvilinearRotation};
  m_transform.pretranslate(center);
}

<<<<<<< HEAD
Acts::PlaneSurface::PlaneSurface(
    const std::shared_ptr<const PlanarBounds>& pbounds,
    const Acts::DetectorElementBase& detelement)
    : RegularSurface(detelement), m_bounds(pbounds) {
=======
Acts::PlaneSurface::PlaneSurface(std::shared_ptr<const PlanarBounds> pbounds,
                                 const Acts::DetectorElementBase& detelement)
    : Surface(detelement), m_bounds(std::move(pbounds)) {
>>>>>>> 67be87d3
  /// surfaces representing a detector element must have bounds
  throw_assert(m_bounds, "PlaneBounds must not be nullptr");
}

Acts::PlaneSurface::PlaneSurface(const Transform3& transform,
                                 std::shared_ptr<const PlanarBounds> pbounds)
    : RegularSurface(transform), m_bounds(std::move(pbounds)) {}

Acts::PlaneSurface& Acts::PlaneSurface::operator=(const PlaneSurface& other) {
  if (this != &other) {
    Surface::operator=(other);
    m_bounds = other.m_bounds;
  }
  return *this;
}

Acts::Surface::SurfaceType Acts::PlaneSurface::type() const {
  return Surface::Plane;
}

Acts::Vector3 Acts::PlaneSurface::localToGlobal(
    const GeometryContext& gctx, const Vector2& lposition) const {
  return transform(gctx) *
         Vector3(lposition[Acts::eBoundLoc0], lposition[Acts::eBoundLoc1], 0.);
}

Acts::Result<Acts::Vector2> Acts::PlaneSurface::globalToLocal(
    const GeometryContext& gctx, const Vector3& position,
    double tolerance) const {
  Vector3 loc3Dframe = transform(gctx).inverse() * position;
  if (std::abs(loc3Dframe.z()) > std::abs(tolerance)) {
    return Result<Vector2>::failure(SurfaceError::GlobalPositionNotOnSurface);
  }
  return Result<Vector2>::success({loc3Dframe.x(), loc3Dframe.y()});
}

std::string Acts::PlaneSurface::name() const {
  return "Acts::PlaneSurface";
}

const Acts::SurfaceBounds& Acts::PlaneSurface::bounds() const {
  if (m_bounds) {
    return (*m_bounds.get());
  }
  return s_noBounds;
}

Acts::Polyhedron Acts::PlaneSurface::polyhedronRepresentation(
    const GeometryContext& gctx, size_t lseg) const {
  // Prepare vertices and faces
  std::vector<Vector3> vertices;
  std::vector<Polyhedron::FaceType> faces;
  std::vector<Polyhedron::FaceType> triangularMesh;
  bool exactPolyhedron = true;

  // If you have bounds you can create a polyhedron representation
  if (m_bounds) {
    auto vertices2D = m_bounds->vertices(lseg);
    vertices.reserve(vertices2D.size() + 1);
    for (const auto& v2D : vertices2D) {
      vertices.push_back(transform(gctx) * Vector3(v2D.x(), v2D.y(), 0.));
    }
    bool isEllipse = bounds().type() == SurfaceBounds::eEllipse;
    bool innerExists = false, coversFull = false;
    if (isEllipse) {
      exactPolyhedron = false;
      auto vStore = bounds().values();
      innerExists = vStore[EllipseBounds::eInnerRx] > s_epsilon and
                    vStore[EllipseBounds::eInnerRy] > s_epsilon;
      coversFull =
          std::abs(vStore[EllipseBounds::eHalfPhiSector] - M_PI) < s_epsilon;
    }
    // All of those can be described as convex
    // @todo same as for Discs: coversFull is not the right criterium
    // for triangulation
    if (not isEllipse or not innerExists or not coversFull) {
      auto facesMesh = detail::FacesHelper::convexFaceMesh(vertices);
      faces = facesMesh.first;
      triangularMesh = facesMesh.second;
    } else {
      // Two concentric rings, we use the pure concentric method momentarily,
      // but that creates too  many unneccesarry faces, when only two
      // are needed to describe the mesh, @todo investigate merging flag
      auto facesMesh = detail::FacesHelper::cylindricalFaceMesh(vertices, true);
      faces = facesMesh.first;
      triangularMesh = facesMesh.second;
    }
  } else {
    throw std::domain_error(
        "Polyhedron repr of boundless surface not possible.");
  }
  return Polyhedron(vertices, faces, triangularMesh, exactPolyhedron);
}

Acts::Vector3 Acts::PlaneSurface::normal(const GeometryContext& gctx,
                                         const Vector2& /*lpos*/) const {
  return normal(gctx);
}

Acts::Vector3 Acts::PlaneSurface::normal(const GeometryContext& gctx,
                                         const Vector3& /*pos*/) const {
  return normal(gctx);
}

Acts::Vector3 Acts::PlaneSurface::normal(const GeometryContext& gctx) const {
  return transform(gctx).linear().col(2);
}

Acts::Vector3 Acts::PlaneSurface::binningPosition(
    const GeometryContext& gctx, BinningValue /*bValue*/) const {
  return center(gctx);
}

double Acts::PlaneSurface::pathCorrection(const GeometryContext& gctx,
                                          const Vector3& /*position*/,
                                          const Vector3& direction) const {
  // We can ignore the global position here
  return 1. / std::abs(normal(gctx).dot(direction));
}

Acts::SurfaceIntersection Acts::PlaneSurface::intersect(
    const GeometryContext& gctx, const Vector3& position,
    const Vector3& direction, const BoundaryCheck& bcheck,
    ActsScalar tolerance) const {
  // Get the contextual transform
  const auto& gctxTransform = transform(gctx);
  // Use the intersection helper for planar surfaces
  auto intersection =
      PlanarHelper::intersect(gctxTransform, position, direction, tolerance);
  // Evaluate boundary check if requested (and reachable)
  if (intersection.status != Intersection3D::Status::unreachable and bcheck) {
    // Built-in local to global for speed reasons
    const auto& tMatrix = gctxTransform.matrix();
    // Create the reference vector in local
    const Vector3 vecLocal(intersection.position - tMatrix.block<3, 1>(0, 3));
    if (not insideBounds(tMatrix.block<3, 2>(0, 0).transpose() * vecLocal,
                         bcheck)) {
      intersection.status = Intersection3D::Status::missed;
    }
  }
  return {intersection, this};
}

Acts::ActsMatrix<2, 3> Acts::PlaneSurface::localCartesianToBoundLocalDerivative(
    const GeometryContext& /*gctx*/, const Vector3& /*position*/) const {
  const ActsMatrix<2, 3> loc3DToLocBound = ActsMatrix<2, 3>::Identity();
  return loc3DToLocBound;
}<|MERGE_RESOLUTION|>--- conflicted
+++ resolved
@@ -56,16 +56,9 @@
   m_transform.pretranslate(center);
 }
 
-<<<<<<< HEAD
-Acts::PlaneSurface::PlaneSurface(
-    const std::shared_ptr<const PlanarBounds>& pbounds,
-    const Acts::DetectorElementBase& detelement)
-    : RegularSurface(detelement), m_bounds(pbounds) {
-=======
 Acts::PlaneSurface::PlaneSurface(std::shared_ptr<const PlanarBounds> pbounds,
                                  const Acts::DetectorElementBase& detelement)
-    : Surface(detelement), m_bounds(std::move(pbounds)) {
->>>>>>> 67be87d3
+    : RegularSurface(detelement), m_bounds(std::move(pbounds)) {
   /// surfaces representing a detector element must have bounds
   throw_assert(m_bounds, "PlaneBounds must not be nullptr");
 }
