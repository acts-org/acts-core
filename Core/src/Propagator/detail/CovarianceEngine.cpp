--- conflicted
+++ resolved
@@ -240,27 +240,12 @@
     cov = covarianceMatrix;
   }
   // Create the bound parameters
-<<<<<<< HEAD
   BoundVector bv =
       detail::transformFreeToBoundParameters(parameters, surface, geoContext);
   // Create the bound state
   return std::make_tuple(
-      BoundParameters(surface.getSharedPtr(), bv, std::move(cov)), jacobian,
+      BoundTrackParameters(surface.getSharedPtr(), bv, std::move(cov)), jacobian,
       accumulatedPath);
-=======
-  const Vector3D& position = parameters.segment<3>(eFreePos0);
-  const Vector3D momentum =
-      std::abs(1. / parameters[eFreeQOverP]) * parameters.segment<3>(eFreeDir0);
-  const double charge = std::copysign(1., parameters[eFreeQOverP]);
-  const double time = parameters[eFreeTime];
-  BoundTrackParameters BoundTrackParameters(geoContext, cov, position, momentum,
-                                            charge, time,
-                                            surface.getSharedPtr());
-  // Create the bound state
-  return std::make_tuple(std::move(BoundTrackParameters), jacobian,
-                         accumulatedPath);
-  ;
->>>>>>> 23d24488
 }
 
 CurvilinearState curvilinearState(Covariance& covarianceMatrix,
@@ -280,22 +265,13 @@
     cov = covarianceMatrix;
   }
   // Create the curvilinear parameters
-<<<<<<< HEAD
   Vector4D pos4 = Vector4D::Zero();
   pos4[ePos0] = parameters[eFreePos0];
   pos4[ePos1] = parameters[eFreePos1];
   pos4[ePos2] = parameters[eFreePos2];
   pos4[eTime] = parameters[eFreeTime];
-  CurvilinearParameters curvilinearParameters(
+  CurvilinearTrackParameters curvilinearParameters(
       pos4, direction, parameters[eFreeQOverP], std::move(cov));
-=======
-  const Vector3D& position = parameters.segment<3>(eFreePos0);
-  const Vector3D momentum = std::abs(1. / parameters[eFreeQOverP]) * direction;
-  const double charge = std::copysign(1., parameters[eFreeQOverP]);
-  const double time = parameters[eFreeTime];
-  CurvilinearTrackParameters curvilinearParams(cov, position, momentum, charge,
-                                               time);
->>>>>>> 23d24488
   // Create the curvilinear state
   return std::make_tuple(std::move(curvilinearParams), jacobian,
                          accumulatedPath);
