// This file is part of the Acts project.
//
// Copyright (C) 2022 CERN for the benefit of the Acts project
//
// This Source Code Form is subject to the terms of the Mozilla Public
// License, v. 2.0. If a copy of the MPL was not distributed with this
// file, You can obtain one at http://mozilla.org/MPL/2.0/.

#include "Acts/EventData/VectorMultiTrajectory.hpp"

#include "Acts/Definitions/TrackParametrization.hpp"
#include "Acts/EventData/MultiTrajectory.hpp"
#include "Acts/EventData/TrackStatePropMask.hpp"
#include "Acts/Utilities/Helpers.hpp"

#include <cstdint>
#include <type_traits>

#include <boost/histogram.hpp>
#include <boost/histogram/axis/category.hpp>
#include <boost/histogram/make_histogram.hpp>

namespace Acts {

detail_vmt::VectorMultiTrajectoryBase::DynamicColumnBase::~DynamicColumnBase() =
    default;

auto VectorMultiTrajectory::addTrackState_impl(TrackStatePropMask mask,
                                               IndexType iprevious)
    -> IndexType {
  using PropMask = TrackStatePropMask;

  m_index.emplace_back();
  IndexData& p = m_index.back();
  IndexType index = m_index.size() - 1;

<<<<<<< HEAD
  p.iprevious = iprevious;
=======
  p.allocMask = mask;

  if (iprevious != kInvalid) {
    p.iprevious = iprevious;
  }
>>>>>>> 2e4eb38b

  // always set, but can be null
  m_referenceSurfaces.emplace_back(nullptr);

  assert(m_params.size() == m_cov.size());

  if (ACTS_CHECK_BIT(mask, PropMask::Predicted)) {
    m_params.emplace_back();
    m_cov.emplace_back();
    p.ipredicted = m_params.size() - 1;
  }

  if (ACTS_CHECK_BIT(mask, PropMask::Filtered)) {
    m_params.emplace_back();
    m_cov.emplace_back();
    p.ifiltered = m_params.size() - 1;
  }

  if (ACTS_CHECK_BIT(mask, PropMask::Smoothed)) {
    m_params.emplace_back();
    m_cov.emplace_back();
    p.ismoothed = m_params.size() - 1;
  }

  assert(m_params.size() == m_cov.size());

  if (ACTS_CHECK_BIT(mask, PropMask::Jacobian)) {
    m_jac.emplace_back();
    p.ijacobian = m_jac.size() - 1;
  }

  m_sourceLinks.push_back(nullptr);
  p.iuncalibrated = m_sourceLinks.size() - 1;

  if (ACTS_CHECK_BIT(mask, PropMask::Calibrated)) {
    m_meas.emplace_back();
    m_measCov.emplace_back();
    p.icalibrated = m_meas.size() - 1;

    m_sourceLinks.push_back(nullptr);
    p.icalibratedsourcelink = m_sourceLinks.size() - 1;

    m_projectors.emplace_back();
    p.iprojector = m_projectors.size() - 1;
  }

  // dynamic columns
  for (auto& [key, vec] : m_dynamic) {
    vec->add();
  }

  return index;
}

void VectorMultiTrajectory::shareFrom_impl(IndexType iself, IndexType iother,
                                           TrackStatePropMask shareSource,
                                           TrackStatePropMask shareTarget) {
  // auto other = getTrackState(iother);
  IndexData& self = m_index[iself];
  IndexData& other = m_index[iother];

  assert(ACTS_CHECK_BIT(getTrackState(iother).getMask(), shareSource) &&
         "Source has incompatible allocation");

  using PM = TrackStatePropMask;

  IndexType sourceIndex{kInvalid};
  switch (shareSource) {
    case PM::Predicted:
      sourceIndex = other.ipredicted;
      break;
    case PM::Filtered:
      sourceIndex = other.ifiltered;
      break;
    case PM::Smoothed:
      sourceIndex = other.ismoothed;
      break;
    case PM::Jacobian:
      sourceIndex = other.ijacobian;
      break;
    default:
      throw std::domain_error{"Unable to share this component"};
  }

  assert(sourceIndex != kInvalid);

  switch (shareTarget) {
    case PM::Predicted:
      assert(shareSource != PM::Jacobian);
      self.ipredicted = sourceIndex;
      break;
    case PM::Filtered:
      assert(shareSource != PM::Jacobian);
      self.ifiltered = sourceIndex;
      break;
    case PM::Smoothed:
      assert(shareSource != PM::Jacobian);
      self.ismoothed = sourceIndex;
      break;
    case PM::Jacobian:
      assert(shareSource == PM::Jacobian);
      self.ijacobian = sourceIndex;
      break;
    default:
      throw std::domain_error{"Unable to share this component"};
  }
}

void VectorMultiTrajectory::unset_impl(TrackStatePropMask target,
                                       IndexType istate) {
  using PM = TrackStatePropMask;

  switch (target) {
    case PM::Predicted:
      m_index[istate].ipredicted = kInvalid;
      break;
    case PM::Filtered:
      m_index[istate].ifiltered = kInvalid;
      break;
    case PM::Smoothed:
      m_index[istate].ismoothed = kInvalid;
      break;
    case PM::Jacobian:
      m_index[istate].ijacobian = kInvalid;
      break;
    case PM::Calibrated:
      m_index[istate].icalibrated = kInvalid;
      break;
    default:
      throw std::domain_error{"Unable to unset this component"};
  }
}

void VectorMultiTrajectory::clear_impl() {
  m_index.clear();
  m_params.clear();
  m_cov.clear();
  m_meas.clear();
  m_measCov.clear();
  m_jac.clear();
  m_sourceLinks.clear();
  m_projectors.clear();
  m_referenceSurfaces.clear();
  for (auto& [key, vec] : m_dynamic) {
    vec->clear();
  }
}

auto VectorMultiTrajectory::statistics() const -> Statistics {
  using namespace boost::histogram;
  using cat = axis::category<std::string>;

  Statistics::axes_t axes;
  axes.emplace_back(cat({
      "count",
      "index",
      "parPred",
      "covPred",
      "parFilt",
      "covFilt",
      "parSmth",
      "covSmth",
      "meas",
      "measCov",
      "jac",
      "sourceLinks",
      "projectors",
  }));

  axes.emplace_back(axis::category<>({0, 1}));

  auto h = make_histogram(axes);

  for (IndexType i = 0; i < size(); i++) {
    auto ts = getTrackState(i);

    bool isMeas = ts.typeFlags().test(TrackStateFlag::MeasurementFlag);

    h("count", isMeas);

    h("index", isMeas, weight(sizeof(IndexData)));

    using scalar = decltype(ts.predicted())::Scalar;
    size_t par_size = eBoundSize * sizeof(scalar);
    size_t cov_size = eBoundSize * eBoundSize * sizeof(scalar);

    const IndexData& index = m_index[i];
    if (ts.hasPredicted() &&
        ACTS_CHECK_BIT(index.allocMask, TrackStatePropMask::Predicted)) {
      h("parPred", isMeas, weight(par_size));
      h("covPred", isMeas, weight(cov_size));
    }
    if (ts.hasFiltered() &&
        ACTS_CHECK_BIT(index.allocMask, TrackStatePropMask::Filtered)) {
      h("parFilt", isMeas, weight(par_size));
      h("covFilt", isMeas, weight(cov_size));
    }
    if (ts.hasSmoothed() &&
        ACTS_CHECK_BIT(index.allocMask, TrackStatePropMask::Smoothed)) {
      h("parSmth", isMeas, weight(par_size));
      h("covSmth", isMeas, weight(cov_size));
    }

    size_t meas_size = eBoundSize * sizeof(scalar);
    size_t meas_cov_size = eBoundSize * eBoundSize * sizeof(scalar);

    h("sourceLinks", isMeas, weight(sizeof(const SourceLink*)));
    if (ts.hasCalibrated() &&
        ACTS_CHECK_BIT(index.allocMask, TrackStatePropMask::Calibrated)) {
      h("meas", isMeas, weight(meas_size));
      h("measCov", isMeas, weight(meas_cov_size));
      h("sourceLinks", isMeas, weight(sizeof(const SourceLink*)));
      h("projectors", isMeas, weight(sizeof(ProjectorBitset)));
    }

    if (ts.hasJacobian() &&
        ACTS_CHECK_BIT(index.allocMask, TrackStatePropMask::Jacobian)) {
      h("jac", isMeas, weight(cov_size));
    }
  }

  return Statistics{h};
}

void VectorMultiTrajectory::Statistics::toStream(std::ostream& os, size_t n) {
  using namespace boost::histogram;
  using cat = axis::category<std::string>;

  auto& h = hist;

  auto column_axis = axis::get<cat>(h.axis(0));
  auto type_axis = axis::get<axis::category<>>(h.axis(1));

  auto p = [&](const auto& key, const auto v, const std::string suffix = "") {
    os << std::setw(20) << key << ": ";
    if constexpr (std::is_same_v<std::decay_t<decltype(v)>, double>) {
      os << std::fixed << std::setw(8) << std::setprecision(2) << v / n
         << suffix;
    } else {
      os << std::fixed << std::setw(8) << double(v) / n << suffix;
    }
    os << std::endl;
  };

  for (int t = 0; t < type_axis.size(); t++) {
    os << (type_axis.bin(t) == 1 ? "meas" : "other") << ":" << std::endl;
    double total = 0;
    for (int c = 0; c < column_axis.size(); c++) {
      std::string key = column_axis.bin(c);
      auto v = h.at(c, t);
      if (key == "count") {
        p(key, static_cast<size_t>(v));
        continue;
      }
      p(key, v / 1024 / 1024, "M");
      total += v;
    }
    p("total", total / 1024 / 1024, "M");
  }
}

}  // namespace Acts<|MERGE_RESOLUTION|>--- conflicted
+++ resolved
@@ -34,15 +34,11 @@
   IndexData& p = m_index.back();
   IndexType index = m_index.size() - 1;
 
-<<<<<<< HEAD
-  p.iprevious = iprevious;
-=======
   p.allocMask = mask;
 
   if (iprevious != kInvalid) {
     p.iprevious = iprevious;
   }
->>>>>>> 2e4eb38b
 
   // always set, but can be null
   m_referenceSurfaces.emplace_back(nullptr);
