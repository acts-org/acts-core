--- conflicted
+++ resolved
@@ -12,11 +12,7 @@
 
 namespace Acts::Experimental {
 
-<<<<<<< HEAD
-BoundVector calculateDeltaParams(bool /*zeroField*/, const BoundMatrix& aMatrix,
-=======
 BoundVector calculateDeltaParams(const BoundMatrix& aMatrix,
->>>>>>> dace7be5
                                  const BoundVector& bVector) {
   BoundVector deltaParams = BoundVector::Zero();
   if (aMatrix(4, 4) == 0) {
