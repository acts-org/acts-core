--- conflicted
+++ resolved
@@ -50,13 +50,7 @@
     FixedBoundSubspaceHelper<kMeasurementSize> subspaceHelper(
         validSubspaceIndices);
 
-<<<<<<< HEAD
-    using ProjectorMatrix =
-        Eigen::Matrix<ActsScalar, kMeasurementSize, eBoundSize>;
-=======
-    using MeasurementMatrix =
-        Eigen::Matrix<double, kMeasurementSize, eBoundSize>;
->>>>>>> 2e74ffa1
+    using ProjectorMatrix = Eigen::Matrix<double, kMeasurementSize, eBoundSize>;
     using CovarianceMatrix =
         Eigen::Matrix<double, kMeasurementSize, kMeasurementSize>;
     using KalmanGainMatrix =
