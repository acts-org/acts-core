--- conflicted
+++ resolved
@@ -21,17 +21,10 @@
 using TrackStateTraits =
     TrackStateTraits<MultiTrajectoryTraits::MeasurementSizeMax, true>;
 
-<<<<<<< HEAD
-ActsScalar calculateDeterminant(
-    const double* fullCalibratedCovariance,
-    TrackStateTraits::Covariance predictedCovariance,
-    BoundSubspaceIndices projector, unsigned int calibratedSize) {
-=======
 double calculateDeterminant(const double* fullCalibratedCovariance,
                             TrackStateTraits::Covariance predictedCovariance,
-                            TrackStateTraits::Projector projector,
+                            BoundSubspaceIndices projector,
                             unsigned int calibratedSize) {
->>>>>>> 2e74ffa1
   return visit_measurement(calibratedSize, [&](auto N) {
     constexpr std::size_t kMeasurementSize = decltype(N)::value;
     std::span<const std::uint8_t, kMeasurementSize> validSubspaceIndices(
