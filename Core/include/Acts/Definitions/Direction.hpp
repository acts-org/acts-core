// This file is part of the Acts project.
//
// Copyright (C) 2016-2018 CERN for the benefit of the Acts project
//
// This Source Code Form is subject to the terms of the Mozilla Public
// License, v. 2.0. If a copy of the MPL was not distributed with this
// file, You can obtain one at http://mozilla.org/MPL/2.0/.

#pragma once

#include "Acts/Definitions/Algebra.hpp"

#include <cassert>
#include <cstddef>
#include <iosfwd>
#include <string>

namespace Acts {

/// The direction is always with respect to a given momentum, surface normal or
/// other general axes
class Direction final {
 private:
  enum class Value : int {
    Negative = -1,
    Positive = 1,
  };

 public:
  static constexpr auto Negative = Value::Negative;
  static constexpr auto Positive = Value::Positive;

  static constexpr auto Backward = Value::Negative;
  static constexpr auto Forward = Value::Positive;

  static constexpr auto OppositeNormal = Value::Negative;
  static constexpr auto AlongNormal = Value::Positive;

  /// This turns a signed value into a direction. Will assert on zero.
  ///
  /// @param scalar is the signed value
  ///
  /// @return a direction enum
  static constexpr Direction fromScalar(ActsScalar scalar) {
    assert(scalar != 0);
    return scalar >= 0 ? Value::Positive : Value::Negative;
  }

  /// This turns a signed value into a direction and 0 will be handled as a
  /// positive direction. Only use this when you are convinced that the 0 case
  /// is properly handled downstream.
  ///
  /// @param scalar is the signed value
  ///
  /// @return a direction enum
  static constexpr Direction fromScalarZeroAsPositive(ActsScalar scalar) {
    return scalar >= 0 ? Value::Positive : Value::Negative;
  }

  /// Convert and index [0,1] to a direction e.g. for sorting in
  /// std::array<T, 2u>
  ///
  /// @param index is the direction at input
  static constexpr Direction fromIndex(std::size_t index) {
    if (index == 0u) {
      return Value::Negative;
    }
    return Value::Positive;
  }

  /// Convert dir to index [0,1] which allows to store direction dependent
  /// objects in std::array<T, 2u>
  ///
  /// @return either 0 or 1
  constexpr std::size_t index() const {
    if (m_value == Value::Negative) {
      return 0u;
    }
    return 1u;
  }

  /// Turns the direction into a signed value
  ///
  /// @return a signed value
  constexpr int sign() const { return static_cast<int>(m_value); }

  /// Reverse the direction
  ///
  /// @return an opposite direction
  constexpr Direction invert() const {
    return (m_value == Value::Positive) ? Value::Negative : Value::Positive;
  }

  std::string toString() const;

  constexpr Direction() = default;
  constexpr Direction(Value value) : m_value(value) {}

  constexpr bool operator==(Direction other) const {
    return m_value == other.m_value;
  }

<<<<<<< HEAD
  constexpr bool operator!=(Direction other) const {
    return m_value != other.m_value;
  }

=======
>>>>>>> 019a5fe7
 private:
  Value m_value = Value::Positive;
};

std::ostream& operator<<(std::ostream& os, Direction dir);

// Direction * T

constexpr int operator*(Direction dir, int value) {
  return dir.sign() * value;
}

constexpr float operator*(Direction dir, float value) {
  return dir.sign() * value;
}

constexpr double operator*(Direction dir, double value) {
  return dir.sign() * value;
}

inline Acts::Vector3 operator*(Direction dir, const Acts::Vector3& value) {
  return dir.sign() * value;
}

// T * Direction

constexpr int operator*(int value, Direction dir) {
  return value * dir.sign();
}

constexpr float operator*(float value, Direction dir) {
  return value * dir.sign();
}

constexpr double operator*(double value, Direction dir) {
  return value * dir.sign();
}

inline Acts::Vector3 operator*(const Acts::Vector3& value, Direction dir) {
  return value * dir.sign();
}

// T *= Direction

constexpr int operator*=(int& value, Direction dir) {
  value *= dir.sign();
  return value;
}

constexpr float operator*=(float& value, Direction dir) {
  value *= dir.sign();
  return value;
}

constexpr double operator*=(double& value, Direction dir) {
  value *= dir.sign();
  return value;
}

inline Acts::Vector3& operator*=(Acts::Vector3& value, Direction dir) {
  value *= dir.sign();
  return value;
}

}  // namespace Acts<|MERGE_RESOLUTION|>--- conflicted
+++ resolved
@@ -100,13 +100,6 @@
     return m_value == other.m_value;
   }
 
-<<<<<<< HEAD
-  constexpr bool operator!=(Direction other) const {
-    return m_value != other.m_value;
-  }
-
-=======
->>>>>>> 019a5fe7
  private:
   Value m_value = Value::Positive;
 };
