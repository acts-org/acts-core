// This file is part of the Acts project.
//
// Copyright (C) 2023 CERN for the benefit of the Acts project
//
// This Source Code Form is subject to the terms of the Mozilla Public
// License, v. 2.0. If a copy of the MPL was not distributed with this
// file, You can obtain one at http://mozilla.org/MPL/2.0/.

#include <algorithm>
#include <cmath>
#include <numeric>
#include <type_traits>

namespace Acts {

template <typename external_spacepoint_t, typename platform_t>
SeedFinder<external_spacepoint_t, platform_t>::SeedFinder(
    const Acts::SeedFinderConfig<external_spacepoint_t>& config)
    : m_config(config) {
  if (not config.isInInternalUnits) {
    throw std::runtime_error(
        "SeedFinderConfig not in ACTS internal units in SeedFinder");
  }
  if (std::isnan(config.deltaRMaxTopSP)) {
    throw std::runtime_error("Value of deltaRMaxTopSP was not initialised");
  }
  if (std::isnan(config.deltaRMinTopSP)) {
    throw std::runtime_error("Value of deltaRMinTopSP was not initialised");
  }
  if (std::isnan(config.deltaRMaxBottomSP)) {
    throw std::runtime_error("Value of deltaRMaxBottomSP was not initialised");
  }
  if (std::isnan(config.deltaRMinBottomSP)) {
    throw std::runtime_error("Value of deltaRMinBottomSP was not initialised");
  }
}

template <typename external_spacepoint_t, typename platform_t>
template <template <typename...> typename container_t, typename sp_range_t>
void SeedFinder<external_spacepoint_t, platform_t>::createSeedsForGroup(
    const Acts::SeedFinderOptions& options, SeedingState& state,
    const Acts::SpacePointGrid<external_spacepoint_t>& grid,
    std::back_insert_iterator<container_t<Seed<external_spacepoint_t>>> outIt,
    const sp_range_t& bottomSPsIdx, const std::size_t middleSPsIdx,
    const sp_range_t& topSPsIdx,
    const Acts::Range1D<float>& rMiddleSPRange) const {
  if (not options.isInInternalUnits) {
    throw std::runtime_error(
        "SeedFinderOptions not in ACTS internal units in SeedFinder");
  }

  // This is used for seed filtering later
  const std::size_t max_num_seeds_per_spm =
      m_config.seedFilter->getSeedFilterConfig().maxSeedsPerSpMConf;
  const std::size_t max_num_quality_seeds_per_spm =
      m_config.seedFilter->getSeedFilterConfig().maxQualitySeedsPerSpMConf;

  state.candidates_collector.setMaxElements(max_num_seeds_per_spm,
                                            max_num_quality_seeds_per_spm);

  // If there are no bottom or top bins, just return and waste no time
  if (bottomSPsIdx.size() == 0 or topSPsIdx.size() == 0) {
    return;
  }

  // Get the middle space point candidates
  const auto& middleSPs = grid.at(middleSPsIdx);

  // neighbours
  // clear previous results
  state.bottomNeighbours.clear();
  state.topNeighbours.clear();

  // Fill
  // bottoms
  for (const std::size_t idx : bottomSPsIdx) {
    state.bottomNeighbours.emplace_back(
        grid, idx, middleSPs.front()->radius() - m_config.deltaRMaxBottomSP);
  }
  // tops
  for (const std::size_t idx : topSPsIdx) {
    state.topNeighbours.emplace_back(
        grid, idx, middleSPs.front()->radius() + m_config.deltaRMinTopSP);
  }

  for (const auto& spM : middleSPs) {
    float rM = spM->radius();

    // check if spM is outside our radial region of interest
    if (m_config.useVariableMiddleSPRange) {
      if (rM < rMiddleSPRange.min()) {
        continue;
      }
      if (rM > rMiddleSPRange.max()) {
        // break because SPs are sorted in r
        break;
      }
    } else if (not m_config.rRangeMiddleSP.empty()) {
      /// get zBin position of the middle SP
      auto pVal = std::lower_bound(m_config.zBinEdges.begin(),
                                   m_config.zBinEdges.end(), spM->z());
      int zBin = std::distance(m_config.zBinEdges.begin(), pVal);
      /// protects against zM at the limit of zBinEdges
      zBin == 0 ? zBin : --zBin;
      if (rM < m_config.rRangeMiddleSP[zBin][0]) {
        continue;
      }
      if (rM > m_config.rRangeMiddleSP[zBin][1]) {
        // break because SPs are sorted in r
        break;
      }
    } else {
      if (rM < m_config.rMinMiddle) {
        continue;
      }
      if (rM > m_config.rMaxMiddle) {
        // break because SPs are sorted in r
        break;
      }
    }

    // remove middle SPs on the last layer since there would be no outer SPs to
    // complete a seed
    float zM = spM->z();
    if (zM < m_config.zOutermostLayers.first or
        zM > m_config.zOutermostLayers.second) {
      continue;
    }

    const float uIP = -1. / rM;
    const float cosPhiM = -spM->x() * uIP;
    const float sinPhiM = -spM->y() * uIP;
    const float uIP2 = uIP * uIP;

    // Iterate over middle-top dublets
    getCompatibleDoublets<Acts::SpacePointCandidateType::eTop>(
        state.spacePointData, options, grid, state.topNeighbours, *spM.get(),
        state.linCircleTop, state.compatTopSP, m_config.deltaRMinTopSP,
        m_config.deltaRMaxTopSP, uIP, uIP2, cosPhiM, sinPhiM);

    // no top SP found -> try next spM
    if (state.compatTopSP.empty()) {
      continue;
    }

    // apply cut on the number of top SP if seedConfirmation is true
    SeedFilterState seedFilterState;
    if (m_config.seedConfirmation) {
      // check if middle SP is in the central or forward region
      SeedConfirmationRangeConfig seedConfRange =
          (zM > m_config.centralSeedConfirmationRange.zMaxSeedConf ||
           zM < m_config.centralSeedConfirmationRange.zMinSeedConf)
              ? m_config.forwardSeedConfirmationRange
              : m_config.centralSeedConfirmationRange;
      // set the minimum number of top SP depending on whether the middle SP is
      // in the central or forward region
      seedFilterState.nTopSeedConf = rM > seedConfRange.rMaxSeedConf
                                         ? seedConfRange.nTopForLargeR
                                         : seedConfRange.nTopForSmallR;
      // set max bottom radius for seed confirmation
      seedFilterState.rMaxSeedConf = seedConfRange.rMaxSeedConf;
      // continue if number of top SPs is smaller than minimum
      if (state.compatTopSP.size() < seedFilterState.nTopSeedConf) {
        continue;
      }
    }

    // Iterate over middle-bottom dublets
    getCompatibleDoublets<Acts::SpacePointCandidateType::eBottom>(
        state.spacePointData, options, grid, state.bottomNeighbours, *spM.get(),
        state.linCircleBottom, state.compatBottomSP, m_config.deltaRMinBottomSP,
        m_config.deltaRMaxBottomSP, uIP, uIP2, cosPhiM, sinPhiM);

    // no bottom SP found -> try next spM
    if (state.compatBottomSP.empty()) {
      continue;
    }

    // filter candidates
    if (m_config.useDetailedDoubleMeasurementInfo) {
      filterCandidates<Acts::DetectorMeasurementInfo::DETAILED>(
          state.spacePointData, *spM.get(), options, seedFilterState, state);
    } else {
      filterCandidates<Acts::DetectorMeasurementInfo::DEFAULT>(
          state.spacePointData, *spM.get(), options, seedFilterState, state);
    }

    m_config.seedFilter->filterSeeds_1SpFixed(
        state.spacePointData, state.candidates_collector,
        seedFilterState.numQualitySeeds, outIt);

  }  // loop on mediums
}

template <typename external_spacepoint_t, typename platform_t>
template <Acts::SpacePointCandidateType candidateType, typename out_range_t>
inline void
SeedFinder<external_spacepoint_t, platform_t>::getCompatibleDoublets(
    Acts::SpacePointData& spacePointData,
    const Acts::SeedFinderOptions& options,
    const Acts::SpacePointGrid<external_spacepoint_t>& grid,
    boost::container::small_vector<Neighbour<external_spacepoint_t>, 9>&
        otherSPsNeighbours,
    const InternalSpacePoint<external_spacepoint_t>& mediumSP,
    std::vector<LinCircle>& linCircleVec, out_range_t& outVec,
    const float& deltaRMinSP, const float& deltaRMaxSP, const float& uIP,
    const float& uIP2, const float& cosPhiM, const float& sinPhiM) const {
  float impactMax = m_config.impactMax;
  if constexpr (candidateType == Acts::SpacePointCandidateType::eBottom) {
    impactMax = -impactMax;
  }

  outVec.clear();
  linCircleVec.clear();

  // get number of neighbour SPs
  std::size_t nsp = 0;
  for (const auto& otherSPCol : otherSPsNeighbours) {
    nsp += grid.at(otherSPCol.index).size();
  }

  linCircleVec.reserve(nsp);
  outVec.reserve(nsp);

  const float& rM = mediumSP.radius();
  const float& xM = mediumSP.x();
  const float& yM = mediumSP.y();
  const float& zM = mediumSP.z();
  const float& varianceRM = mediumSP.varianceR();
  const float& varianceZM = mediumSP.varianceZ();

  float vIPAbs = 0;
  if (m_config.interactionPointCut) {
    // equivalent to m_config.impactMax / (rM * rM);
    vIPAbs = impactMax * uIP2;
  }

  float deltaR = 0.;
  float deltaZ = 0.;

  for (auto& otherSPCol : otherSPsNeighbours) {
    const auto& otherSPs = grid.at(otherSPCol.index);
    if (otherSPs.size() == 0) {
      continue;
    }

    // we make a copy of the iterator here since we need it to remain
    // the same in the Neighbour object
    auto min_itr = otherSPCol.itr;
    bool found = false;

    for (; min_itr != otherSPs.end(); ++min_itr) {
      const auto& otherSP = *min_itr;

      if constexpr (candidateType == Acts::SpacePointCandidateType::eBottom) {
        deltaR = (rM - otherSP->radius());

        // if r-distance is too small, try next SP in bin
        if (deltaR < deltaRMinSP) {
          break;
        }
        // if r-distance is too big, try next SP in bin
        if (deltaR > deltaRMaxSP) {
          continue;
        }

      } else {
        deltaR = (otherSP->radius() - rM);

        // if r-distance is too big, try next SP in bin
        if (deltaR > deltaRMaxSP) {
          break;
        }
        // if r-distance is too small, try next SP in bin
        if (deltaR < deltaRMinSP) {
          continue;
        }
      }

      // We update the iterator in the Neighbout object
      // that mean that we have changed the middle space point
      // and the lower bound has moved accordingly
      if (not found) {
        found = true;
        otherSPCol.itr = min_itr;
      }

      if constexpr (candidateType == Acts::SpacePointCandidateType::eBottom) {
        deltaZ = (zM - otherSP->z());
      } else {
        deltaZ = (otherSP->z() - zM);
      }

      // the longitudinal impact parameter zOrigin is defined as (zM - rM *
      // cotTheta) where cotTheta is the ratio Z/R (forward angle) of space
      // point duplet but instead we calculate (zOrigin * deltaR) and multiply
      // collisionRegion by deltaR to avoid divisions
      const float zOriginTimesDeltaR = (zM * deltaR - rM * deltaZ);
      // check if duplet origin on z axis within collision region
      if (zOriginTimesDeltaR < m_config.collisionRegionMin * deltaR or
          zOriginTimesDeltaR > m_config.collisionRegionMax * deltaR) {
        continue;
      }

      // if interactionPointCut is false we apply z cuts before coordinate
      // transformation to avoid unnecessary calculations. If
      // interactionPointCut is true we apply the curvature cut first because it
      // is more frequent but requires the coordinate transformation
      if (not m_config.interactionPointCut) {
        // check if duplet cotTheta is within the region of interest
        // cotTheta is defined as (deltaZ / deltaR) but instead we multiply
        // cotThetaMax by deltaR to avoid division
        if (deltaZ > m_config.cotThetaMax * deltaR or
            deltaZ < -m_config.cotThetaMax * deltaR) {
          continue;
        }
        // if z-distance between SPs is within max and min values
        if (deltaZ > m_config.deltaZMax or deltaZ < -m_config.deltaZMax) {
          continue;
        }

        // transform SP cordinates to the u-v reference frame
        const float deltaX = otherSP->x() - xM;
        const float deltaY = otherSP->y() - yM;

        const float xNewFrame = deltaX * cosPhiM + deltaY * sinPhiM;
        const float yNewFrame = deltaY * cosPhiM - deltaX * sinPhiM;

        const float deltaR2 = (deltaX * deltaX + deltaY * deltaY);
        const float iDeltaR2 = 1. / deltaR2;

        const float uT = xNewFrame * iDeltaR2;
        const float vT = yNewFrame * iDeltaR2;

        const float iDeltaR = std::sqrt(iDeltaR2);
        const float cotTheta = deltaZ * iDeltaR;

        const float Er =
            ((varianceZM + otherSP->varianceZ()) +
             (cotTheta * cotTheta) * (varianceRM + otherSP->varianceR())) *
            iDeltaR2;

        // fill output vectors
        linCircleVec.emplace_back(cotTheta, iDeltaR, Er, uT, vT, xNewFrame,
                                  yNewFrame);
        spacePointData.setDeltaR(otherSP->index(),
                                 std::sqrt(deltaR2 + (deltaZ * deltaZ)));
        outVec.push_back(otherSP.get());
        continue;
      }

      // transform SP cordinates to the u-v reference frame
      const float deltaX = otherSP->x() - xM;
      const float deltaY = otherSP->y() - yM;

      const float xNewFrame = deltaX * cosPhiM + deltaY * sinPhiM;
      const float yNewFrame = deltaY * cosPhiM - deltaX * sinPhiM;

      const float deltaR2 = (deltaX * deltaX + deltaY * deltaY);
      const float iDeltaR2 = 1. / deltaR2;

      const float uT = xNewFrame * iDeltaR2;
      const float vT = yNewFrame * iDeltaR2;

      // interactionPointCut == true we apply this cut first cuts before
      // coordinate transformation to avoid unnecessary calculations
      if (std::abs(rM * yNewFrame) <= impactMax * xNewFrame) {
        // check if duplet cotTheta is within the region of interest
        // cotTheta is defined as (deltaZ / deltaR) but instead we multiply
        // cotThetaMax by deltaR to avoid division
        if (deltaZ > m_config.cotThetaMax * deltaR or
            deltaZ < -m_config.cotThetaMax * deltaR) {
          continue;
        }

        const float iDeltaR = std::sqrt(iDeltaR2);
        const float cotTheta = deltaZ * iDeltaR;

        const float Er =
            ((varianceZM + otherSP->varianceZ()) +
             (cotTheta * cotTheta) * (varianceRM + otherSP->varianceR())) *
            iDeltaR2;

        // fill output vectors
        linCircleVec.emplace_back(cotTheta, iDeltaR, Er, uT, vT, xNewFrame,
                                  yNewFrame);
        spacePointData.setDeltaR(otherSP->index(),
                                 std::sqrt(deltaR2 + (deltaZ * deltaZ)));
        outVec.emplace_back(otherSP.get());
        continue;
      }

      // in the rotated frame the interaction point is positioned at x = -rM
      // and y ~= impactParam
      const float vIP = (yNewFrame > 0.) ? -vIPAbs : vIPAbs;

      // we can obtain aCoef as the slope dv/du of the linear function,
      // estimated using du and dv between the two SP bCoef is obtained by
      // inserting aCoef into the linear equation
      const float aCoef = (vT - vIP) / (uT - uIP);
      const float bCoef = vIP - aCoef * uIP;
      // the distance of the straight line from the origin (radius of the
      // circle) is related to aCoef and bCoef by d^2 = bCoef^2 / (1 +
      // aCoef^2) = 1 / (radius^2) and we can apply the cut on the curvature
      if ((bCoef * bCoef) * options.minHelixDiameter2 > (1 + aCoef * aCoef)) {
        continue;
      }

      // check if duplet cotTheta is within the region of interest
      // cotTheta is defined as (deltaZ / deltaR) but instead we multiply
      // cotThetaMax by deltaR to avoid division
      if (deltaZ > m_config.cotThetaMax * deltaR or
          deltaZ < -m_config.cotThetaMax * deltaR) {
        continue;
      }

      const float iDeltaR = std::sqrt(iDeltaR2);
      const float cotTheta = deltaZ * iDeltaR;

      const float Er =
          ((varianceZM + otherSP->varianceZ()) +
           (cotTheta * cotTheta) * (varianceRM + otherSP->varianceR())) *
          iDeltaR2;

      // fill output vectors
      linCircleVec.emplace_back(cotTheta, iDeltaR, Er, uT, vT, xNewFrame,
                                yNewFrame);
      spacePointData.setDeltaR(otherSP->index(),
                               std::sqrt(deltaR2 + (deltaZ * deltaZ)));
      outVec.emplace_back(otherSP.get());
    }
  }
}

template <typename external_spacepoint_t, typename platform_t>
template <Acts::DetectorMeasurementInfo detailedMeasurement>
inline void SeedFinder<external_spacepoint_t, platform_t>::filterCandidates(
    Acts::SpacePointData& spacePointData,
    const InternalSpacePoint<external_spacepoint_t>& spM,
    const Acts::SeedFinderOptions& options, SeedFilterState& seedFilterState,
    SeedingState& state) const {
  float rM = spM.radius();
  float cosPhiM = spM.x() / rM;
  float sinPhiM = spM.y() / rM;
  float varianceRM = spM.varianceR();
  float varianceZM = spM.varianceZ();

  std::size_t numTopSP = state.compatTopSP.size();

  // sort: make index vector
  std::vector<std::size_t> sorted_bottoms(state.linCircleBottom.size());
  for (std::size_t i(0); i < sorted_bottoms.size(); ++i) {
    sorted_bottoms[i] = i;
  }

  std::vector<std::size_t> sorted_tops(state.linCircleTop.size());
  for (std::size_t i(0); i < sorted_tops.size(); ++i) {
    sorted_tops[i] = i;
  }

<<<<<<< HEAD
  if constexpr (detailedMeasurement == Acts::DetectorMeasurementInfo::DEFAULT) {
=======
  if (not m_config.useDetailedDoubleMeasurementInfo) {
>>>>>>> 97a5fb59
    std::sort(sorted_bottoms.begin(), sorted_bottoms.end(),
              [&state](const std::size_t& a, const std::size_t& b) -> bool {
                return state.linCircleBottom[a].cotTheta <
                       state.linCircleBottom[b].cotTheta;
              });

    std::sort(sorted_tops.begin(), sorted_tops.end(),
              [&state](const std::size_t& a, const std::size_t& b) -> bool {
                return state.linCircleTop[a].cotTheta <
                       state.linCircleTop[b].cotTheta;
              });
  }

  // Reserve enough space, in case current capacity is too little
  state.topSpVec.reserve(numTopSP);
  state.curvatures.reserve(numTopSP);
  state.impactParameters.reserve(numTopSP);

  size_t t0 = 0;

  // clear previous results and then loop on bottoms and tops
  state.candidates_collector.clear();

  for (const std::size_t& b : sorted_bottoms) {
    // break if we reached the last top SP
    if (t0 == numTopSP) {
      break;
    }

    auto lb = state.linCircleBottom[b];
    float cotThetaB = lb.cotTheta;
    float Vb = lb.V;
    float Ub = lb.U;
    float ErB = lb.Er;
    float iDeltaRB = lb.iDeltaR;

    // 1+(cot^2(theta)) = 1/sin^2(theta)
    float iSinTheta2 = (1. + cotThetaB * cotThetaB);
    float sigmaSquaredPtDependent = iSinTheta2 * options.sigmapT2perRadius;
    // calculate max scattering for min momentum at the seed's theta angle
    // scaling scatteringAngle^2 by sin^2(theta) to convert pT^2 to p^2
    // accurate would be taking 1/atan(thetaBottom)-1/atan(thetaTop) <
    // scattering
    // but to avoid trig functions we approximate cot by scaling by
    // 1/sin^4(theta)
    // resolving with pT to p scaling --> only divide by sin^2(theta)
    // max approximation error for allowed scattering angles of 0.04 rad at
    // eta=infinity: ~8.5%
    float scatteringInRegion2 = options.multipleScattering2 * iSinTheta2;

    float sinTheta = 1 / std::sqrt(iSinTheta2);
    float cosTheta = cotThetaB * sinTheta;

    // clear all vectors used in each inner for loop
    state.topSpVec.clear();
    state.curvatures.clear();
    state.impactParameters.clear();

    // coordinate transformation and checks for middle spacepoint
    // x and y terms for the rotation from UV to XY plane
    float rotationTermsUVtoXY[2] = {0, 0};
<<<<<<< HEAD
    if constexpr (detailedMeasurement ==
                  Acts::DetectorMeasurementInfo::DETAILED) {
=======
    if (m_config.useDetailedDoubleMeasurementInfo) {
>>>>>>> 97a5fb59
      rotationTermsUVtoXY[0] = cosPhiM * sinTheta;
      rotationTermsUVtoXY[1] = sinPhiM * sinTheta;
    }

    // minimum number of compatible top SPs to trigger the filter for a certain
    // middle bottom pair if seedConfirmation is false we always ask for at
    // least one compatible top to trigger the filter
    size_t minCompatibleTopSPs = 2;
    if (!m_config.seedConfirmation or
        state.compatBottomSP[b]->radius() > seedFilterState.rMaxSeedConf) {
      minCompatibleTopSPs = 1;
    }
    if (m_config.seedConfirmation and seedFilterState.numQualitySeeds) {
      minCompatibleTopSPs++;
    }

    for (size_t index_t = t0; index_t < numTopSP; index_t++) {
      const std::size_t& t = sorted_tops[index_t];

      auto lt = state.linCircleTop[t];

      float cotThetaT = lt.cotTheta;
      float rMxy = 0.;
      float ub = 0.;
      float vb = 0.;
      float ut = 0.;
      float vt = 0.;
      double rMTransf[3];
      float xB = 0.;
      float yB = 0.;
      float xT = 0.;
      float yT = 0.;
      float iDeltaRB2 = 0.;
      float iDeltaRT2 = 0.;

      if constexpr (detailedMeasurement ==
                    Acts::DetectorMeasurementInfo::DETAILED) {
        // protects against division by 0
        float dU = lt.U - Ub;
        if (dU == 0.) {
          continue;
        }
        // A and B are evaluated as a function of the circumference parameters
        // x_0 and y_0
        float A0 = (lt.V - Vb) / dU;

        float zPositionMiddle = cosTheta * std::sqrt(1 + A0 * A0);

        // position of Middle SP converted from UV to XY assuming cotTheta
        // evaluated from the Bottom and Middle SPs double
        double positionMiddle[3] = {
            rotationTermsUVtoXY[0] - rotationTermsUVtoXY[1] * A0,
            rotationTermsUVtoXY[0] * A0 + rotationTermsUVtoXY[1],
            zPositionMiddle};

        if (!xyzCoordinateCheck(spacePointData, m_config, spM, positionMiddle,
                                rMTransf)) {
          continue;
        }

        // coordinate transformation and checks for bottom spacepoint
        float B0 = 2. * (Vb - A0 * Ub);
        float Cb = 1. - B0 * lb.y;
        float Sb = A0 + B0 * lb.x;
        double positionBottom[3] = {
            rotationTermsUVtoXY[0] * Cb - rotationTermsUVtoXY[1] * Sb,
            rotationTermsUVtoXY[0] * Sb + rotationTermsUVtoXY[1] * Cb,
            zPositionMiddle};

        auto spB = state.compatBottomSP[b];
        double rBTransf[3];
        if (!xyzCoordinateCheck(spacePointData, m_config, *spB, positionBottom,
                                rBTransf)) {
          continue;
        }

        // coordinate transformation and checks for top spacepoint
        float Ct = 1. - B0 * lt.y;
        float St = A0 + B0 * lt.x;
        double positionTop[3] = {
            rotationTermsUVtoXY[0] * Ct - rotationTermsUVtoXY[1] * St,
            rotationTermsUVtoXY[0] * St + rotationTermsUVtoXY[1] * Ct,
            zPositionMiddle};

        auto spT = state.compatTopSP[t];
        double rTTransf[3];
        if (!xyzCoordinateCheck(spacePointData, m_config, *spT, positionTop,
                                rTTransf)) {
          continue;
        }

        // bottom and top coordinates in the spM reference frame
        xB = rBTransf[0] - rMTransf[0];
        yB = rBTransf[1] - rMTransf[1];
        float zB = rBTransf[2] - rMTransf[2];
        xT = rTTransf[0] - rMTransf[0];
        yT = rTTransf[1] - rMTransf[1];
        float zT = rTTransf[2] - rMTransf[2];

        iDeltaRB2 = 1. / (xB * xB + yB * yB);
        iDeltaRT2 = 1. / (xT * xT + yT * yT);

        cotThetaB = -zB * std::sqrt(iDeltaRB2);
        cotThetaT = zT * std::sqrt(iDeltaRT2);
<<<<<<< HEAD
=======

        rMxy = std::sqrt(rMTransf[0] * rMTransf[0] + rMTransf[1] * rMTransf[1]);
        double irMxy = 1 / rMxy;
        float Ax = static_cast<float>(rMTransf[0] * irMxy);
        float Ay = static_cast<float>(rMTransf[1] * irMxy);

        ub = (xB * Ax + yB * Ay) * iDeltaRB2;
        vb = (yB * Ax - xB * Ay) * iDeltaRB2;
        ut = (xT * Ax + yT * Ay) * iDeltaRT2;
        vt = (yT * Ax - xT * Ay) * iDeltaRT2;
>>>>>>> 97a5fb59
      }

      // use geometric average
      float cotThetaAvg2 = cotThetaB * cotThetaT;
      if constexpr (detailedMeasurement ==
                    Acts::DetectorMeasurementInfo::DETAILED) {
        // use arithmetic average
        float averageCotTheta = 0.5 * (cotThetaB + cotThetaT);
        cotThetaAvg2 = averageCotTheta * averageCotTheta;
      } else if (cotThetaAvg2 <= 0) {
        continue;
      }

      // add errors of spB-spM and spM-spT pairs and add the correlation term
      // for errors on spM
      float error2 =
          lt.Er + ErB +
          2 * (cotThetaAvg2 * varianceRM + varianceZM) * iDeltaRB * lt.iDeltaR;

      float deltaCotTheta = cotThetaB - cotThetaT;
      float deltaCotTheta2 = deltaCotTheta * deltaCotTheta;

      // Apply a cut on the compatibility between the r-z slope of the two
      // seed segments. This is done by comparing the squared difference
      // between slopes, and comparing to the squared uncertainty in this
      // difference - we keep a seed if the difference is compatible within
      // the assumed uncertainties. The uncertainties get contribution from
      // the  space-point-related squared error (error2) and a scattering term
      // calculated assuming the minimum pt we expect to reconstruct
      // (scatteringInRegion2). This assumes gaussian error propagation which
      // allows just adding the two errors if they are uncorrelated (which is
      // fair for scattering and measurement uncertainties)
      if (deltaCotTheta2 > (error2 + scatteringInRegion2)) {
        // skip top SPs based on cotTheta sorting when producing triplets
<<<<<<< HEAD
        if constexpr (detailedMeasurement ==
                      Acts::DetectorMeasurementInfo::DETAILED) {
=======
        if (m_config.useDetailedDoubleMeasurementInfo) {
>>>>>>> 97a5fb59
          continue;
        }
        // break if cotTheta from bottom SP < cotTheta from top SP because
        // the SP are sorted by cotTheta
        if (cotThetaB - cotThetaT < 0) {
          break;
        }
        t0 = index_t + 1;
        continue;
      }

      if constexpr (detailedMeasurement ==
                    Acts::DetectorMeasurementInfo::DETAILED) {
        rMxy = std::sqrt(rMTransf[0] * rMTransf[0] + rMTransf[1] * rMTransf[1]);
        double irMxy = 1 / rMxy;
        float Ax = rMTransf[0] * irMxy;
        float Ay = rMTransf[1] * irMxy;

        ub = (xB * Ax + yB * Ay) * iDeltaRB2;
        vb = (yB * Ax - xB * Ay) * iDeltaRB2;
        ut = (xT * Ax + yT * Ay) * iDeltaRT2;
        vt = (yT * Ax - xT * Ay) * iDeltaRT2;
      }

      float dU = 0;
      float A = 0;
      float S2 = 0;
      float B = 0;
      float B2 = 0;

      if constexpr (detailedMeasurement ==
                    Acts::DetectorMeasurementInfo::DETAILED) {
        dU = ut - ub;
        // protects against division by 0
        if (dU == 0.) {
          continue;
        }
        A = (vt - vb) / dU;
        S2 = 1. + A * A;
        B = vb - A * ub;
        B2 = B * B;
      } else {
        dU = lt.U - Ub;
        // protects against division by 0
        if (dU == 0.) {
          continue;
        }
        // A and B are evaluated as a function of the circumference parameters
        // x_0 and y_0
        A = (lt.V - Vb) / dU;
        S2 = 1. + A * A;
        B = Vb - A * Ub;
        B2 = B * B;
      }

      // sqrt(S2)/B = 2 * helixradius
      // calculated radius must not be smaller than minimum radius
      if (S2 < B2 * options.minHelixDiameter2) {
        continue;
      }

      // refinement of the cut on the compatibility between the r-z slope of
      // the two seed segments using a scattering term scaled by the actual
      // measured pT (p2scatterSigma)
      float iHelixDiameter2 = B2 / S2;
      // convert p(T) to p scaling by sin^2(theta) AND scale by 1/sin^4(theta)
      // from rad to deltaCotTheta
      float p2scatterSigma = iHelixDiameter2 * sigmaSquaredPtDependent;
      if (!std::isinf(m_config.maxPtScattering)) {
        // if pT > maxPtScattering, calculate allowed scattering angle using
        // maxPtScattering instead of pt.
        // To avoid 0-divison the pT check is skipped in case of B2==0, and
        // p2scatterSigma is calculated directly from maxPtScattering
        if (B2 == 0) {
          float pTscatterSigma =
              (m_config.highland / m_config.maxPtScattering) *
              m_config.sigmaScattering;
          p2scatterSigma = pTscatterSigma * pTscatterSigma * iSinTheta2;
        } else {
          float pT = options.pTPerHelixRadius * std::sqrt(S2 / B2) / 2.;
          if (pT > m_config.maxPtScattering) {
            float pTscatterSigma =
                (m_config.highland / m_config.maxPtScattering) *
                m_config.sigmaScattering;
            p2scatterSigma = pTscatterSigma * pTscatterSigma * iSinTheta2;
          }
        }
      }

      // if deltaTheta larger than allowed scattering for calculated pT, skip
      if (deltaCotTheta2 > (error2 + p2scatterSigma)) {
<<<<<<< HEAD
        if constexpr (detailedMeasurement ==
                      Acts::DetectorMeasurementInfo::DETAILED) {
=======
        if (m_config.useDetailedDoubleMeasurementInfo) {
>>>>>>> 97a5fb59
          continue;
        }
        if (cotThetaB - cotThetaT < 0) {
          break;
        }
        t0 = index_t;
        continue;
      }
      // A and B allow calculation of impact params in U/V plane with linear
      // function
      // (in contrast to having to solve a quadratic function in x/y plane)
      float Im = 0;
      if constexpr (detailedMeasurement ==
                    Acts::DetectorMeasurementInfo::DETAILED) {
        Im = std::abs((A - B * rMxy) * rMxy);
      } else {
        Im = std::abs((A - B * rM) * rM);
      }

      if (Im > m_config.impactMax) {
        continue;
      }

      state.topSpVec.push_back(state.compatTopSP[t]);
      // inverse diameter is signed depending if the curvature is
      // positive/negative in phi
      state.curvatures.push_back(B / std::sqrt(S2));
      state.impactParameters.push_back(Im);
    }  // loop on tops

    // continue if number of top SPs is smaller than minimum required for filter
    if (state.topSpVec.size() < minCompatibleTopSPs) {
      continue;
    }

    seedFilterState.zOrigin = spM.z() - rM * lb.cotTheta;

    m_config.seedFilter->filterSeeds_2SpFixed(
        state.spacePointData, *state.compatBottomSP[b], spM, state.topSpVec,
        state.curvatures, state.impactParameters, seedFilterState,
        state.candidates_collector);
  }  // loop on bottoms
}

template <typename external_spacepoint_t, typename platform_t>
template <typename sp_range_t>
std::vector<Seed<external_spacepoint_t>>
SeedFinder<external_spacepoint_t, platform_t>::createSeedsForGroup(
    const Acts::SeedFinderOptions& options,
    const Acts::SpacePointGrid<external_spacepoint_t>& grid,
    const sp_range_t& bottomSPs, const std::size_t middleSPs,
    const sp_range_t& topSPs) const {
  SeedingState state;
  const Acts::Range1D<float> rMiddleSPRange;
  std::vector<Seed<external_spacepoint_t>> ret;

  createSeedsForGroup(options, state, grid, std::back_inserter(ret), bottomSPs,
                      middleSPs, topSPs, rMiddleSPRange);

  return ret;
}
}  // namespace Acts<|MERGE_RESOLUTION|>--- conflicted
+++ resolved
@@ -458,11 +458,7 @@
     sorted_tops[i] = i;
   }
 
-<<<<<<< HEAD
   if constexpr (detailedMeasurement == Acts::DetectorMeasurementInfo::DEFAULT) {
-=======
-  if (not m_config.useDetailedDoubleMeasurementInfo) {
->>>>>>> 97a5fb59
     std::sort(sorted_bottoms.begin(), sorted_bottoms.end(),
               [&state](const std::size_t& a, const std::size_t& b) -> bool {
                 return state.linCircleBottom[a].cotTheta <
@@ -524,12 +520,8 @@
     // coordinate transformation and checks for middle spacepoint
     // x and y terms for the rotation from UV to XY plane
     float rotationTermsUVtoXY[2] = {0, 0};
-<<<<<<< HEAD
     if constexpr (detailedMeasurement ==
                   Acts::DetectorMeasurementInfo::DETAILED) {
-=======
-    if (m_config.useDetailedDoubleMeasurementInfo) {
->>>>>>> 97a5fb59
       rotationTermsUVtoXY[0] = cosPhiM * sinTheta;
       rotationTermsUVtoXY[1] = sinPhiM * sinTheta;
     }
@@ -634,19 +626,6 @@
 
         cotThetaB = -zB * std::sqrt(iDeltaRB2);
         cotThetaT = zT * std::sqrt(iDeltaRT2);
-<<<<<<< HEAD
-=======
-
-        rMxy = std::sqrt(rMTransf[0] * rMTransf[0] + rMTransf[1] * rMTransf[1]);
-        double irMxy = 1 / rMxy;
-        float Ax = static_cast<float>(rMTransf[0] * irMxy);
-        float Ay = static_cast<float>(rMTransf[1] * irMxy);
-
-        ub = (xB * Ax + yB * Ay) * iDeltaRB2;
-        vb = (yB * Ax - xB * Ay) * iDeltaRB2;
-        ut = (xT * Ax + yT * Ay) * iDeltaRT2;
-        vt = (yT * Ax - xT * Ay) * iDeltaRT2;
->>>>>>> 97a5fb59
       }
 
       // use geometric average
@@ -681,12 +660,8 @@
       // fair for scattering and measurement uncertainties)
       if (deltaCotTheta2 > (error2 + scatteringInRegion2)) {
         // skip top SPs based on cotTheta sorting when producing triplets
-<<<<<<< HEAD
         if constexpr (detailedMeasurement ==
                       Acts::DetectorMeasurementInfo::DETAILED) {
-=======
-        if (m_config.useDetailedDoubleMeasurementInfo) {
->>>>>>> 97a5fb59
           continue;
         }
         // break if cotTheta from bottom SP < cotTheta from top SP because
@@ -778,12 +753,8 @@
 
       // if deltaTheta larger than allowed scattering for calculated pT, skip
       if (deltaCotTheta2 > (error2 + p2scatterSigma)) {
-<<<<<<< HEAD
         if constexpr (detailedMeasurement ==
                       Acts::DetectorMeasurementInfo::DETAILED) {
-=======
-        if (m_config.useDetailedDoubleMeasurementInfo) {
->>>>>>> 97a5fb59
           continue;
         }
         if (cotThetaB - cotThetaT < 0) {
