--- conflicted
+++ resolved
@@ -60,14 +60,9 @@
 }
 
 template <typename external_spacepoint_t>
-<<<<<<< HEAD
-inline std::vector<std::size_t> transformCoordinates(
+inline void transformCoordinates(
     Acts::SpacePointData& spacePointData,
     const std::vector<InternalSpacePoint<external_spacepoint_t>*>& vec,
-=======
-inline void transformCoordinates(
-    std::vector<InternalSpacePoint<external_spacepoint_t>*>& vec,
->>>>>>> dc94901b
     const InternalSpacePoint<external_spacepoint_t>& spM, bool bottom,
     std::vector<LinCircle>& linCircleVec) {
   auto extractFunction =
@@ -78,13 +73,12 @@
     return output;
   };
 
-<<<<<<< HEAD
-  return transformCoordinates<InternalSpacePoint<external_spacepoint_t>>(
-      spacePointData, vec, spM, bottom, linCircleVec, extractFunction);
+  transformCoordinates<InternalSpacePoint<external_spacepoint_t>>(
+      spacePointData, vec, spM, bottom, linCircleVec, std::move(extractFunction));
 }
 
 template <typename external_spacepoint_t, typename callable_t>
-inline std::vector<std::size_t> transformCoordinates(
+inline void transformCoordinates(
     Acts::SpacePointData& spacePointData,
     const std::vector<external_spacepoint_t*>& vec,
     const external_spacepoint_t& spM, bool bottom,
@@ -94,17 +88,6 @@
     indexes[i] = i;
   }
 
-=======
-  transformCoordinates<InternalSpacePoint<external_spacepoint_t>>(
-      vec, spM, bottom, linCircleVec, std::move(extractFunction));
-}
-
-template <typename external_spacepoint_t, typename callable_t>
-inline void transformCoordinates(std::vector<external_spacepoint_t*>& vec,
-                                 const external_spacepoint_t& spM, bool bottom,
-                                 std::vector<LinCircle>& linCircleVec,
-                                 callable_t&& extractFunction) {
->>>>>>> dc94901b
   auto [xM, yM, zM, rM, varianceRM, varianceZM] = extractFunction(spM);
 
   // resize + operator[] is faster then reserve and push_back
@@ -112,15 +95,10 @@
 
   float cosPhiM = xM / rM;
   float sinPhiM = yM / rM;
-<<<<<<< HEAD
-  for (const auto* sp : vec) {
-    const auto [xSP, ySP, zSP, rSP, varianceRSP, varianceZSP] =
-        extractFunction(*sp);
-=======
+
   for (std::size_t idx(0); idx < vec.size(); ++idx) {
     auto& sp = vec[idx];
     auto [xSP, ySP, zSP, rSP, varianceRSP, varianceZSP] = extractFunction(*sp);
->>>>>>> dc94901b
 
     float deltaX = xSP - xM;
     float deltaY = ySP - yM;
@@ -162,14 +140,10 @@
     l.z = sp->z();
     l.r = sp->radius();
 
-<<<<<<< HEAD
-    linCircleVec.push_back(l);
+
+    linCircleVec[idx] = l;
     spacePointData.setDeltaR(sp->index(),
                              std::sqrt((x * x) + (y * y) + (deltaZ * deltaZ)));
-=======
-    linCircleVec[idx] = l;
-    sp->setDeltaR(std::sqrt((x * x) + (y * y) + (deltaZ * deltaZ)));
->>>>>>> dc94901b
   }
 }
 
