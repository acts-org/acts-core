--- conflicted
+++ resolved
@@ -8,7 +8,6 @@
 
 namespace Acts {
 template <typename external_spacepoint_t>
-<<<<<<< HEAD
 LinCircle transformCoordinates(
     const InternalSpacePoint<external_spacepoint_t>& sp,
     const InternalSpacePoint<external_spacepoint_t>& spM, bool bottom) {
@@ -28,11 +27,6 @@
 LinCircle transformCoordinates(const external_spacepoint_t& sp,
                                const external_spacepoint_t& spM, bool bottom,
                                callable_t&& extractFunction) {
-=======
-LinCircle transformCoordinates(InternalSpacePoint<external_spacepoint_t>& sp,
-                               InternalSpacePoint<external_spacepoint_t>& spM,
-                               bool bottom) {
->>>>>>> be5fec48
   // The computation inside this function is exactly identical to that in the
   // vectorized version of this function, except that it operates on a single
   // spacepoint. Please see the other version of this function for more
