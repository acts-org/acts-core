--- conflicted
+++ resolved
@@ -103,13 +103,8 @@
       GbtsNode<space_point_t> &pN = *m_vn.at(nIdx);
       // float phi = pN->m_sp.phi();
       // float phi = (std::atan(pN->m_sp.x() / pN->m_sp.y()));
-<<<<<<< HEAD
       float phi = pN.m_spGbts.phi();
-      if (phi <= M_PI - dphi) {
-=======
-      float phi = pN->m_spGbts.phi();
       if (phi <= std::numbers::pi_v<float> - dphi) {
->>>>>>> bf3faa3b
         continue;
       }
 
@@ -124,15 +119,9 @@
     }
 
     for (unsigned int nIdx = 0; nIdx < m_vn.size(); nIdx++) {
-<<<<<<< HEAD
       GbtsNode<space_point_t> &pN = *m_vn.at(nIdx);
-      float phi = pN.m_spGbts.phi();
-      if (phi >= -M_PI + dphi) {
-=======
-      GbtsNode<space_point_t> *pN = m_vn.at(nIdx);
       float phi = pN->m_spGbts.phi();
       if (phi >= -std::numbers::pi_v<float> + dphi) {
->>>>>>> bf3faa3b
         break;
       }
       m_vPhiNodes.push_back(std::pair<float, unsigned int>(
