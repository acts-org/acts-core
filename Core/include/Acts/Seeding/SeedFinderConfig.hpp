--- conflicted
+++ resolved
@@ -133,25 +133,11 @@
   float radLengthPerSeed = 0.05;
   /// Maximum transverse momentum for scattering calculation
   float maxPtScattering = 10 * Acts::UnitConstants::GeV;
-<<<<<<< HEAD
   /// Maximum value of impact parameter estimation of the seed candidates
   float impactMax = 20. * Acts::UnitConstants::mm;
-  /// Parameter which can loosen the tolerance of the track seed to form to a
-  /// helix, useful for (e.g.) misaligned seeding
-  float helixCut = 1.;
-=======
-
-  // for how many seeds can one SpacePoint be the middle SpacePoint?
-  unsigned int maxSeedsPerSpM = 5;
-
-  // tolerance parameter used to check the compatibility of SPs coordinates in
-  // xyz
-  float toleranceParam = 1.1 * Acts::UnitConstants::mm;
-
-  // Parameter which can loosen the tolerance of the track seed to form a
-  // helix. This is useful for e.g. misaligned seeding.
+  /// Parameter which can loosen the tolerance of the track seed to form a
+  /// helix. This is useful for e.g. misaligned seeding.
   float helixCutTolerance = 1.;
->>>>>>> 27fc8ec2
 
   /// Seeding parameters used for quality seed confirmation
 
@@ -169,7 +155,6 @@
   /// Maximum number (minus one) of accepted seeds per middle space-point
   unsigned int maxSeedsPerSpM = 5;
 
-<<<<<<< HEAD
   /// Other parameters
 
   /// Alignment uncertainties, used for uncertainties in the
@@ -178,20 +163,6 @@
   /// will be added to spacepoint measurement uncertainties (and therefore also
   /// multiplied by sigmaError)
   /// FIXME: call align1 and align2
-=======
-  // average radiation lengths of material on the length of a seed. used for
-  // scattering.
-  // default is 5%
-  // TODO: necessary to make amount of material dependent on detector region?
-  float radLengthPerSeed = 0.05;
-
-  // alignment uncertainties, used for uncertainties in the
-  // non-measurement-plane of the modules
-  // which otherwise would be 0
-  // will be added to spacepoint measurement uncertainties (and therefore also
-  // multiplied by sigmaError)
-  // FIXME: call align1 and align2
->>>>>>> 27fc8ec2
   float zAlign = 0 * Acts::UnitConstants::mm;
   float rAlign = 0 * Acts::UnitConstants::mm;
   /// used for measurement (+alignment) uncertainties.
