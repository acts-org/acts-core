// This file is part of the Acts project.
//
// Copyright (C) 2019-2022 CERN for the benefit of the Acts project
//
// This Source Code Form is subject to the terms of the Mozilla Public
// License, v. 2.0. If a copy of the MPL was not distributed with this
// file, You can obtain one at http://mozilla.org/MPL/2.0/.

#include "Acts/EventData/TransformationHelpers.hpp"
#include "Acts/Propagator/ConstrainedStep.hpp"
#include "Acts/Propagator/detail/CovarianceEngine.hpp"
#include "Acts/Utilities/QuickMath.hpp"

#include <limits>

template <typename E, typename A>
Acts::EigenStepper<E, A>::EigenStepper(
    std::shared_ptr<const MagneticFieldProvider> bField, double overstepLimit)
    : m_bField(std::move(bField)), m_overstepLimit(overstepLimit) {}

template <typename E, typename A>
auto Acts::EigenStepper<E, A>::makeState(
    std::reference_wrapper<const GeometryContext> gctx,
    std::reference_wrapper<const MagneticFieldContext> mctx,
    const BoundTrackParameters& par, double ssize) const -> State {
  return State{gctx, m_bField->makeCache(mctx), par, ssize};
}

template <typename E, typename A>
void Acts::EigenStepper<E, A>::resetState(State& state,
                                          const BoundVector& boundParams,
                                          const BoundSquareMatrix& cov,
                                          const Surface& surface,
                                          const double stepSize) const {
  FreeVector freeParams =
      transformBoundToFreeParameters(surface, state.geoContext, boundParams);

  // Update the stepping state
  state.pars = freeParams;
  state.cov = cov;
  state.stepSize = ConstrainedStep(stepSize);
  state.pathAccumulated = 0.;

  // Reinitialize the stepping jacobian
  state.jacToGlobal = surface.boundToFreeJacobian(
      state.geoContext, freeParams.template segment<3>(eFreePos0),
      freeParams.template segment<3>(eFreeDir0));
  state.jacobian = BoundMatrix::Identity();
  state.jacTransport = FreeMatrix::Identity();
  state.derivative = FreeVector::Zero();
}

template <typename E, typename A>
auto Acts::EigenStepper<E, A>::boundState(
    State& state, const Surface& surface, bool transportCov,
    const FreeToBoundCorrection& freeToBoundCorrection) const
    -> Result<BoundState> {
  return detail::boundState(
      state.geoContext, surface, state.cov, state.jacobian, state.jacTransport,
      state.derivative, state.jacToGlobal, state.pars, state.particleHypothesis,
      state.covTransport && transportCov, state.pathAccumulated,
      freeToBoundCorrection);
}

template <typename E, typename A>
template <typename propagator_state_t, typename navigator_t>
bool Acts::EigenStepper<E, A>::prepareCurvilinearState(
    propagator_state_t& prop_state, const navigator_t& navigator) const {
  // test whether the accumulated path has still its initial value.
  if (prop_state.stepping.pathAccumulated == 0.) {
    // if no step was executed the path length derivates have not been
    // computed but are needed to compute the curvilinear covariance. The
    // derivates are given by k1 for a zero step width.
    if (prop_state.stepping.extension.validExtensionForStep(prop_state, *this,
                                                            navigator)) {
      // First Runge-Kutta point (at current position)
      auto& sd = prop_state.stepping.stepData;
      auto pos = position(prop_state.stepping);
      auto fieldRes = getField(prop_state.stepping, pos);
      if (fieldRes.ok()) {
        sd.B_first = *fieldRes;
        if (prop_state.stepping.extension.k1(prop_state, *this, navigator,
                                             sd.k1, sd.B_first, sd.kQoP)) {
          // dr/ds :
          prop_state.stepping.derivative.template head<3>() =
              prop_state.stepping.pars.template segment<3>(eFreeDir0);
          // d (dr/ds) / ds :
          prop_state.stepping.derivative.template segment<3>(4) = sd.k1;
          // to set dt/ds :
          prop_state.stepping.extension.finalize(
              prop_state, *this, navigator,
              prop_state.stepping.pathAccumulated);
          return true;
        }
      }
    }
    return false;
  }
  return true;
}

template <typename E, typename A>
auto Acts::EigenStepper<E, A>::curvilinearState(State& state,
                                                bool transportCov) const
    -> CurvilinearState {
  return detail::curvilinearState(
      state.cov, state.jacobian, state.jacTransport, state.derivative,
      state.jacToGlobal, state.pars, state.particleHypothesis,
      state.covTransport && transportCov, state.pathAccumulated);
}

template <typename E, typename A>
void Acts::EigenStepper<E, A>::update(State& state,
                                      const FreeVector& freeParams,
                                      const BoundVector& /*boundParams*/,
                                      const Covariance& covariance,
                                      const Surface& surface) const {
  state.pars = freeParams;
  state.cov = covariance;
  state.jacToGlobal = surface.boundToFreeJacobian(
      state.geoContext, freeParams.template segment<3>(eFreePos0),
      freeParams.template segment<3>(eFreeDir0));
}

template <typename E, typename A>
void Acts::EigenStepper<E, A>::update(State& state, const Vector3& uposition,
                                      const Vector3& udirection, double qOverP,
                                      double time) const {
  state.pars.template segment<3>(eFreePos0) = uposition;
  state.pars.template segment<3>(eFreeDir0) = udirection;
  state.pars[eFreeTime] = time;
  state.pars[eFreeQOverP] = qOverP;
}

template <typename E, typename A>
void Acts::EigenStepper<E, A>::transportCovarianceToCurvilinear(
    State& state) const {
  detail::transportCovarianceToCurvilinear(state.cov, state.jacobian,
                                           state.jacTransport, state.derivative,
                                           state.jacToGlobal, direction(state));
}

template <typename E, typename A>
void Acts::EigenStepper<E, A>::transportCovarianceToBound(
    State& state, const Surface& surface,
    const FreeToBoundCorrection& freeToBoundCorrection) const {
  detail::transportCovarianceToBound(state.geoContext.get(), surface, state.cov,
                                     state.jacobian, state.jacTransport,
                                     state.derivative, state.jacToGlobal,
                                     state.pars, freeToBoundCorrection);
}

template <typename E, typename A>
template <typename propagator_state_t, typename navigator_t>
Acts::Result<double> Acts::EigenStepper<E, A>::step(
    propagator_state_t& state, const navigator_t& navigator) const {
  // Runge-Kutta integrator state
  auto& sd = state.stepping.stepData;

  double errorEstimate = 0.;
  double h2 = 0, half_h = 0;

  auto pos = position(state.stepping);
  auto dir = direction(state.stepping);

  // First Runge-Kutta point (at current position)
  auto fieldRes = getField(state.stepping, pos);
  if (!fieldRes.ok()) {
    return fieldRes.error();
  }
  sd.B_first = *fieldRes;
  if (!state.stepping.extension.validExtensionForStep(state, *this,
                                                      navigator) ||
      !state.stepping.extension.k1(state, *this, navigator, sd.k1, sd.B_first,
                                   sd.kQoP)) {
    return 0.;
  }

  const auto calcStepSizeScaling = [&](const double errorEstimate_) -> double {
    // For details about these values see ATL-SOFT-PUB-2009-001 for details
    constexpr double lower = 0.25;
    constexpr double upper = 4.0;
    // This is given by the order of the Runge-Kutta method
    constexpr double exponent = 0.25;

    // Whether to use fast power function if available
    constexpr bool tryUseFastPow{false};

    double x = state.options.stepTolerance / errorEstimate_;

    if constexpr (exponent == 0.25 && !tryUseFastPow) {
      // This is 3x faster than std::pow
      x = std::sqrt(std::sqrt(x));
    } else if constexpr (std::numeric_limits<double>::is_iec559 &&
                         tryUseFastPow) {
      x = fastPow(x, exponent);
    } else {
      x = std::pow(x, exponent);
    }

    return std::clamp(x, lower, upper);
  };

  // The following functor starts to perform a Runge-Kutta step of a certain
  // size, going up to the point where it can return an estimate of the local
  // integration error. The results are stated in the local variables above,
  // allowing integration to continue once the error is deemed satisfactory
  const auto tryRungeKuttaStep = [&](const double h) -> Result<bool> {
    // helpers because bool and std::error_code are ambiguous
    constexpr auto success = &Result<bool>::success;
    constexpr auto failure = &Result<bool>::failure;

    // State the square and half of the step size
    h2 = h * h;
    half_h = h * 0.5;

    // Second Runge-Kutta point
    const Vector3 pos1 = pos + half_h * dir + h2 * 0.125 * sd.k1;
    auto field = getField(state.stepping, pos1);
    if (!field.ok()) {
      return failure(field.error());
    }
    sd.B_middle = *field;

    if (!state.stepping.extension.k2(state, *this, navigator, sd.k2,
                                     sd.B_middle, sd.kQoP, half_h, sd.k1)) {
      return success(false);
    }

    // Third Runge-Kutta point
    if (!state.stepping.extension.k3(state, *this, navigator, sd.k3,
                                     sd.B_middle, sd.kQoP, half_h, sd.k2)) {
      return success(false);
    }

    // Last Runge-Kutta point
    const Vector3 pos2 = pos + h * dir + h2 * 0.5 * sd.k3;
    field = getField(state.stepping, pos2);
    if (!field.ok()) {
      return failure(field.error());
    }
    sd.B_last = *field;
    if (!state.stepping.extension.k4(state, *this, navigator, sd.k4, sd.B_last,
                                     sd.kQoP, h, sd.k3)) {
      return success(false);
    }

    // Compute and check the local integration error estimate
    errorEstimate =
        h2 * ((sd.k1 - sd.k2 - sd.k3 + sd.k4).template lpNorm<1>() +
              std::abs(sd.kQoP[0] - sd.kQoP[1] - sd.kQoP[2] + sd.kQoP[3]));
    // Protect against division by zero
    errorEstimate = std::max(1e-20, errorEstimate);

    return success(errorEstimate <= state.options.stepTolerance);
  };

  const double initialH =
      state.stepping.stepSize.value() * state.options.direction;
  double h = initialH;
  std::size_t nStepTrials = 0;
  // Select and adjust the appropriate Runge-Kutta step size as given
  // ATL-SOFT-PUB-2009-001
  while (true) {
    nStepTrials++;
    auto res = tryRungeKuttaStep(h);
    if (!res.ok()) {
      return res.error();
    }
    if (!!res.value()) {
      break;
    }

    h *= calcStepSizeScaling(2 * errorEstimate);

    // If step size becomes too small the particle remains at the initial
    // place
    if (std::abs(h) < std::abs(state.options.stepSizeCutOff)) {
      // Not moving due to too low momentum needs an aborter
      return EigenStepperError::StepSizeStalled;
    }

    // If the parameter is off track too much or given stepSize is not
    // appropriate
    if (nStepTrials > state.options.maxRungeKuttaStepTrials) {
      // Too many trials, have to abort
      return EigenStepperError::StepSizeAdjustmentFailed;
    }
  }

  // When doing error propagation, update the associated Jacobian matrix
  if (state.stepping.covTransport) {
    // The step transport matrix in global coordinates
    FreeMatrix D;
    if (!state.stepping.extension.finalize(state, *this, navigator, h, D)) {
      return EigenStepperError::StepInvalid;
    }

    // See the documentation of Acts::blockedMult for a description of blocked
    // matrix multiplication. However, we can go one further. Let's assume that
    // some of these sub-matrices are zero matrices 0₈ and identity matrices
    // I₈, namely:
    //
    // D₁₁ = I₈, J₁₁ = I₈, D₂₁ = 0₈, J₂₁ = 0₈
    //
    // Which gives:
    //
    // K₁₁ = I₈  * I₈  + D₁₂ * 0₈  = I₈
    // K₁₂ = I₈  * J₁₂ + D₁₂ * J₂₂ = J₁₂ + D₁₂ * J₂₂
    // K₂₁ = 0₈  * I₈  + D₂₂ * 0₈  = 0₈
    // K₂₂ = 0₈  * J₁₂ + D₂₂ * J₂₂ = D₂₂ * J₂₂
    //
    // Furthermore, we're constructing K in place of J, and since
    // K₁₁ = I₈ = J₁₁ and K₂₁ = 0₈ = D₂₁, we don't actually need to touch those
    // sub-matrices at all!
    assert((D.topLeftCorner<4, 4>().isIdentity()));
    assert((D.bottomLeftCorner<4, 4>().isZero()));
    assert((state.stepping.jacTransport.template topLeftCorner<4, 4>()
                .isIdentity()));
    assert((state.stepping.jacTransport.template bottomLeftCorner<4, 4>()
                .isZero()));

    state.stepping.jacTransport.template topRightCorner<4, 4>() +=
        D.topRightCorner<4, 4>() *
        state.stepping.jacTransport.template bottomRightCorner<4, 4>();
    state.stepping.jacTransport.template bottomRightCorner<4, 4>() =
        (D.bottomRightCorner<4, 4>() *
         state.stepping.jacTransport.template bottomRightCorner<4, 4>())
            .eval();
  } else {
    if (!state.stepping.extension.finalize(state, *this, navigator, h)) {
      return EigenStepperError::StepInvalid;
    }
  }

  // Update the track parameters according to the equations of motion
  state.stepping.pars.template segment<3>(eFreePos0) +=
      h * dir + h2 / 6. * (sd.k1 + sd.k2 + sd.k3);
  state.stepping.pars.template segment<3>(eFreeDir0) +=
      h / 6. * (sd.k1 + 2. * (sd.k2 + sd.k3) + sd.k4);
  (state.stepping.pars.template segment<3>(eFreeDir0)).normalize();

  if (state.stepping.covTransport) {
    state.stepping.derivative.template head<3>() =
        state.stepping.pars.template segment<3>(eFreeDir0);
    state.stepping.derivative.template segment<3>(4) = sd.k4;
  }

  state.stepping.pathAccumulated += h;
<<<<<<< HEAD
  ++state.stepping.nSteps;
  state.stepping.nStepTrials += nStepTrials;

  // double std::sqrt is 3x faster than std::pow
  const double stepSizeScaling =
      std::clamp(std::sqrt(std::sqrt(state.options.stepTolerance /
                                     std::abs(error_estimate))),
                 0.25, 4.0);
=======
  const double stepSizeScaling = calcStepSizeScaling(errorEstimate);
>>>>>>> 620069e0
  const double nextAccuracy = std::abs(h * stepSizeScaling);
  const double previousAccuracy = std::abs(state.stepping.stepSize.accuracy());
  const double initialStepLength = std::abs(initialH);
  if (nextAccuracy < initialStepLength || nextAccuracy > previousAccuracy) {
    state.stepping.stepSize.setAccuracy(nextAccuracy);
  }

  return h;
}

template <typename E, typename A>
void Acts::EigenStepper<E, A>::setIdentityJacobian(State& state) const {
  state.jacobian = BoundMatrix::Identity();
}<|MERGE_RESOLUTION|>--- conflicted
+++ resolved
@@ -347,18 +347,10 @@
   }
 
   state.stepping.pathAccumulated += h;
-<<<<<<< HEAD
   ++state.stepping.nSteps;
   state.stepping.nStepTrials += nStepTrials;
 
-  // double std::sqrt is 3x faster than std::pow
-  const double stepSizeScaling =
-      std::clamp(std::sqrt(std::sqrt(state.options.stepTolerance /
-                                     std::abs(error_estimate))),
-                 0.25, 4.0);
-=======
   const double stepSizeScaling = calcStepSizeScaling(errorEstimate);
->>>>>>> 620069e0
   const double nextAccuracy = std::abs(h * stepSizeScaling);
   const double previousAccuracy = std::abs(state.stepping.stepSize.accuracy());
   const double initialStepLength = std::abs(initialH);
