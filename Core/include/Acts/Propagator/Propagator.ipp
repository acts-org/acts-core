// This file is part of the ACTS project.
//
// Copyright (C) 2016 CERN for the benefit of the ACTS project
//
// This Source Code Form is subject to the terms of the Mozilla Public
// License, v. 2.0. If a copy of the MPL was not distributed with this
// file, You can obtain one at https://mozilla.org/MPL/2.0/.

#include "Acts/EventData/TrackParametersConcept.hpp"
#include "Acts/Propagator/ActorList.hpp"
#include "Acts/Propagator/ConstrainedStep.hpp"
#include "Acts/Propagator/NavigationTarget.hpp"
#include "Acts/Propagator/PropagatorError.hpp"
#include "Acts/Propagator/StandardAborters.hpp"
#include "Acts/Propagator/detail/LoopProtection.hpp"
#include "Acts/Surfaces/BoundaryTolerance.hpp"
#include "Acts/Utilities/Intersection.hpp"

#include <concepts>

template <typename S, typename N>
template <typename propagator_state_t>
Acts::Result<void> Acts::Propagator<S, N>::propagate(
    propagator_state_t& state) const {
  ACTS_VERBOSE("Entering propagation.");

  state.stage = PropagatorStage::prePropagation;

  // Pre-Propagation: call to the actor list, abort condition check
  state.options.actorList.act(state, m_stepper, m_navigator, logger());

  if (state.options.actorList.checkAbort(state, m_stepper, m_navigator,
                                         logger())) {
    ACTS_VERBOSE("Propagation terminated without going into stepping loop.");

    state.stage = PropagatorStage::postPropagation;

    state.options.actorList.act(state, m_stepper, m_navigator, logger());

    return Result<void>::success();
  }

  auto getNextTarget = [&]() -> Result<NavigationTarget> {
    for (unsigned int i = 0; i < state.options.maxTargetSkipping; ++i) {
      NavigationTarget nextTarget = m_navigator.nextTarget(
          state.navigation, state.position, state.direction);
      if (nextTarget.isNone()) {
        return NavigationTarget::None();
      }
      IntersectionStatus preStepSurfaceStatus = m_stepper.updateSurfaceStatus(
          state.stepping, *nextTarget.surface,
          nextTarget.surfaceIntersectionIndex, state.options.direction,
          nextTarget.boundaryTolerance, state.options.surfaceTolerance,
          ConstrainedStep::Type::Navigator, logger());
      if (preStepSurfaceStatus == IntersectionStatus::reachable ||
          preStepSurfaceStatus == IntersectionStatus::onSurface) {
        return nextTarget;
      }
    }

    ACTS_ERROR("getNextTarget failed to find a valid target surface after "
               << state.options.maxTargetSkipping << " attempts.");
    return Result<NavigationTarget>::failure(
        PropagatorError::NextTargetLimitReached);
  };

  // priming error condition
  bool terminatedNormally = false;

  // Pre-Stepping: target setting
  state.stage = PropagatorStage::preStep;

  Result<NavigationTarget> nextTargetResult = getNextTarget();
  if (!nextTargetResult.ok()) {
    return nextTargetResult.error();
  }
  NavigationTarget nextTarget = *nextTargetResult;

  ACTS_VERBOSE("Starting stepping loop.");

  // Stepping loop
  for (; state.steps < state.options.maxSteps; ++state.steps) {
    // Perform a step
    Result<double> res =
        m_stepper.step(state.stepping, state.options.direction,
                       m_navigator.currentVolumeMaterial(state.navigation));
    if (!res.ok()) {
      ACTS_ERROR("Step failed with " << res.error() << ": "
                                     << res.error().message());
      // pass error to caller
      return res.error();
    }
    // Accumulate the path length
    state.pathLength += *res;
    // Update the position and direction
    state.position = m_stepper.position(state.stepping);
    state.direction =
        state.options.direction * m_stepper.direction(state.stepping);

    ACTS_VERBOSE("Step with size " << *res << " performed. We are now at "
                                   << state.position.transpose()
                                   << " with direction "
                                   << state.direction.transpose());

    // release actor and aborter constrains after step was performed
    m_stepper.releaseStepSize(state.stepping, ConstrainedStep::Type::Navigator);
    m_stepper.releaseStepSize(state.stepping, ConstrainedStep::Type::Actor);

    // Post-stepping: check target status, call actors, check abort conditions
    state.stage = PropagatorStage::postStep;

    if (!nextTarget.isNone()) {
      IntersectionStatus postStepSurfaceStatus = m_stepper.updateSurfaceStatus(
          state.stepping, *nextTarget.surface,
          nextTarget.surfaceIntersectionIndex, state.options.direction,
          nextTarget.boundaryTolerance, state.options.surfaceTolerance,
          ConstrainedStep::Type::Navigator, logger());
      if (postStepSurfaceStatus == IntersectionStatus::onSurface) {
        m_navigator.handleSurfaceReached(state.navigation, state.position,
                                         state.direction, *nextTarget.surface);
      }
      if (postStepSurfaceStatus != IntersectionStatus::reachable) {
        nextTarget = NavigationTarget::None();
      }
    }

    state.options.actorList.act(state, m_stepper, m_navigator, logger());

    if (state.options.actorList.checkAbort(state, m_stepper, m_navigator,
                                           logger())) {
      terminatedNormally = true;
      break;
    }

    // Update the position and direction because actors might have changed it
    state.position = m_stepper.position(state.stepping);
    state.direction =
        state.options.direction * m_stepper.direction(state.stepping);

    // Pre-Stepping: target setting
    state.stage = PropagatorStage::preStep;

    if (!nextTarget.isNone() &&
        !m_navigator.checkTargetValid(state.navigation, state.position,
                                      state.direction)) {
      ACTS_VERBOSE("Target is not valid anymore.");
      nextTarget = NavigationTarget::None();
    }

    if (nextTarget.isNone()) {
      // navigator step constraint is not valid anymore
      m_stepper.releaseStepSize(state.stepping,
                                ConstrainedStep::Type::Navigator);

      nextTargetResult = getNextTarget();
      if (!nextTargetResult.ok()) {
        return nextTargetResult.error();
      }
      nextTarget = *nextTargetResult;
    }
  }  // end of stepping loop

  // check if we didn't terminate normally via aborters
  if (!terminatedNormally) {
    ACTS_ERROR("Propagation reached the step count limit of "
               << state.options.maxSteps << " (did " << state.steps
               << " steps)");
    return PropagatorError::StepCountLimitReached;
  }

  ACTS_VERBOSE("Stepping loop done.");

  state.stage = PropagatorStage::postPropagation;

  // Post-stepping call to the actor list
  state.options.actorList.act(state, m_stepper, m_navigator, logger());

  return Result<void>::success();
}

template <typename S, typename N>
template <typename parameters_t, typename propagator_options_t,
          typename path_aborter_t>
auto Acts::Propagator<S, N>::propagate(const parameters_t& start,
                                       const propagator_options_t& options,
                                       bool makeCurvilinear) const
    -> Result<
        actor_list_t_result_t<StepperCurvilinearTrackParameters,
                              typename propagator_options_t::actor_list_type>> {
  static_assert(std::copy_constructible<StepperCurvilinearTrackParameters>,
                "return track parameter type must be copy-constructible");

  auto state = makeState<propagator_options_t, path_aborter_t>(options);

  auto initRes =
      initialize<decltype(state), parameters_t, path_aborter_t>(state, start);
  if (!initRes.ok()) {
    return initRes.error();
  }

  // Perform the actual propagation
  auto propagationResult = propagate(state);

  return makeResult(std::move(state), propagationResult, options,
                    makeCurvilinear);
}

template <typename S, typename N>
template <typename parameters_t, typename propagator_options_t,
          typename target_aborter_t, typename path_aborter_t>
auto Acts::Propagator<S, N>::propagate(
    const parameters_t& start, const Surface& target,
    const propagator_options_t& options) const
    -> Result<
        actor_list_t_result_t<StepperBoundTrackParameters,
                              typename propagator_options_t::actor_list_type>> {
  static_assert(BoundTrackParametersConcept<parameters_t>,
                "Parameters do not fulfill bound parameters concept.");

  auto state =
      makeState<propagator_options_t, target_aborter_t, path_aborter_t>(
          target, options);

  auto initRes =
      initialize<decltype(state), parameters_t, path_aborter_t>(state, start);
  if (!initRes.ok()) {
    return initRes.error();
  }

  // Perform the actual propagation
  auto propagationResult = propagate(state);

  return makeResult(std::move(state), propagationResult, target, options);
}

template <typename S, typename N>
template <typename propagator_options_t, typename path_aborter_t>
auto Acts::Propagator<S, N>::makeState(
    const propagator_options_t& options) const {
  // Type of track parameters produced by the propagation
  using ReturnParameterType = StepperCurvilinearTrackParameters;

  static_assert(std::copy_constructible<ReturnParameterType>,
                "return track parameter type must be copy-constructible");

  // Expand the actor list with a path aborter
  path_aborter_t pathAborter;
  pathAborter.internalLimit = options.pathLimit;

  auto actorList = options.actorList.append(pathAborter);

  // Create the extended options and declare their type
  auto eOptions = options.extend(actorList);

  using OptionsType = decltype(eOptions);
  using StateType =
      actor_list_t_state_t<OptionsType,
                           typename propagator_options_t::actor_list_type>;

<<<<<<< HEAD
  initialize<StateType, parameters_t, path_aborter_t>(state, start);
=======
  static_assert(
      detail::propagator_stepper_compatible_with<S, StateType, N>,
      "Step method of the Stepper is not compatible with the propagator "
      "state");

  // Initialize the internal propagator state
  StateType state{eOptions, m_stepper.makeState(eOptions.stepping),
                  m_navigator.makeState(eOptions.navigation)};
>>>>>>> e46a352d

  return state;
}

template <typename S, typename N>
template <typename propagator_options_t, typename target_aborter_t,
          typename path_aborter_t>
auto Acts::Propagator<S, N>::makeState(
    const Surface& target, const propagator_options_t& options) const {
  // Expand the actor list with a target and path aborter
  target_aborter_t targetAborter;
  targetAborter.surface = &target;
  path_aborter_t pathAborter;
  pathAborter.internalLimit = options.pathLimit;

  auto actorList = options.actorList.append(targetAborter, pathAborter);

  // Create the extended options and declare their type
  auto eOptions = options.extend(actorList);
  eOptions.navigation.targetSurface = &target;

  using OptionsType = decltype(eOptions);
  using StateType =
      actor_list_t_state_t<OptionsType,
                           typename propagator_options_t::actor_list_type>;

<<<<<<< HEAD
  initialize<StateType, parameters_t, path_aborter_t>(state, start);
=======
  static_assert(
      detail::propagator_stepper_compatible_with<S, StateType, N>,
      "Step method of the Stepper is not compatible with the propagator "
      "state");

  // Initialize the internal propagator state
  StateType state{eOptions, m_stepper.makeState(eOptions.stepping),
                  m_navigator.makeState(eOptions.navigation)};
>>>>>>> e46a352d

  return state;
}

template <typename S, typename N>
template <typename propagator_state_t, typename parameters_t,
          typename path_aborter_t>
Acts::Result<void> Acts::Propagator<S, N>::initialize(
    propagator_state_t& state, const parameters_t& start) const {
  static_assert(BoundTrackParametersConcept<parameters_t>,
                "Parameters do not fulfill bound parameters concept.");

  m_stepper.initialize(state.stepping, start);

  state.position = m_stepper.position(state.stepping);
  state.direction =
      state.options.direction * m_stepper.direction(state.stepping);

  state.navigation.options.startSurface = &start.referenceSurface();

  // Navigator initialize state call
  auto navInitRes =
      m_navigator.initialize(state.navigation, state.position, state.direction,
                             state.options.direction);
  if (!navInitRes.ok()) {
    return navInitRes.error();
  }

  // Apply the loop protection - it resets the internal path limit
  detail::setupLoopProtection(
      state, m_stepper, state.options.actorList.template get<path_aborter_t>(),
      false, logger());

  return Result<void>::success();
}

template <typename S, typename N>
template <typename propagator_state_t, typename propagator_options_t>
auto Acts::Propagator<S, N>::makeResult(propagator_state_t state,
                                        Result<void> propagationResult,
                                        const propagator_options_t& /*options*/,
                                        bool makeCurvilinear) const
    -> Result<
        actor_list_t_result_t<StepperCurvilinearTrackParameters,
                              typename propagator_options_t::actor_list_type>> {
  // Type of track parameters produced by the propagation
  using ReturnParameterType = StepperCurvilinearTrackParameters;

  static_assert(std::copy_constructible<ReturnParameterType>,
                "return track parameter type must be copy-constructible");

  // Type of the full propagation result, including output from actors
  using ResultType =
      actor_list_t_result_t<ReturnParameterType,
                            typename propagator_options_t::actor_list_type>;

  if (!propagationResult.ok()) {
    return propagationResult.error();
  }

  ResultType result{};
  moveStateToResult(state, result);

  if (makeCurvilinear) {
    if (!m_stepper.prepareCurvilinearState(state.stepping)) {
      // information to compute curvilinearState is incomplete.
      return propagationResult.error();
    }
    /// Convert into return type and fill the result object
    auto curvState = m_stepper.curvilinearState(state.stepping);
    // Fill the end parameters
    result.endParameters =
        std::get<StepperCurvilinearTrackParameters>(curvState);
    // Only fill the transport jacobian when covariance transport was done
    if (state.stepping.covTransport) {
      result.transportJacobian = std::get<Jacobian>(curvState);
    }
  }

  return Result<ResultType>::success(std::move(result));
}

template <typename S, typename N>
template <typename propagator_state_t, typename propagator_options_t>
auto Acts::Propagator<S, N>::makeResult(
    propagator_state_t state, Result<void> propagationResult,
    const Surface& target, const propagator_options_t& /*options*/) const
    -> Result<
        actor_list_t_result_t<StepperBoundTrackParameters,
                              typename propagator_options_t::actor_list_type>> {
  // Type of track parameters produced at the end of the propagation
  using ReturnParameterType = StepperBoundTrackParameters;

  static_assert(std::copy_constructible<ReturnParameterType>,
                "return track parameter type must be copy-constructible");

  // Type of the full propagation result, including output from actors
  using ResultType =
      actor_list_t_result_t<ReturnParameterType,
                            typename propagator_options_t::actor_list_type>;

  if (!propagationResult.ok()) {
    return propagationResult.error();
  }

  ResultType result{};
  moveStateToResult(state, result);

  // Compute the final results and mark the propagation as successful
  auto bsRes = m_stepper.boundState(state.stepping, target);
  if (!bsRes.ok()) {
    return bsRes.error();
  }
  const auto& bs = *bsRes;

  // Fill the end parameters
  result.endParameters = std::get<StepperBoundTrackParameters>(bs);
  // Only fill the transport jacobian when covariance transport was done
  if (state.stepping.covTransport) {
    result.transportJacobian = std::get<Jacobian>(bs);
  }
  return Result<ResultType>::success(std::move(result));
}

template <typename S, typename N>
template <typename propagator_state_t, typename result_t>
void Acts::Propagator<S, N>::moveStateToResult(propagator_state_t& state,
                                               result_t& result) const {
  result.tuple() = std::move(state.tuple());

  result.steps = state.steps;
  result.pathLength = state.pathLength;

  result.statistics.stepping = state.stepping.statistics;
  result.statistics.navigation = state.navigation.statistics;
}

template <typename derived_t>
Acts::Result<Acts::BoundTrackParameters>
Acts::detail::BasePropagatorHelper<derived_t>::propagateToSurface(
    const BoundTrackParameters& start, const Surface& target,
    const Options& options) const {
  using ResultType = Result<typename derived_t::template actor_list_t_result_t<
      BoundTrackParameters, ActorList<>>>;
  using DerivedOptions = typename derived_t::template Options<>;

  DerivedOptions derivedOptions(options);

  // dummy initialization
  ResultType res = ResultType::failure(PropagatorError::Failure);

  // Due to the geometry of the perigee surface the overstepping tolerance
  // is sometimes not met.
  if (target.type() == Surface::SurfaceType::Perigee) {
    res = static_cast<const derived_t*>(this)
              ->template propagate<BoundTrackParameters, DerivedOptions,
                                   ForcedSurfaceReached, PathLimitReached>(
                  start, target, derivedOptions);
  } else {
    res = static_cast<const derived_t*>(this)
              ->template propagate<BoundTrackParameters, DerivedOptions,
                                   SurfaceReached, PathLimitReached>(
                  start, target, derivedOptions);
  }

  if (!res.ok()) {
    return res.error();
  }

  // Without errors we can expect a valid endParameters when propagating to a
  // target surface
  assert((*res).endParameters);
  return std::move((*res).endParameters.value());
}<|MERGE_RESOLUTION|>--- conflicted
+++ resolved
@@ -257,18 +257,8 @@
       actor_list_t_state_t<OptionsType,
                            typename propagator_options_t::actor_list_type>;
 
-<<<<<<< HEAD
-  initialize<StateType, parameters_t, path_aborter_t>(state, start);
-=======
-  static_assert(
-      detail::propagator_stepper_compatible_with<S, StateType, N>,
-      "Step method of the Stepper is not compatible with the propagator "
-      "state");
-
-  // Initialize the internal propagator state
   StateType state{eOptions, m_stepper.makeState(eOptions.stepping),
                   m_navigator.makeState(eOptions.navigation)};
->>>>>>> e46a352d
 
   return state;
 }
@@ -295,18 +285,8 @@
       actor_list_t_state_t<OptionsType,
                            typename propagator_options_t::actor_list_type>;
 
-<<<<<<< HEAD
-  initialize<StateType, parameters_t, path_aborter_t>(state, start);
-=======
-  static_assert(
-      detail::propagator_stepper_compatible_with<S, StateType, N>,
-      "Step method of the Stepper is not compatible with the propagator "
-      "state");
-
-  // Initialize the internal propagator state
   StateType state{eOptions, m_stepper.makeState(eOptions.stepping),
                   m_navigator.makeState(eOptions.navigation)};
->>>>>>> e46a352d
 
   return state;
 }
