// This file is part of the Acts project.
//
// Copyright (C) 2019 CERN for the benefit of the Acts project
//
// This Source Code Form is subject to the terms of the Mozilla Public
// License, v. 2.0. If a copy of the MPL was not distributed with this
// file, You can obtain one at http://mozilla.org/MPL/2.0/.

#include "Acts/EventData/TrackParametersConcept.hpp"
#include "Acts/Propagator/ConstrainedStep.hpp"
#include "Acts/Propagator/PropagatorError.hpp"
#include "Acts/Propagator/detail/LoopProtection.hpp"

#include <type_traits>

template <typename S, typename N>
template <typename propagator_state_t>
auto Acts::Propagator<S, N>::propagate(propagator_state_t& state) const
    -> Result<void> {
  // Pre-stepping call to the navigator and action list
  ACTS_VERBOSE("Entering propagation.");

  state.stage = PropagatorStage::prePropagation;

  // Navigator initialize state call
  m_navigator.initialize(state, m_stepper);
  // Pre-Stepping call to the action list
  state.options.actionList(state, m_stepper, m_navigator, logger());
  // assume negative outcome, only set to true later if we actually have
  // a positive outcome.

  // start at true, if we don't begin the stepping loop we're fine.
  bool terminatedNormally = true;

  // Pre-Stepping: abort condition check
  if (!state.options.abortList(state, m_stepper, m_navigator, logger())) {
    // Stepping loop
    ACTS_VERBOSE("Starting stepping loop.");

    terminatedNormally = false;  // priming error condition

    // Propagation loop : stepping
    for (; state.steps < state.options.maxSteps; ++state.steps) {
      // Pre-Stepping: target setting
      state.stage = PropagatorStage::preStep;
      m_navigator.preStep(state, m_stepper);
      // Perform a propagation step - it takes the propagation state
      Result<double> res = m_stepper.step(state, m_navigator);
      if (res.ok()) {
        // Accumulate the path length
        double s = *res;
        state.pathLength += s;
        ACTS_VERBOSE("Step with size = " << s << " performed");
      } else {
        ACTS_ERROR("Step failed with " << res.error() << ": "
                                       << res.error().message());
        // pass error to caller
        return res.error();
      }
      // release actor and aborter constrains after step was performed
      m_stepper.releaseStepSize(state.stepping, ConstrainedStep::actor);
      m_stepper.releaseStepSize(state.stepping, ConstrainedStep::aborter);
      // Post-stepping:
      // navigator post step call - action list - aborter list
      state.stage = PropagatorStage::postStep;
      m_navigator.postStep(state, m_stepper);
      state.options.actionList(state, m_stepper, m_navigator, logger());
      if (state.options.abortList(state, m_stepper, m_navigator, logger())) {
        terminatedNormally = true;
        break;
      }
    }
  } else {
    ACTS_VERBOSE("Propagation terminated without going into stepping loop.");
  }

  state.stage = PropagatorStage::postPropagation;

  // if we didn't terminate normally (via aborters) set navigation break.
  // this will trigger error output in the lines below
  if (!terminatedNormally) {
    m_navigator.navigationBreak(state.navigation, true);
    ACTS_ERROR("Propagation reached the step count limit of "
               << state.options.maxSteps << " (did " << state.steps
               << " steps)");
    return PropagatorError::StepCountLimitReached;
  }

  // Post-stepping call to the action list
  ACTS_VERBOSE("Stepping loop done.");
  state.options.actionList(state, m_stepper, m_navigator, logger());

  // return progress flag here, decide on SUCCESS later
  return Result<void>::success();
}

template <typename S, typename N>
template <typename parameters_t, typename propagator_options_t,
          typename path_aborter_t>
auto Acts::Propagator<S, N>::propagate(const parameters_t& start,
                                       const propagator_options_t& options,
                                       bool makeCurvilinear) const
    -> Result<action_list_t_result_t<
        StepperCurvilinearTrackParameters,
        typename propagator_options_t::action_list_type>> {
  static_assert(
      std::is_copy_constructible<StepperCurvilinearTrackParameters>::value,
      "return track parameter type must be copy-constructible");

  auto state = makeState(start, options);

  // Perform the actual propagation
  auto propagationResult = propagate(state);

  return makeResult(std::move(state), propagationResult, options,
                    makeCurvilinear);
}

template <typename S, typename N>
template <typename parameters_t, typename propagator_options_t,
          typename target_aborter_t, typename path_aborter_t>
auto Acts::Propagator<S, N>::propagate(
    const parameters_t& start, const Surface& target,
    const propagator_options_t& options) const
    -> Result<action_list_t_result_t<
        StepperBoundTrackParameters,
        typename propagator_options_t::action_list_type>> {
  static_assert(Concepts::BoundTrackParametersConcept<parameters_t>,
                "Parameters do not fulfill bound parameters concept.");

  auto state = makeState<parameters_t, propagator_options_t, target_aborter_t,
                         path_aborter_t>(start, target, options);

  // Perform the actual propagation
  auto propagationResult = propagate(state);

  return makeResult(std::move(state), propagationResult, target, options);
}

template <typename S, typename N>
template <typename parameters_t, typename propagator_options_t,
          typename path_aborter_t>
auto Acts::Propagator<S, N>::makeState(
    const parameters_t& start, const propagator_options_t& options) const {
  static_assert(Concepts::BoundTrackParametersConcept<parameters_t>,
                "Parameters do not fulfill bound parameters concept.");

  // Type of track parameters produced by the propagation
  using ReturnParameterType = StepperCurvilinearTrackParameters;

  static_assert(std::is_copy_constructible<ReturnParameterType>::value,
                "return track parameter type must be copy-constructible");

  // Expand the abort list with a path aborter
  path_aborter_t pathAborter;
  pathAborter.internalLimit = options.pathLimit;

  auto abortList = options.abortList.append(pathAborter);

  // The expanded options (including path limit)
  auto eOptions = options.extend(abortList);
  using OptionsType = decltype(eOptions);
  // Initialize the internal propagator state
  using StateType =
      action_list_t_state_t<OptionsType,
                            typename propagator_options_t::action_list_type>;
  StateType state{
      eOptions,
      m_stepper.makeState(eOptions.geoContext, eOptions.magFieldContext, start,
                          eOptions.maxStepSize),
      m_navigator.makeState(&start.referenceSurface(), nullptr)};

  static_assert(
      Concepts::has_method<const S, Result<double>, Concepts::Stepper::step_t,
                           StateType&, const N&>,
      "Step method of the Stepper is not compatible with the propagator "
      "state");

  // Apply the loop protection - it resets the internal path limit
  detail::setupLoopProtection(
      state, m_stepper, state.options.abortList.template get<path_aborter_t>(),
      false, logger());

  return state;
}

template <typename S, typename N>
template <typename parameters_t, typename propagator_options_t,
          typename target_aborter_t, typename path_aborter_t>
auto Acts::Propagator<S, N>::makeState(
    const parameters_t& start, const Surface& target,
    const propagator_options_t& options) const {
  static_assert(Concepts::BoundTrackParametersConcept<parameters_t>,
                "Parameters do not fulfill bound parameters concept.");

  // Type of provided options
  target_aborter_t targetAborter;
  targetAborter.surface = &target;
  path_aborter_t pathAborter;
  pathAborter.internalLimit = options.pathLimit;
  auto abortList = options.abortList.append(targetAborter, pathAborter);

  // Create the extended options and declare their type
  auto eOptions = options.extend(abortList);
  using OptionsType = decltype(eOptions);

  // Initialize the internal propagator state
  using StateType =
      action_list_t_state_t<OptionsType,
                            typename propagator_options_t::action_list_type>;
  StateType state{
      eOptions,
      m_stepper.makeState(eOptions.geoContext, eOptions.magFieldContext, start,
                          eOptions.maxStepSize),
      m_navigator.makeState(&start.referenceSurface(), &target)};

  static_assert(
      Concepts::has_method<const S, Result<double>, Concepts::Stepper::step_t,
                           StateType&, const N&>,
      "Step method of the Stepper is not compatible with the propagator "
      "state");

  // Apply the loop protection, it resets the internal path limit
  detail::setupLoopProtection(
      state, m_stepper, state.options.abortList.template get<path_aborter_t>(),
      false, logger());

  return state;
}

template <typename S, typename N>
template <typename propagator_state_t, typename propagator_options_t>
auto Acts::Propagator<S, N>::makeResult(propagator_state_t state,
                                        Result<void> propagationResult,
                                        const propagator_options_t& /*options*/,
                                        bool makeCurvilinear) const
    -> Result<action_list_t_result_t<
        StepperCurvilinearTrackParameters,
        typename propagator_options_t::action_list_type>> {
  // Type of track parameters produced by the propagation
  using ReturnParameterType = StepperCurvilinearTrackParameters;

  static_assert(std::is_copy_constructible<ReturnParameterType>::value,
                "return track parameter type must be copy-constructible");

  // Type of the full propagation result, including output from actions
  using ResultType =
      action_list_t_result_t<ReturnParameterType,
                             typename propagator_options_t::action_list_type>;

  if (!propagationResult.ok()) {
    return propagationResult.error();
  }

  ResultType result{};
  moveStateToResult(state, result);

  if (makeCurvilinear) {
    /// Convert into return type and fill the result object
    auto curvState = m_stepper.curvilinearState(state.stepping);
    // Fill the end parameters
    result.endParameters =
        std::get<StepperCurvilinearTrackParameters>(curvState);
    // Only fill the transport jacobian when covariance transport was done
    if (state.stepping.covTransport) {
      result.transportJacobian = std::get<Jacobian>(curvState);
    }
  }
<<<<<<< HEAD
}

template <typename derived_t>
Acts::Result<Acts::BoundTrackParameters>
Acts::detail::BasePropagatorHelper<derived_t>::propagateToSurface(
    const BoundTrackParameters& start, const Surface& target,
    const Options& options) const {
  auto res = static_cast<const derived_t*>(this)
                 ->template propagate<BoundTrackParameters, PropagatorOptions<>,
                                      SurfaceReached, PathLimitReached>(
                     start, target, options);

  if (res.ok()) {
    // @TODO: Return optional?
    return std::move((*res).endParameters.value());
  } else {
    return res.error();
  }
=======

  return Result<ResultType>::success(std::move(result));
}

template <typename S, typename N>
template <typename propagator_state_t, typename propagator_options_t>
auto Acts::Propagator<S, N>::makeResult(
    propagator_state_t state, Result<void> propagationResult,
    const Surface& target, const propagator_options_t& /*options*/) const
    -> Result<action_list_t_result_t<
        StepperBoundTrackParameters,
        typename propagator_options_t::action_list_type>> {
  // Type of track parameters produced at the end of the propagation
  using ReturnParameterType = StepperBoundTrackParameters;

  static_assert(std::is_copy_constructible<ReturnParameterType>::value,
                "return track parameter type must be copy-constructible");

  // Type of the full propagation result, including output from actions
  using ResultType =
      action_list_t_result_t<ReturnParameterType,
                             typename propagator_options_t::action_list_type>;

  if (!propagationResult.ok()) {
    return propagationResult.error();
  }

  ResultType result{};
  moveStateToResult(state, result);

  // Compute the final results and mark the propagation as successful
  auto bsRes = m_stepper.boundState(state.stepping, target);
  if (!bsRes.ok()) {
    return bsRes.error();
  }
  const auto& bs = *bsRes;

  // Fill the end parameters
  result.endParameters = std::get<StepperBoundTrackParameters>(bs);
  // Only fill the transport jacobian when covariance transport was done
  if (state.stepping.covTransport) {
    result.transportJacobian = std::get<Jacobian>(bs);
  }
  return Result<ResultType>::success(std::move(result));
}

template <typename S, typename N>
template <typename propagator_state_t, typename result_t>
void Acts::Propagator<S, N>::moveStateToResult(propagator_state_t& state,
                                               result_t& result) const {
  result.tuple() = std::move(state.tuple());

  result.steps = state.steps;
  result.pathLength = state.pathLength;
>>>>>>> b6480f7e
}<|MERGE_RESOLUTION|>--- conflicted
+++ resolved
@@ -266,7 +266,60 @@
       result.transportJacobian = std::get<Jacobian>(curvState);
     }
   }
-<<<<<<< HEAD
+
+  return Result<ResultType>::success(std::move(result));
+}
+
+template <typename S, typename N>
+template <typename propagator_state_t, typename propagator_options_t>
+auto Acts::Propagator<S, N>::makeResult(
+    propagator_state_t state, Result<void> propagationResult,
+    const Surface& target, const propagator_options_t& /*options*/) const
+    -> Result<action_list_t_result_t<
+        StepperBoundTrackParameters,
+        typename propagator_options_t::action_list_type>> {
+  // Type of track parameters produced at the end of the propagation
+  using ReturnParameterType = StepperBoundTrackParameters;
+
+  static_assert(std::is_copy_constructible<ReturnParameterType>::value,
+                "return track parameter type must be copy-constructible");
+
+  // Type of the full propagation result, including output from actions
+  using ResultType =
+      action_list_t_result_t<ReturnParameterType,
+                             typename propagator_options_t::action_list_type>;
+
+  if (!propagationResult.ok()) {
+    return propagationResult.error();
+  }
+
+  ResultType result{};
+  moveStateToResult(state, result);
+
+  // Compute the final results and mark the propagation as successful
+  auto bsRes = m_stepper.boundState(state.stepping, target);
+  if (!bsRes.ok()) {
+    return bsRes.error();
+  }
+  const auto& bs = *bsRes;
+
+  // Fill the end parameters
+  result.endParameters = std::get<StepperBoundTrackParameters>(bs);
+  // Only fill the transport jacobian when covariance transport was done
+  if (state.stepping.covTransport) {
+    result.transportJacobian = std::get<Jacobian>(bs);
+  }
+  return Result<ResultType>::success(std::move(result));
+}
+
+template <typename S, typename N>
+template <typename propagator_state_t, typename result_t>
+void Acts::Propagator<S, N>::moveStateToResult(propagator_state_t& state,
+                                               result_t& result) const {
+  result.tuple() = std::move(state.tuple());
+
+  result.steps = state.steps;
+  result.pathLength = state.pathLength;
 }
 
 template <typename derived_t>
@@ -285,60 +338,4 @@
   } else {
     return res.error();
   }
-=======
-
-  return Result<ResultType>::success(std::move(result));
-}
-
-template <typename S, typename N>
-template <typename propagator_state_t, typename propagator_options_t>
-auto Acts::Propagator<S, N>::makeResult(
-    propagator_state_t state, Result<void> propagationResult,
-    const Surface& target, const propagator_options_t& /*options*/) const
-    -> Result<action_list_t_result_t<
-        StepperBoundTrackParameters,
-        typename propagator_options_t::action_list_type>> {
-  // Type of track parameters produced at the end of the propagation
-  using ReturnParameterType = StepperBoundTrackParameters;
-
-  static_assert(std::is_copy_constructible<ReturnParameterType>::value,
-                "return track parameter type must be copy-constructible");
-
-  // Type of the full propagation result, including output from actions
-  using ResultType =
-      action_list_t_result_t<ReturnParameterType,
-                             typename propagator_options_t::action_list_type>;
-
-  if (!propagationResult.ok()) {
-    return propagationResult.error();
-  }
-
-  ResultType result{};
-  moveStateToResult(state, result);
-
-  // Compute the final results and mark the propagation as successful
-  auto bsRes = m_stepper.boundState(state.stepping, target);
-  if (!bsRes.ok()) {
-    return bsRes.error();
-  }
-  const auto& bs = *bsRes;
-
-  // Fill the end parameters
-  result.endParameters = std::get<StepperBoundTrackParameters>(bs);
-  // Only fill the transport jacobian when covariance transport was done
-  if (state.stepping.covTransport) {
-    result.transportJacobian = std::get<Jacobian>(bs);
-  }
-  return Result<ResultType>::success(std::move(result));
-}
-
-template <typename S, typename N>
-template <typename propagator_state_t, typename result_t>
-void Acts::Propagator<S, N>::moveStateToResult(propagator_state_t& state,
-                                               result_t& result) const {
-  result.tuple() = std::move(state.tuple());
-
-  result.steps = state.steps;
-  result.pathLength = state.pathLength;
->>>>>>> b6480f7e
 }