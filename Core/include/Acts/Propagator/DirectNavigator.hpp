// This file is part of the Acts project.
//
// Copyright (C) 2019 CERN for the benefit of the Acts project
//
// This Source Code Form is subject to the terms of the Mozilla Public
// License, v. 2.0. If a copy of the MPL was not distributed with this
// file, You can obtain one at http://mozilla.org/MPL/2.0/.

#pragma once

#include "Acts/Geometry/BoundarySurfaceT.hpp"
#include "Acts/Geometry/Layer.hpp"
#include "Acts/Geometry/TrackingGeometry.hpp"
#include "Acts/Geometry/TrackingVolume.hpp"
#include "Acts/Propagator/Propagator.hpp"
#include "Acts/Surfaces/Surface.hpp"
#include "Acts/Utilities/Intersection.hpp"

#include <algorithm>
#include <iterator>
#include <limits>
#include <memory>
#include <vector>

namespace Acts {

/// DirectNavigator class
///
/// This is a fully guided navigator that progresses through
/// a pre-given sequence of surfaces.
///
/// This can either be used as a validation tool, for truth
/// tracking, or track refitting
class DirectNavigator {
 public:
  /// The sequentially crossed surfaces
  using SurfaceSequence = std::vector<const Surface*>;
  using SurfaceIter = std::vector<const Surface*>::iterator;

  DirectNavigator(std::unique_ptr<const Logger> _logger =
                      getDefaultLogger("DirectNavigator", Logging::INFO))
      : m_logger{std::move(_logger)} {}

  /// Nested Actor struct, called Initializer
  ///
  /// This is needed for the initialization of the
  /// surface sequence
  struct Initializer {
    /// The Surface sequence
    SurfaceSequence navSurfaces = {};

    /// Actor result / state
    struct this_result {
      bool initialized = false;
    };
    using result_type = this_result;

    /// Defaulting the constructor
    Initializer() = default;

    /// Actor operator call
    /// @tparam statet Type of the full propagator state
    /// @tparam stepper_t Type of the stepper
    /// @tparam navigator_t Type of the navigator
    ///
    /// @param state the entire propagator state
    /// @param r the result of this Actor
    template <typename propagator_state_t, typename stepper_t,
              typename navigator_t>
    void operator()(propagator_state_t& state, const stepper_t& /*stepper*/,
                    const navigator_t& /*navigator*/, result_type& r,
                    const Logger& /*logger*/) const {
      // Only act once
      if (!r.initialized) {
        // Initialize the surface sequence
        state.navigation.navSurfaces = navSurfaces;
        state.navigation.navSurfaceIter = state.navigation.navSurfaces.begin();
        r.initialized = true;
      }
    }
  };

  /// Nested State struct
  ///
  /// It acts as an internal state which is
  /// created for every propagation/extrapolation step
  /// and keep thread-local navigation information
  struct State {
    /// Externally provided surfaces - expected to be ordered
    /// along the path
    SurfaceSequence navSurfaces = {};

    /// Iterator the next surface
    SurfaceIter navSurfaceIter = navSurfaces.begin();

    /// Navigation state - external interface: the start surface
    const Surface* startSurface = nullptr;
    /// Navigation state - external interface: the current surface
    const Surface* currentSurface = nullptr;
    /// Navigation state - external interface: the target surface
    const Surface* targetSurface = nullptr;
    /// Navigation state - starting layer
    const Layer* startLayer = nullptr;
    /// Navigation state - target layer
    const Layer* targetLayer = nullptr;
    /// Navigation state: the start volume
    const TrackingVolume* startVolume = nullptr;
    /// Navigation state: the current volume
    const TrackingVolume* currentVolume = nullptr;
    /// Navigation state: the target volume
    const TrackingVolume* targetVolume = nullptr;

    /// Navigation state - external interface: target is reached
    bool targetReached = false;
    /// Navigation state - external interface: a break has been detected
    bool navigationBreak = false;
  };

  State makeState(const Surface* startSurface,
                  const Surface* targetSurface) const {
    State result;
    result.startSurface = startSurface;
    result.targetSurface = targetSurface;
    return result;
  }

  /// Reset state
  ///
  /// @param state is the state to reset
  /// @param ssurface is the new starting surface
  /// @param tsurface is the target surface
  void resetState(State& state, const GeometryContext& /*geoContext*/,
                  const Vector3& /*pos*/, const Vector3& /*dir*/,
                  const Surface* ssurface, const Surface* tsurface) const {
    // Reset everything except the navSurfaces
    auto navSurfaces = state.navSurfaces;
    state = State();
    state.navSurfaces = navSurfaces;

    // Reset others
    state.navSurfaceIter =
        std::find(state.navSurfaces.begin(), state.navSurfaces.end(), ssurface);
    state.startSurface = ssurface;
    state.currentSurface = ssurface;
    state.targetSurface = tsurface;
  }

  const Surface* currentSurface(const State& state) const {
    return state.currentSurface;
  }

  const TrackingVolume* currentVolume(const State& state) const {
    return state.currentVolume;
  }

  const IVolumeMaterial* currentVolumeMaterial(const State& state) const {
    if (state.currentVolume == nullptr) {
      return nullptr;
    }
    return state.currentVolume->volumeMaterial();
  }

  const Surface* startSurface(const State& state) const {
    return state.startSurface;
  }

  const Surface* targetSurface(const State& state) const {
    return state.targetSurface;
  }

  bool targetReached(const State& state) const { return state.targetReached; }

  bool endOfWorldReached(State& state) const {
    return state.currentVolume == nullptr;
  }

  bool navigationBreak(const State& state) const {
    return state.navigationBreak;
  }

  void currentSurface(State& state, const Surface* surface) const {
    state.currentSurface = surface;
  }

  void targetReached(State& state, bool targetReached) const {
    state.targetReached = targetReached;
  }

  void navigationBreak(State& state, bool navigationBreak) const {
    state.navigationBreak = navigationBreak;
  }

  /// @brief Initialize call - start of propagation
  ///
  /// @tparam propagator_state_t The state type of the propagator
  /// @tparam stepper_t The type of stepper used for the propagation
  ///
  /// @param [in,out] state is the propagation state object
  /// @param [in] stepper Stepper in use
  template <typename propagator_state_t, typename stepper_t>
  void initialize(propagator_state_t& state, const stepper_t& stepper) const {
    (void)stepper;

    // Call the navigation helper prior to actual navigation
    ACTS_VERBOSE(volInfo(state) << "Initialization.");

    // We set the current surface to the start surface
    state.navigation.currentSurface = state.navigation.startSurface;
    if (state.navigation.currentSurface) {
      ACTS_VERBOSE(volInfo(state)
                   << "Current surface set to start surface "
                   << state.navigation.currentSurface->geometryId());
    }
  }

  /// @brief Navigator pre step call
  ///
  /// @tparam propagator_state_t is the type of Propagatgor state
  /// @tparam stepper_t is the used type of the Stepper by the Propagator
  ///
  /// @param [in,out] state is the mutable propagator state object
  /// @param [in] stepper Stepper in use
  template <typename propagator_state_t, typename stepper_t>
  void preStep(propagator_state_t& state, const stepper_t& stepper) const {
    // Screen output
    ACTS_VERBOSE("Entering navigator::target.");

    // Navigator target always resets the current surface
    state.navigation.currentSurface = nullptr;
    // Output the position in the sequence
    ACTS_VERBOSE(std::distance(state.navigation.navSurfaceIter,
                               state.navigation.navSurfaces.end())
                 << " out of " << state.navigation.navSurfaces.size()
                 << " surfaces remain to try.");

    if (state.navigation.navSurfaceIter != state.navigation.navSurfaces.end()) {
      // Establish & update the surface status
      // TODO we do not know the intersection index - passing the closer one
      const auto& surface = **state.navigation.navSurfaceIter;
      const auto index =
          chooseIntersection(
              state.geoContext, surface, stepper.position(state.stepping),
              state.options.direction * stepper.direction(state.stepping),
              false, std::numeric_limits<double>::max(),
              stepper.overstepLimit(state.stepping),
              state.options.targetTolerance)
              .index();
      auto surfaceStatus = stepper.updateSurfaceStatus(
          state.stepping, surface, index, state.options.direction, false,
          state.options.targetTolerance, *m_logger);
      if (surfaceStatus == Intersection3D::Status::unreachable) {
        ACTS_VERBOSE(
            "Surface not reachable anymore, switching to next one in "
            "sequence");
        // Move the sequence to the next surface
        ++state.navigation.navSurfaceIter;
      } else {
        ACTS_VERBOSE("Navigation stepSize set to "
                     << stepper.outputStepSize(state.stepping));
      }
    } else {
      // Set the navigation break
      state.navigation.navigationBreak = true;
      // If no externally provided target is given, the target is reached
      if (state.navigation.targetSurface == nullptr) {
        state.navigation.targetReached = true;
        // Announce it then
        ACTS_VERBOSE("No target Surface, job done.");
      }
    }
  }

  /// @brief Navigator post step call
  ///
  /// @tparam propagator_state_t is the type of Propagatgor state
  /// @tparam stepper_t is the used type of the Stepper by the Propagator
  ///
  /// @param [in,out] state is the mutable propagator state object
  /// @param [in] stepper Stepper in use
  template <typename propagator_state_t, typename stepper_t>
  void postStep(propagator_state_t& state, const stepper_t& stepper) const {
    // Screen output
    ACTS_VERBOSE("Entering navigator::postStep.");

    // Navigator post step always resets the current surface
    state.navigation.currentSurface = nullptr;
    // Output the position in the sequence
    ACTS_VERBOSE(std::distance(state.navigation.navSurfaceIter,
                               state.navigation.navSurfaces.end())
                 << " out of " << state.navigation.navSurfaces.size()
                 << " surfaces remain to try.");

    // Check if we are on surface
    if (state.navigation.navSurfaceIter != state.navigation.navSurfaces.end()) {
      // Establish the surface status
      // TODO we do not know the intersection index - passing the closer one
      const auto& surface = **state.navigation.navSurfaceIter;
      const auto index =
          chooseIntersection(
              state.geoContext, surface, stepper.position(state.stepping),
              state.options.direction * stepper.direction(state.stepping),
              false, std::numeric_limits<double>::max(),
              stepper.overstepLimit(state.stepping),
              state.options.targetTolerance)
              .index();
      auto surfaceStatus = stepper.updateSurfaceStatus(
          state.stepping, surface, index, state.options.direction, false,
          state.options.targetTolerance, *m_logger);
      if (surfaceStatus == Intersection3D::Status::onSurface) {
        // Set the current surface
        state.navigation.currentSurface = *state.navigation.navSurfaceIter;
        ACTS_VERBOSE("Current surface set to  "
                     << state.navigation.currentSurface->geometryId())
        // Move the sequence to the next surface
        ++state.navigation.navSurfaceIter;
        if (state.navigation.navSurfaceIter !=
            state.navigation.navSurfaces.end()) {
          ACTS_VERBOSE("Next surface candidate is  "
                       << (*state.navigation.navSurfaceIter)->geometryId());
          stepper.releaseStepSize(state.stepping);
        }
      } else if (surfaceStatus == Intersection3D::Status::reachable) {
        ACTS_VERBOSE("Next surface reachable at distance  "
                     << stepper.outputStepSize(state.stepping));
      }
    }
  }

 private:
<<<<<<< HEAD
  ObjectIntersection<Surface> chooseIntersection(const GeometryContext& gctx,
                                                 const Surface& surface,
                                                 const Vector3& position,
                                                 const Vector3& direction,
                                                 const BoundaryCheck& bcheck,
                                                 double pLimit, double oLimit,
                                                 double tolerance) const {
    auto intersections =
        surface.intersect(gctx, position, direction, bcheck, tolerance);

    for (auto& intersection : intersections.split()) {
      if (detail::checkIntersection(intersection, pLimit, oLimit, tolerance,
                                    logger())) {
        return intersection;
      }
    }

    return ObjectIntersection<Surface>::invalid();
=======
  template <typename propagator_state_t>
  std::string volInfo(const propagator_state_t& state) const {
    return (state.navigation.currentVolume
                ? state.navigation.currentVolume->volumeName()
                : "No Volume") +
           " | ";
>>>>>>> 159acb7f
  }

  const Logger& logger() const { return *m_logger; }

  std::unique_ptr<const Logger> m_logger;
};

}  // namespace Acts<|MERGE_RESOLUTION|>--- conflicted
+++ resolved
@@ -327,7 +327,14 @@
   }
 
  private:
-<<<<<<< HEAD
+  template <typename propagator_state_t>
+  std::string volInfo(const propagator_state_t& state) const {
+    return (state.navigation.currentVolume
+                ? state.navigation.currentVolume->volumeName()
+                : "No Volume") +
+           " | ";
+  }
+
   ObjectIntersection<Surface> chooseIntersection(const GeometryContext& gctx,
                                                  const Surface& surface,
                                                  const Vector3& position,
@@ -346,14 +353,6 @@
     }
 
     return ObjectIntersection<Surface>::invalid();
-=======
-  template <typename propagator_state_t>
-  std::string volInfo(const propagator_state_t& state) const {
-    return (state.navigation.currentVolume
-                ? state.navigation.currentVolume->volumeName()
-                : "No Volume") +
-           " | ";
->>>>>>> 159acb7f
   }
 
   const Logger& logger() const { return *m_logger; }
