--- conflicted
+++ resolved
@@ -120,22 +120,6 @@
     bool navigationBreak = false;
   };
 
-<<<<<<< HEAD
-  /// @brief Initialize call - start of propagation
-  ///
-  /// @tparam propagator_state_t The state type of the propagagor
-  /// @tparam stepper_t The type of stepper used for the propagation
-  ///
-  /// @param [in,out] state is the propagation state object
-  /// @param [in] stepper Stepper in use
-  template <typename propagator_state_t, typename stepper_t>
-  void initialize(propagator_state_t& state, const stepper_t& stepper) const {
-    (void)state;
-    (void)stepper;
-  }
-
-  /// @brief Navigator pre step call
-=======
   State makeState(const Surface* startSurface,
                   const Surface* targetSurface) const {
     State result;
@@ -200,8 +184,20 @@
     state.navigationBreak = navigationBreak;
   }
 
-  /// @brief Navigator status call
->>>>>>> faded2fc
+  /// @brief Initialize call - start of propagation
+  ///
+  /// @tparam propagator_state_t The state type of the propagagor
+  /// @tparam stepper_t The type of stepper used for the propagation
+  ///
+  /// @param [in,out] state is the propagation state object
+  /// @param [in] stepper Stepper in use
+  template <typename propagator_state_t, typename stepper_t>
+  void initialize(propagator_state_t& state, const stepper_t& stepper) const {
+    (void)state;
+    (void)stepper;
+  }
+
+  /// @brief Navigator pre step call
   ///
   /// @tparam propagator_state_t is the type of Propagatgor state
   /// @tparam stepper_t is the used type of the Stepper by the Propagator
