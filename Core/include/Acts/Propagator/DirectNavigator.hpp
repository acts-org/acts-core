--- conflicted
+++ resolved
@@ -260,13 +260,9 @@
               state.options.targetTolerance)
               .index();
       auto surfaceStatus = stepper.updateSurfaceStatus(
-<<<<<<< HEAD
-          state.stepping, **state.navigation.navSurfaceIter,
-          state.options.direction, BoundaryCheck(false),
-=======
-          state.stepping, surface, index, state.options.direction, false,
->>>>>>> 3fd6166d
-          state.options.targetTolerance, *m_logger);
+          state.stepping, surface, index, state.options.direction,
+          BoundaryCheck(false), state.options.targetTolerance,
+          *m_logger);
       if (surfaceStatus == Intersection3D::Status::unreachable) {
         ACTS_VERBOSE(
             "Surface not reachable anymore, switching to next one in "
@@ -323,13 +319,9 @@
               state.options.targetTolerance)
               .index();
       auto surfaceStatus = stepper.updateSurfaceStatus(
-<<<<<<< HEAD
-          state.stepping, **state.navigation.navSurfaceIter,
-          state.options.direction, BoundaryCheck(false),
-=======
-          state.stepping, surface, index, state.options.direction, false,
->>>>>>> 3fd6166d
-          state.options.targetTolerance, *m_logger);
+          state.stepping, surface, index, state.options.direction,
+          BoundaryCheck(false), state.options.targetTolerance,
+          *m_logger);
       if (surfaceStatus == Intersection3D::Status::onSurface) {
         // Set the current surface
         state.navigation.currentSurface = *state.navigation.navSurfaceIter;
