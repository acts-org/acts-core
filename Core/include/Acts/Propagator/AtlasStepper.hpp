--- conflicted
+++ resolved
@@ -46,12 +46,7 @@
   };
 
   struct Options : public StepperPlainOptions {
-<<<<<<< HEAD
-    explicit Options(const GeometryContext& gctx,
-                     const MagneticFieldContext& mctx)
-=======
     Options(const GeometryContext& gctx, const MagneticFieldContext& mctx)
->>>>>>> 567db0c7
         : StepperPlainOptions(gctx, mctx) {}
 
     void setPlainOptions(const StepperPlainOptions& options) {
@@ -65,13 +60,8 @@
     ///
     /// @tparam Type of TrackParameters
     ///
-<<<<<<< HEAD
-    /// @param [in] optionsIn The stepper options
-    /// @param [in] fieldCacheIn The magnetic field cache for this call
-=======
     /// @param [in] optionsIn The options for the stepper
     /// @param [in] fieldCacheIn The magnetic field cache
->>>>>>> 567db0c7
     State(const Options& optionsIn, MagneticFieldProvider::Cache fieldCacheIn)
         : options(optionsIn), fieldCache(std::move(fieldCacheIn)) {}
 
@@ -151,20 +141,13 @@
                   const BoundTrackParameters& par) const {
     State state{options, m_bField->makeCache(options.magFieldContext)};
 
-<<<<<<< HEAD
     state.particleHypothesis = par.particleHypothesis();
 
-=======
->>>>>>> 567db0c7
     // The rest of this constructor is copy&paste of AtlasStepper::update() -
     // this is a nasty but working solution for the stepper state without
     // functions
 
-<<<<<<< HEAD
     const auto pos = par.position(options.geoContext);
-=======
-    const auto pos = par.position(state.options.geoContext);
->>>>>>> 567db0c7
     const auto Vp = par.parameters();
 
     double Sf = std::sin(Vp[eBoundPhi]);
@@ -196,11 +179,7 @@
       state.covTransport = true;
       state.useJacobian = true;
       const auto transform = par.referenceSurface().referenceFrame(
-<<<<<<< HEAD
           options.geoContext, pos, par.direction());
-=======
-          state.options.geoContext, pos, par.direction());
->>>>>>> 567db0c7
 
       pVector[8] = transform(0, eBoundLoc0);
       pVector[16] = transform(0, eBoundLoc1);
@@ -325,20 +304,12 @@
         pVector[34] = Bz3 * Vp[0];  // dZ/
       }
     }
-<<<<<<< HEAD
+
+    state.stepSize = ConstrainedStep(options.maxStepSize);
+
     // now declare the state as ready
     state.state_ready = true;
 
-    state.stepSize = ConstrainedStep(options.maxStepSize);
-
-=======
-
-    state.stepSize = ConstrainedStep(options.maxStepSize);
-
-    // now declare the state as ready
-    state.state_ready = true;
-
->>>>>>> 567db0c7
     return state;
   }
 
@@ -437,27 +408,15 @@
   /// @param [in] boundaryTolerance The boundary check for this status update
   /// @param [in] surfaceTolerance Surface tolerance used for intersection
   /// @param [in] stype The step size type to be set
-<<<<<<< HEAD
-  /// @param [in] release Do we release the step size?
-=======
->>>>>>> 567db0c7
   /// @param [in] logger Logger instance to use
   IntersectionStatus updateSurfaceStatus(
       State& state, const Surface& surface, std::uint8_t index,
       Direction navDir, const BoundaryTolerance& boundaryTolerance,
-<<<<<<< HEAD
-      double surfaceTolerance, ConstrainedStep::Type stype, bool release,
-      const Logger& logger = getDummyLogger()) const {
-    return detail::updateSingleSurfaceStatus<AtlasStepper>(
-        *this, state, surface, index, navDir, boundaryTolerance,
-        surfaceTolerance, stype, release, logger);
-=======
       double surfaceTolerance, ConstrainedStep::Type stype,
       const Logger& logger = getDummyLogger()) const {
     return detail::updateSingleSurfaceStatus<AtlasStepper>(
         *this, state, surface, index, navDir, boundaryTolerance,
         surfaceTolerance, stype, logger);
->>>>>>> 567db0c7
   }
 
   /// Update step size
@@ -467,18 +426,6 @@
   ///
   /// @param state [in,out] The stepping state (thread-local cache)
   /// @param oIntersection [in] The ObjectIntersection to layer, boundary, etc
-<<<<<<< HEAD
-  /// @param direction [in] The direction of the propagation
-  /// @param stype [in] The step size type to be set
-  /// @param release [in] boolean to trigger step size release
-  template <typename object_intersection_t>
-  void updateStepSize(State& state, const object_intersection_t& oIntersection,
-                      Direction direction, ConstrainedStep::Type stype,
-                      bool release) const {
-    (void)direction;
-    double stepSize = oIntersection.pathLength();
-    updateStepSize(state, stepSize, stype, release);
-=======
   /// @param direction [in] The propagation direction
   /// @param stype [in] The step size type to be set
   template <typename object_intersection_t>
@@ -487,7 +434,6 @@
     (void)direction;
     double stepSize = oIntersection.pathLength();
     updateStepSize(state, stepSize, stype);
->>>>>>> 567db0c7
   }
 
   /// Update step size - explicitly with a double
@@ -496,11 +442,7 @@
   /// @param [in] stepSize The step size value
   /// @param [in] stype The step size type to be set
   void updateStepSize(State& state, double stepSize,
-<<<<<<< HEAD
-                      ConstrainedStep::Type stype, bool release) const {
-=======
                       ConstrainedStep::Type stype) const {
->>>>>>> 567db0c7
     state.previousStepSize = state.stepSize.value();
     state.stepSize.update(stepSize, stype);
   }
