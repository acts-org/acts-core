// This file is part of the Acts project.
//
// Copyright (C) 2019 CERN for the benefit of the Acts project
//
// This Source Code Form is subject to the terms of the Mozilla Public
// License, v. 2.0. If a copy of the MPL was not distributed with this
// file, You can obtain one at http://mozilla.org/MPL/2.0/.

#pragma once

#include "Acts/Definitions/Units.hpp"
#include "Acts/Geometry/TrackingVolume.hpp"
#include "Acts/Material/MaterialInteraction.hpp"
#include "Acts/Material/MaterialSlab.hpp"
#include "Acts/Propagator/Propagator.hpp"
#include "Acts/Propagator/detail/PointwiseMaterialInteraction.hpp"
#include "Acts/Propagator/detail/VolumeMaterialInteraction.hpp"
#include "Acts/Surfaces/Surface.hpp"

#include <sstream>

namespace Acts {

/// Material interactor propagator action.
///
/// Apply material interactions at a surface and update the track state.
struct MaterialInteractor {
  /// Whether to consider multiple scattering.
  bool multipleScattering = true;
  /// Whether to consider energy loss.
  bool energyLoss = true;
  /// Whether to record all material interactions.
  bool recordInteractions = false;
  /// Whether to add or remove noise.
<<<<<<< HEAD
  NoiseUpdateMode updateMode = addNoise;
=======
  NoiseUpdateMode noiseUpdateMode = NoiseUpdateMode::addNoise;
>>>>>>> 73c9197a

  using result_type = RecordedMaterial;

  /// @brief Interaction with detector material for the ActionList
  /// of the Propagator
  ///
  /// It checks if the state has a current surface, in which case
  /// the action is performed: the covariance is transported to the position,
  /// multiple scattering and energy loss is applied  according to the
  /// configuration.
  ///
  /// @tparam propagator_state_t is the type of Propagator state
  /// @tparam stepper_t Type of the stepper of the propagation
  /// @tparam navigator_t Type of the navigator of the propagation
  ///
  /// @param state is the mutable propagator state object
  /// @param stepper The stepper in use
  /// @param navigator The navigator in use
  /// @param result is the mutable result state object
  /// @param logger a logger instance
  template <typename propagator_state_t, typename stepper_t,
            typename navigator_t>
  void operator()(propagator_state_t& state, const stepper_t& stepper,
                  const navigator_t& navigator, result_type& result,
                  const Logger& logger) const {
    if (state.stage == PropagatorStage::postPropagation) {
      return;
    }

    // Do nothing if nothing is what is requested.
    if (!(multipleScattering || energyLoss || recordInteractions)) {
      return;
    }

    // Handle surface material

    // Note that start and target surface conditions are handled in the
    // interaction code
    const Surface* surface = navigator.currentSurface(state.navigation);

    // We only have material interactions if there is potential material
    if (surface && surface->surfaceMaterial()) {
      ACTS_VERBOSE("MaterialInteractor | "
                   << "Found material on surface " << surface->geometryId());

      // Prepare relevant input particle properties
      detail::PointwiseMaterialInteraction interaction(surface, state, stepper);

      // Determine the effective traversed material and its properties
      // Material exists but it's not real, i.e. vacuum; there is nothing to do
      if (interaction.evaluateMaterialSlab(state, navigator)) {
        // Evaluate the material effects
        interaction.evaluatePointwiseMaterialInteraction(multipleScattering,
                                                         energyLoss);

        if (energyLoss) {
          using namespace UnitLiterals;
          ACTS_VERBOSE("MaterialInteractor | "
                       << interaction.slab << " absPdg=" << interaction.absPdg
                       << " mass=" << interaction.mass / 1_MeV << "MeV"
                       << " momentum=" << interaction.momentum / 1_GeV << "GeV"
                       << " energyloss=" << interaction.Eloss / 1_MeV << "MeV");
        }

        // To integrate process noise, we need to transport
        // the covariance to the current position in space
        if (interaction.performCovarianceTransport) {
          stepper.transportCovarianceToCurvilinear(state.stepping);
        }
        // Apply the material interactions
<<<<<<< HEAD
        interaction.updateState(state, stepper, updateMode);
=======
        interaction.updateState(state, stepper, noiseUpdateMode);
>>>>>>> 73c9197a

        // Record the result
        recordResult(interaction, result);
      }
    }

    // Handle volume material

    // In case of Volume material update the result of the previous step
    if (!result.materialInteractions.empty() &&
        !result.materialInteractions.back().volume.empty() &&
        result.materialInteractions.back().updatedVolumeStep == false) {
      updateResult(state, stepper, result);
    }

    const TrackingVolume* volume = navigator.currentVolume(state.navigation);

    // We only have material interactions if there is potential material
    if (volume && volume->volumeMaterial()) {
      ACTS_VERBOSE("MaterialInteractor | "
                   << "Found material in volume " << volume->geometryId());

      // Prepare relevant input particle properties
      detail::VolumeMaterialInteraction interaction(volume, state, stepper);
      // Determine the effective traversed material and its properties
      // Material exists but it's not real, i.e. vacuum; there is nothing to do
      if (interaction.evaluateMaterialSlab(state, navigator)) {
        // Record the result
        recordResult(interaction, result);
      }
    }
  }

 private:
  /// @brief This function records the material effect
  ///
  /// @param [in] interaction Interaction cache container
  /// @param [in, out] result Result storage
  void recordResult(const detail::PointwiseMaterialInteraction& interaction,
                    result_type& result) const {
    result.materialInX0 += interaction.slab.thicknessInX0();
    result.materialInL0 += interaction.slab.thicknessInL0();

    // Record the interaction if requested
    if (!recordInteractions) {
      return;
    }

    MaterialInteraction mi;
    mi.position = interaction.pos;
    mi.time = interaction.time;
    mi.direction = interaction.dir;
    mi.deltaP = interaction.nextP - interaction.momentum;
    mi.sigmaPhi2 = interaction.variancePhi;
    mi.sigmaTheta2 = interaction.varianceTheta;
    mi.sigmaQoP2 = interaction.varianceQoverP;
    mi.surface = interaction.surface;
    mi.volume = InteractionVolume();
    mi.pathCorrection = interaction.pathCorrection;
    mi.materialSlab = interaction.slab;
    result.materialInteractions.push_back(std::move(mi));
  }

  /// @brief This function records the material effect
  ///
  /// @param [in] interaction Interaction cache container
  /// @param [in, out] result Result storage
  void recordResult(const detail::VolumeMaterialInteraction& interaction,
                    result_type& result) const {
    // Record the interaction if requested
    if (!recordInteractions) {
      return;
    }

    MaterialInteraction mi;
    mi.position = interaction.pos;
    mi.time = interaction.time;
    mi.direction = interaction.dir;
    mi.surface = nullptr;
    mi.volume = interaction.volume;
    mi.pathCorrection = interaction.pathCorrection;
    mi.materialSlab = interaction.slab;
    result.materialInteractions.push_back(std::move(mi));
  }

  /// @brief This function update the previous material step
  ///
  /// @param [in,out] state The state object
  /// @param [in] stepper The stepper instance
  /// @param [in, out] result Result storage
  template <typename propagator_state_t, typename stepper_t>
  void updateResult(propagator_state_t& state, const stepper_t& stepper,
                    result_type& result) const {
    // Update the previous interaction if requested
    if (!recordInteractions) {
      return;
    }

    Vector3 shift = stepper.position(state.stepping) -
                    result.materialInteractions.back().position;
    double momentum = stepper.direction(state.stepping).norm();
    result.materialInteractions.back().deltaP =
        momentum - result.materialInteractions.back().direction.norm();
    result.materialInteractions.back().materialSlab.scaleThickness(
        shift.norm());
    result.materialInteractions.back().updatedVolumeStep = true;
    result.materialInX0 +=
        result.materialInteractions.back().materialSlab.thicknessInX0();
    result.materialInL0 +=
        result.materialInteractions.back().materialSlab.thicknessInL0();
  }
};

}  // namespace Acts<|MERGE_RESOLUTION|>--- conflicted
+++ resolved
@@ -32,11 +32,7 @@
   /// Whether to record all material interactions.
   bool recordInteractions = false;
   /// Whether to add or remove noise.
-<<<<<<< HEAD
-  NoiseUpdateMode updateMode = addNoise;
-=======
   NoiseUpdateMode noiseUpdateMode = NoiseUpdateMode::addNoise;
->>>>>>> 73c9197a
 
   using result_type = RecordedMaterial;
 
@@ -107,11 +103,7 @@
           stepper.transportCovarianceToCurvilinear(state.stepping);
         }
         // Apply the material interactions
-<<<<<<< HEAD
-        interaction.updateState(state, stepper, updateMode);
-=======
         interaction.updateState(state, stepper, noiseUpdateMode);
->>>>>>> 73c9197a
 
         // Record the result
         recordResult(interaction, result);
