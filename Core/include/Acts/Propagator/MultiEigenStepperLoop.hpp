// This file is part of the ACTS project.
//
// Copyright (C) 2016 CERN for the benefit of the ACTS project
//
// This Source Code Form is subject to the terms of the Mozilla Public
// License, v. 2.0. If a copy of the MPL was not distributed with this
// file, You can obtain one at https://mozilla.org/MPL/2.0/.

#pragma once

// Workaround for building on clang+libstdc++
#include "Acts/Utilities/detail/ReferenceWrapperAnyCompat.hpp"

#include "Acts/Definitions/Algebra.hpp"
#include "Acts/Definitions/Direction.hpp"
#include "Acts/Definitions/TrackParametrization.hpp"
#include "Acts/EventData/MultiComponentTrackParameters.hpp"
#include "Acts/EventData/TrackParameters.hpp"
#include "Acts/EventData/detail/CorrectedTransformationFreeToBound.hpp"
#include "Acts/MagneticField/MagneticFieldProvider.hpp"
#include "Acts/Propagator/ConstrainedStep.hpp"
#include "Acts/Propagator/EigenStepper.hpp"
#include "Acts/Propagator/StepperOptions.hpp"
#include "Acts/Propagator/StepperStatistics.hpp"
#include "Acts/Propagator/detail/LoopStepperUtils.hpp"
#include "Acts/Surfaces/Surface.hpp"
#include "Acts/Utilities/Intersection.hpp"
#include "Acts/Utilities/Result.hpp"

#include <algorithm>
#include <cmath>
#include <cstddef>
#include <functional>
#include <limits>
#include <sstream>
#include <vector>

#include <boost/container/small_vector.hpp>

namespace Acts {

using namespace Acts::UnitLiterals;

namespace detail {

struct MaxMomentumComponent {
  template <typename component_range_t>
  auto operator()(const component_range_t& cmps) const {
    return std::max_element(cmps.begin(), cmps.end(),
                            [&](const auto& a, const auto& b) {
                              return std::abs(a.state.pars[eFreeQOverP]) >
                                     std::abs(b.state.pars[eFreeQOverP]);
                            });
  }
};

struct MaxWeightComponent {
  template <typename component_range_t>
  auto operator()(const component_range_t& cmps) {
    return std::max_element(
        cmps.begin(), cmps.end(),
        [&](const auto& a, const auto& b) { return a.weight < b.weight; });
  }
};

template <typename component_chooser_t>
struct SingleComponentReducer {
  template <typename stepper_state_t>
  static Vector3 position(const stepper_state_t& s) {
    return component_chooser_t{}(s.components)
        ->state.pars.template segment<3>(eFreePos0);
  }

  template <typename stepper_state_t>
  static Vector3 direction(const stepper_state_t& s) {
    return component_chooser_t{}(s.components)
        ->state.pars.template segment<3>(eFreeDir0);
  }

  template <typename stepper_state_t>
  static ActsScalar qOverP(const stepper_state_t& s) {
    const auto cmp = component_chooser_t{}(s.components);
    return cmp->state.pars[eFreeQOverP];
  }

  template <typename stepper_state_t>
  static ActsScalar absoluteMomentum(const stepper_state_t& s) {
    const auto cmp = component_chooser_t{}(s.components);
    return s.particleHypothesis.extractMomentum(cmp->state.pars[eFreeQOverP]);
  }

  template <typename stepper_state_t>
  static Vector3 momentum(const stepper_state_t& s) {
    const auto cmp = component_chooser_t{}(s.components);
    return s.particleHypothesis.extractMomentum(cmp->state.pars[eFreeQOverP]) *
           cmp->state.pars.template segment<3>(eFreeDir0);
  }

  template <typename stepper_state_t>
  static ActsScalar charge(const stepper_state_t& s) {
    const auto cmp = component_chooser_t{}(s.components);
    return s.particleHypothesis.extractCharge(cmp->state.pars[eFreeQOverP]);
  }

  template <typename stepper_state_t>
  static ActsScalar time(const stepper_state_t& s) {
    return component_chooser_t{}(s.components)->state.pars[eFreeTime];
  }

  template <typename stepper_state_t>
  static FreeVector pars(const stepper_state_t& s) {
    return component_chooser_t{}(s.components)->state.pars;
  }

  template <typename stepper_state_t>
  static FreeVector cov(const stepper_state_t& s) {
    return component_chooser_t{}(s.components)->state.cov;
  }
};

}  // namespace detail

using MaxMomentumReducerLoop =
    detail::SingleComponentReducer<detail::MaxMomentumComponent>;
using MaxWeightReducerLoop =
    detail::SingleComponentReducer<detail::MaxWeightComponent>;

/// @brief Stepper based on the EigenStepper, but handles Multi-Component Tracks
/// (e.g., for the GSF). Internally, this only manages a vector of
/// EigenStepper::States. This simplifies implementation, but has several
/// drawbacks:
/// * There are certain redundancies between the global State and the
/// component states
/// * The components do not share a single magnetic-field-cache
/// @tparam extension_t See EigenStepper for details
/// @tparam component_reducer_t How to map the multi-component state to a single
/// component
/// @tparam small_vector_size A size-hint how much memory should be allocated
/// by the small vector
template <typename extension_t = EigenStepperDefaultExtension,
          typename component_reducer_t = MaxWeightReducerLoop>
class MultiEigenStepperLoop : public EigenStepper<extension_t> {
  /// Limits the number of steps after at least one component reached the
  /// surface
  std::size_t m_stepLimitAfterFirstComponentOnSurface = 50;

  /// The logger (used if no logger is provided by caller of methods)
  std::unique_ptr<const Acts::Logger> m_logger;

  /// Small vector type for speeding up some computations where we need to
  /// accumulate stuff of components. We think 16 is a reasonable amount here.
  template <typename T>
  using SmallVector = boost::container::small_vector<T, 16>;

 public:
  /// @brief Typedef to the Single-Component Eigen Stepper
  using SingleStepper = EigenStepper<extension_t>;

  /// @brief Typedef to the State of the single component Stepper
  using SingleState = typename SingleStepper::State;

  /// @brief Use the definitions from the Single-stepper
  using typename SingleStepper::Covariance;
  using typename SingleStepper::Jacobian;

  /// @brief Define an own bound state
  using BoundState =
      std::tuple<MultiComponentBoundTrackParameters, Jacobian, ActsScalar>;

  /// @brief Define an own curvilinear state
  using CurvilinearState = std::tuple<MultiComponentCurvilinearTrackParameters,
                                      Jacobian, ActsScalar>;

  /// @brief The reducer type
  using Reducer = component_reducer_t;

  /// @brief How many components can this stepper manage?
  static constexpr int maxComponents = std::numeric_limits<int>::max();

  struct Config {
    std::shared_ptr<const MagneticFieldProvider> bField;
  };

  struct Options : public StepperPlainOptions {
    void setPlainOptions(const StepperPlainOptions& options) {
      static_cast<StepperPlainOptions&>(*this) = options;
    }
  };

  struct State {
    /// The struct that stores the individual components
    struct Component {
      SingleState state;
      ActsScalar weight;
      IntersectionStatus status;
    };

    /// Particle hypothesis
    ParticleHypothesis particleHypothesis = ParticleHypothesis::pion();

    /// The components of which the state consists
    SmallVector<Component> components;

    bool covTransport = false;
    double pathAccumulated = 0.;
    std::size_t steps = 0;

    /// geoContext
    std::reference_wrapper<const GeometryContext> geoContext;

    /// MagneticFieldContext
    std::reference_wrapper<const MagneticFieldContext> magContext;

    /// Step-limit counter which limits the number of steps when one component
    /// reached a surface
    std::optional<std::size_t> stepCounterAfterFirstComponentOnSurface;

    /// The stepper statistics
    StepperStatistics statistics;

    /// No default constructor is provided
    State() = delete;

    /// Constructor from the initial bound track parameters
    ///
    /// @param [in] gctx is the context object for the geometry
    /// @param [in] mctx is the context object for the magnetic field
    /// @param [in] bfield the shared magnetic filed provider
    /// @param [in] multipars The track multi-component track-parameters at start
    /// @param [in] ssize is the maximum step size
    ///
    /// @note the covariance matrix is copied when needed
    explicit State(const GeometryContext& gctx,
                   const MagneticFieldContext& mctx,
                   const std::shared_ptr<const MagneticFieldProvider>& bfield,
                   const MultiComponentBoundTrackParameters& multipars,
                   double ssize = std::numeric_limits<double>::max())
        : particleHypothesis(multipars.particleHypothesis()),
          geoContext(gctx),
          magContext(mctx) {
      if (multipars.components().empty()) {
        throw std::invalid_argument(
            "Cannot construct MultiEigenStepperLoop::State with empty "
            "multi-component parameters");
      }

      const auto surface = multipars.referenceSurface().getSharedPtr();

      for (auto i = 0ul; i < multipars.components().size(); ++i) {
        const auto& [weight, singlePars] = multipars[i];
        components.push_back(
            {SingleState(gctx, bfield->makeCache(mctx), singlePars, ssize),
             weight, IntersectionStatus::onSurface});
      }

      if (std::get<2>(multipars.components().front())) {
        covTransport = true;
      }
    }
  };

  /// Constructor from a magnetic field and a optionally provided Logger
  MultiEigenStepperLoop(std::shared_ptr<const MagneticFieldProvider> bField,
                        std::unique_ptr<const Logger> logger =
                            getDefaultLogger("GSF", Logging::INFO))
      : EigenStepper<extension_t>(std::move(bField)),
        m_logger(std::move(logger)) {}

  /// Constructor from a configuration and optionally provided Logger
  MultiEigenStepperLoop(const Config& config,
                        std::unique_ptr<const Logger> logger =
                            getDefaultLogger("GSF", Logging::INFO))
      : EigenStepper<extension_t>(config), m_logger(std::move(logger)) {}

  /// Construct and initialize a state
  State makeState(std::reference_wrapper<const GeometryContext> gctx,
                  std::reference_wrapper<const MagneticFieldContext> mctx,
                  const MultiComponentBoundTrackParameters& par,
                  double ssize = std::numeric_limits<double>::max()) const {
    return State(gctx, mctx, SingleStepper::m_bField, par, ssize);
  }

  /// @brief Resets the state
  ///
  /// @param [in, out] state State of the stepper
  /// @param [in] boundParams Parameters in bound parametrisation
  /// @param [in] cov Covariance matrix
  /// @param [in] surface The reference surface of the bound parameters
  /// @param [in] stepSize Step size
  void resetState(
      State& state, const BoundVector& boundParams,
      const BoundSquareMatrix& cov, const Surface& surface,
      const double stepSize = std::numeric_limits<double>::max()) const {
    for (auto& component : state.components) {
      SingleStepper::resetState(component.state, boundParams, cov, surface,
                                stepSize);
    }
  }

  /// A proxy struct which allows access to a single component of the
  /// multi-component state. It has the semantics of a const reference, i.e.
  /// it requires a const reference of the single-component state it
  /// represents
  using ConstComponentProxy =
      detail::LoopComponentProxyBase<const typename State::Component,
                                     MultiEigenStepperLoop>;

  /// A proxy struct which allows access to a single component of the
  /// multi-component state. It has the semantics of a mutable reference, i.e.
  /// it requires a mutable reference of the single-component state it
  /// represents
  using ComponentProxy = detail::LoopComponentProxy<typename State::Component,
                                                    MultiEigenStepperLoop>;

  /// Creates an iterable which can be plugged into a range-based for-loop to
  /// iterate over components
  /// @note Use a for-loop with by-value semantics, since the Iterable returns a
  /// proxy internally holding a reference
  auto componentIterable(State& state) const {
    struct Iterator {
      using difference_type [[maybe_unused]] = std::ptrdiff_t;
      using value_type [[maybe_unused]] = ComponentProxy;
      using reference [[maybe_unused]] = ComponentProxy;
      using pointer [[maybe_unused]] = void;
      using iterator_category [[maybe_unused]] = std::forward_iterator_tag;

      typename decltype(state.components)::iterator it;
      const State& s;

      // clang-format off
      auto& operator++() { ++it; return *this; }
      auto operator==(const Iterator& other) const { return it == other.it; }
      auto operator*() const { return ComponentProxy(*it, s); }
      // clang-format on
    };

    struct Iterable {
      State& s;

      // clang-format off
      auto begin() { return Iterator{s.components.begin(), s}; }
      auto end() { return Iterator{s.components.end(), s}; }
      // clang-format on
    };

    return Iterable{state};
  }

  /// Creates an constant iterable which can be plugged into a range-based
  /// for-loop to iterate over components
  /// @note Use a for-loop with by-value semantics, since the Iterable returns a
  /// proxy internally holding a reference
  auto constComponentIterable(const State& state) const {
    struct ConstIterator {
      using difference_type [[maybe_unused]] = std::ptrdiff_t;
      using value_type [[maybe_unused]] = ConstComponentProxy;
      using reference [[maybe_unused]] = ConstComponentProxy;
      using pointer [[maybe_unused]] = void;
      using iterator_category [[maybe_unused]] = std::forward_iterator_tag;

      typename decltype(state.components)::const_iterator it;
      const State& s;

      // clang-format off
      auto& operator++() { ++it; return *this; }
      auto operator==(const ConstIterator& other) const { return it == other.it; }
      auto operator*() const { return ConstComponentProxy{*it}; }
      // clang-format on
    };

    struct Iterable {
      const State& s;

      // clang-format off
      auto begin() const { return ConstIterator{s.components.cbegin(), s}; }
      auto end() const { return ConstIterator{s.components.cend(), s}; }
      // clang-format on
    };

    return Iterable{state};
  }

  /// Get the number of components
  ///
  /// @param state [in,out] The stepping state (thread-local cache)
  std::size_t numberComponents(const State& state) const {
    return state.components.size();
  }

  /// Remove missed components from the component state
  ///
  /// @param state [in,out] The stepping state (thread-local cache)
  void removeMissedComponents(State& state) const {
    auto new_end = std::remove_if(
        state.components.begin(), state.components.end(), [](const auto& cmp) {
<<<<<<< HEAD
          return cmp.status == Intersection3D::Status::unreachable;
=======
          return cmp.status == IntersectionStatus::missed;
>>>>>>> 195dca3f
        });

    state.components.erase(new_end, state.components.end());
  }

  /// Reweight the components
  ///
  /// @param [in,out] state The stepping state (thread-local cache)
  void reweightComponents(State& state) const {
    ActsScalar sumOfWeights = 0.0;
    for (const auto& cmp : state.components) {
      sumOfWeights += cmp.weight;
    }
    for (auto& cmp : state.components) {
      cmp.weight /= sumOfWeights;
    }
  }

  /// Reset the number of components
  ///
  /// @param [in,out] state  The stepping state (thread-local cache)
  void clearComponents(State& state) const { state.components.clear(); }

  /// Add a component to the Multistepper
  ///
  /// @param [in,out] state  The stepping state (thread-local cache)
  /// @param [in] pars Parameters of the component to add
  /// @param [in] weight Weight of the component to add
  ///
  /// @note: It is not ensured that the weights are normalized afterwards
  /// @note This function makes no garantuees about how new components are
  /// initialized, it is up to the caller to ensure that all components are
  /// valid in the end.
  /// @note The returned component-proxy is only garantueed to be valid until
  /// the component number is again modified
  Result<ComponentProxy> addComponent(State& state,
                                      const BoundTrackParameters& pars,
                                      double weight) const {
    state.components.push_back(
        {SingleState(state.geoContext,
                     SingleStepper::m_bField->makeCache(state.magContext),
                     pars),
         weight, IntersectionStatus::onSurface});

    return ComponentProxy{state.components.back(), state};
  }

  /// Get the field for the stepping, it checks first if the access is still
  /// within the Cell, and updates the cell if necessary.
  ///
  /// @param [in,out] state is the propagation state associated with the track
  ///                 the magnetic field cell is used (and potentially updated)
  /// @param [in] pos is the field position
  ///
  /// @note This uses the cache of the first component stored in the state
  Result<Vector3> getField(State& state, const Vector3& pos) const {
    return SingleStepper::getField(state.components.front().state, pos);
  }

  /// Global particle position accessor
  ///
  /// @param state [in] The stepping state (thread-local cache)
  Vector3 position(const State& state) const {
    return Reducer::position(state);
  }

  /// Momentum direction accessor
  ///
  /// @param state [in] The stepping state (thread-local cache)
  Vector3 direction(const State& state) const {
    return Reducer::direction(state);
  }

  /// QoP access
  ///
  /// @param state [in] The stepping state (thread-local cache)
  double qOverP(const State& state) const { return Reducer::qOverP(state); }

  /// Absolute momentum accessor
  ///
  /// @param state [in] The stepping state (thread-local cache)
  double absoluteMomentum(const State& state) const {
    return Reducer::absoluteMomentum(state);
  }

  /// Momentum accessor
  ///
  /// @param state [in] The stepping state (thread-local cache)
  Vector3 momentum(const State& state) const {
    return Reducer::momentum(state);
  }

  /// Charge access
  ///
  /// @param state [in] The stepping state (thread-local cache)
  double charge(const State& state) const { return Reducer::charge(state); }

  /// Particle hypothesis
  ///
  /// @param state [in] The stepping state (thread-local cache)
  ParticleHypothesis particleHypothesis(const State& state) const {
    return state.particleHypothesis;
  }

  /// Time access
  ///
  /// @param state [in] The stepping state (thread-local cache)
  double time(const State& state) const { return Reducer::time(state); }

  /// Update surface status
  ///
  /// It checks the status to the reference surface & updates
  /// the step size accordingly
  ///
  /// @param [in,out] state The stepping state (thread-local cache)
  /// @param [in] surface The surface provided
  /// @param [in] index The surface intersection index
  /// @param [in] navDir The navigation direction
  /// @param [in] boundaryTolerance The boundary check for this status update
  /// @param [in] surfaceTolerance Surface tolerance used for intersection
  /// @param [in] logger A @c Logger instance
  IntersectionStatus updateSurfaceStatus(
      State& state, const Surface& surface, std::uint8_t index,
      Direction navDir, const BoundaryTolerance& boundaryTolerance,
      ActsScalar surfaceTolerance = s_onSurfaceTolerance,
      const Logger& logger = getDummyLogger()) const {
    using Status = IntersectionStatus;

    std::array<int, 3> counts = {0, 0, 0};

    for (auto& component : state.components) {
      component.status = detail::updateSingleSurfaceStatus<SingleStepper>(
          *this, component.state, surface, index, navDir, boundaryTolerance,
          surfaceTolerance, logger);
      ++counts[static_cast<std::size_t>(component.status)];
    }

    // If at least one component is on a surface, we can remove all missed
    // components before the step. If not, we must keep them for the case that
    // all components miss and we need to retarget
    if (counts[static_cast<std::size_t>(Status::onSurface)] > 0) {
      removeMissedComponents(state);
      reweightComponents(state);
    }

    ACTS_VERBOSE("Component status wrt "
                 << surface.geometryId() << " at {"
                 << surface.center(state.geoContext).transpose() << "}:\t"
                 << [&]() {
                      std::stringstream ss;
                      for (auto& component : state.components) {
                        ss << component.status << "\t";
                      }
                      return ss.str();
                    }());

    // Switch on stepCounter if one or more components reached a surface, but
    // some are still in progress of reaching the surface
    if (!state.stepCounterAfterFirstComponentOnSurface &&
        counts[static_cast<std::size_t>(Status::onSurface)] > 0 &&
        counts[static_cast<std::size_t>(Status::reachable)] > 0) {
      state.stepCounterAfterFirstComponentOnSurface = 0;
      ACTS_VERBOSE("started stepCounterAfterFirstComponentOnSurface");
    }

    // If there are no components onSurface, but the counter is switched on
    // (e.g., if the navigator changes the target surface), we need to switch it
    // off again
    if (state.stepCounterAfterFirstComponentOnSurface &&
        counts[static_cast<std::size_t>(Status::onSurface)] == 0) {
      state.stepCounterAfterFirstComponentOnSurface.reset();
      ACTS_VERBOSE("switch off stepCounterAfterFirstComponentOnSurface");
    }

    // This is a 'any_of' criterium. As long as any of the components has a
    // certain state, this determines the total state (in the order of a
    // somewhat importance)
    if (counts[static_cast<std::size_t>(Status::reachable)] > 0) {
      return Status::reachable;
    } else if (counts[static_cast<std::size_t>(Status::onSurface)] > 0) {
      state.stepCounterAfterFirstComponentOnSurface.reset();
      return Status::onSurface;
    } else {
      return Status::unreachable;
    }
  }

  /// Update step size
  ///
  /// This method intersects the provided surface and update the navigation
  /// step estimation accordingly (hence it changes the state). It also
  /// returns the status of the intersection to trigger onSurface in case
  /// the surface is reached.
  ///
  /// @param state [in,out] The stepping state (thread-local cache)
  /// @param oIntersection [in] The ObjectIntersection to layer, boundary, etc
  /// @param direction [in] The propagation direction
  /// @param release [in] boolean to trigger step size release
  template <typename object_intersection_t>
  void updateStepSize(State& state, const object_intersection_t& oIntersection,
                      Direction direction, bool release = true) const {
    const Surface& surface = *oIntersection.object();

    for (auto& component : state.components) {
      auto intersection = surface.intersect(
          component.state.geoContext, SingleStepper::position(component.state),
          direction * SingleStepper::direction(component.state),
          BoundaryTolerance::None())[oIntersection.index()];

      SingleStepper::updateStepSize(component.state, intersection, direction,
                                    release);
    }
  }

  /// Update step size - explicitly with a double
  ///
  /// @param state [in,out] The stepping state (thread-local cache)
  /// @param stepSize [in] The step size value
  /// @param stype [in] The step size type to be set
  /// @param release [in] Do we release the step size?
  void updateStepSize(State& state, double stepSize,
                      ConstrainedStep::Type stype, bool release = true) const {
    for (auto& component : state.components) {
      SingleStepper::updateStepSize(component.state, stepSize, stype, release);
    }
  }

  /// Get the step size
  ///
  /// @param state [in] The stepping state (thread-local cache)
  /// @param stype [in] The step size type to be returned
  /// @note This returns the smallest step size of all components. It uses
  /// std::abs for comparison to handle backward propagation and negative
  /// step sizes correctly.
  double getStepSize(const State& state, ConstrainedStep::Type stype) const {
    return std::min_element(state.components.begin(), state.components.end(),
                            [=](const auto& a, const auto& b) {
                              return std::abs(a.state.stepSize.value(stype)) <
                                     std::abs(b.state.stepSize.value(stype));
                            })
        ->state.stepSize.value(stype);
  }

  /// Release the step-size for all components
  ///
  /// @param state [in,out] The stepping state (thread-local cache)
  /// @param [in] stype The step size type to be released
  void releaseStepSize(State& state, ConstrainedStep::Type stype) const {
    for (auto& component : state.components) {
      SingleStepper::releaseStepSize(component.state, stype);
    }
  }

  /// Output the Step Size of all components into one std::string
  ///
  /// @param state [in,out] The stepping state (thread-local cache)
  std::string outputStepSize(const State& state) const {
    std::stringstream ss;
    for (const auto& component : state.components) {
      ss << component.state.stepSize.toString() << " || ";
    }

    return ss.str();
  }

  /// Create and return the bound state at the current position
  ///
  /// @brief This transports (if necessary) the covariance
  /// to the surface and creates a bound state. It does not check
  /// if the transported state is at the surface, this needs to
  /// be guaranteed by the propagator.
  /// @note This is done by combining the gaussian mixture on the specified
  /// surface. If the conversion to bound states of some components
  /// fails, these components are ignored unless all components fail. In this
  /// case an error code is returned.
  ///
  /// @param [in] state State that will be presented as @c BoundState
  /// @param [in] surface The surface to which we bind the state
  /// @param [in] transportCov Flag steering covariance transport
  /// @param [in] freeToBoundCorrection Flag steering non-linear correction during global to local correction
  ///
  /// @return A bound state:
  ///   - the parameters at the surface
  ///   - the stepwise jacobian towards it (from last bound)
  ///   - and the path length (from start - for ordering)
  Result<BoundState> boundState(
      State& state, const Surface& surface, bool transportCov = true,
      const FreeToBoundCorrection& freeToBoundCorrection =
          FreeToBoundCorrection(false)) const;

  /// @brief If necessary fill additional members needed for curvilinearState
  ///
  /// Compute path length derivatives in case they have not been computed
  /// yet, which is the case if no step has been executed yet.
  ///
  /// @param [in, out] prop_state State that will be presented as @c BoundState
  /// @param [in] navigator the navigator of the propagation
  /// @return true if nothing is missing after this call, false otherwise.
  template <typename propagator_state_t, typename navigator_t>
  bool prepareCurvilinearState(
      [[maybe_unused]] propagator_state_t& prop_state,
      [[maybe_unused]] const navigator_t& navigator) const {
    return true;
  }

  /// Create and return a curvilinear state at the current position
  ///
  /// @brief This transports (if necessary) the covariance
  /// to the current position and creates a curvilinear state.
  /// @note This is done as a simple average over the free representation
  /// and covariance of the components.
  ///
  /// @param [in] state State that will be presented as @c CurvilinearState
  /// @param [in] transportCov Flag steering covariance transport
  ///
  /// @return A curvilinear state:
  ///   - the curvilinear parameters at given position
  ///   - the stepweise jacobian towards it (from last bound)
  ///   - and the path length (from start - for ordering)
  CurvilinearState curvilinearState(State& state,
                                    bool transportCov = true) const;

  /// Method for on-demand transport of the covariance
  /// to a new curvilinear frame at current  position,
  /// or direction of the state
  ///
  /// @param [in,out] state State of the stepper
  void transportCovarianceToCurvilinear(State& state) const {
    for (auto& component : state.components) {
      SingleStepper::transportCovarianceToCurvilinear(component.state);
    }
  }

  /// Method for on-demand transport of the covariance
  /// to a new curvilinear frame at current position,
  /// or direction of the state
  ///
  /// @tparam surface_t the Surface type
  ///
  /// @param [in,out] state State of the stepper
  /// @param [in] surface is the surface to which the covariance is forwarded
  /// @param [in] freeToBoundCorrection Flag steering non-linear correction during global to local correction
  /// to
  /// @note no check is done if the position is actually on the surface
  void transportCovarianceToBound(
      State& state, const Surface& surface,
      const FreeToBoundCorrection& freeToBoundCorrection =
          FreeToBoundCorrection(false)) const {
    for (auto& component : state.components) {
      SingleStepper::transportCovarianceToBound(component.state, surface,
                                                freeToBoundCorrection);
    }
  }

  /// Perform a Runge-Kutta track parameter propagation step
  ///
  /// @param [in,out] state is the propagation state associated with the track
  /// parameters that are being propagated.
  /// @param [in] navigator is the navigator of the propagation
  ///
  /// The state contains the desired step size. It can be negative during
  /// backwards track propagation, and since we're using an adaptive
  /// algorithm, it can be modified by the stepper class during propagation.
  template <typename propagator_state_t, typename navigator_t>
  Result<double> step(propagator_state_t& state,
                      const navigator_t& navigator) const;
};

}  // namespace Acts

#include "MultiEigenStepperLoop.ipp"<|MERGE_RESOLUTION|>--- conflicted
+++ resolved
@@ -393,11 +393,7 @@
   void removeMissedComponents(State& state) const {
     auto new_end = std::remove_if(
         state.components.begin(), state.components.end(), [](const auto& cmp) {
-<<<<<<< HEAD
-          return cmp.status == Intersection3D::Status::unreachable;
-=======
-          return cmp.status == IntersectionStatus::missed;
->>>>>>> 195dca3f
+          return cmp.status == IntersectionStatus::unreachable;
         });
 
     state.components.erase(new_end, state.components.end());
