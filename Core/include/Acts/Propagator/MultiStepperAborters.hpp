// This file is part of the ACTS project.
//
// Copyright (C) 2016 CERN for the benefit of the ACTS project
//
// This Source Code Form is subject to the terms of the Mozilla Public
// License, v. 2.0. If a copy of the MPL was not distributed with this
// file, You can obtain one at https://mozilla.org/MPL/2.0/.

#pragma once

#include "Acts/Propagator/StandardAborters.hpp"
#include "Acts/Surfaces/Surface.hpp"

namespace Acts {

struct MultiStepperSurfaceReached : public ForcedSurfaceReached {
  /// If this is set, we are also happy if the mean of the components is on the
  /// surface. How the averaging is performed depends on the stepper
  /// implementation
  bool averageOnSurface = true;

  /// A configurable tolerance within which distance to the intersection we
  /// consider the surface as reached. Has no effect if averageOnSurface is
  /// false
  double averageOnSurfaceTolerance = 0.2;

  MultiStepperSurfaceReached() = default;

  /// boolean operator for abort condition without using the result
  ///
  /// @tparam propagator_state_t Type of the propagator state
  /// @tparam stepper_t Type of the stepper
  /// @tparam navigator_t Type of the navigator
  ///
  /// @param [in,out] state The propagation state object
  /// @param [in] stepper Stepper used for propagation
  /// @param [in] navigator Navigator used for the propagation
  /// @param logger a logger instance
  template <typename propagator_state_t, typename stepper_t,
            typename navigator_t>
  bool checkAbort(propagator_state_t& state, const stepper_t& stepper,
                  const navigator_t& navigator, const Logger& logger) const {
    if (surface == nullptr) {
      ACTS_VERBOSE(
          "MultiStepperSurfaceReached aborter | "
          "No target surface set.");
      return false;
    }

    // However, if mean of all is on surface, we are happy as well
    if (averageOnSurface) {
      const auto sIntersection =
          surface
              ->intersect(
                  state.geoContext, stepper.position(state.stepping),
                  state.options.direction * stepper.direction(state.stepping),
                  BoundaryTolerance(boundaryTolerance),
                  averageOnSurfaceTolerance)
              .closest();

      if (sIntersection.status() == IntersectionStatus::onSurface) {
        ACTS_VERBOSE(
            "MultiStepperSurfaceReached aborter | "
            "Reached target in average mode");
        for (auto cmp : stepper.componentIterable(state.stepping)) {
          cmp.status() = IntersectionStatus::onSurface;
        }

        return true;
      }

      ACTS_VERBOSE(
          "MultiStepperSurfaceReached aborter | Average distance to target: "
          << sIntersection.pathLength());
    }

    bool reached = true;

    for (auto cmp : stepper.componentIterable(state.stepping)) {
      // note that this is not copying anything heavy
      auto singleState = cmp.singleState(state);
      const auto& singleStepper = cmp.singleStepper(stepper);

      if (!ForcedSurfaceReached::checkAbort(singleState, singleStepper,
                                            navigator, logger)) {
<<<<<<< HEAD
        cmp.status() = Acts::IntersectionStatus::reachable;
=======
>>>>>>> 813e103d
        reached = false;
      } else {
        cmp.status() = Acts::IntersectionStatus::onSurface;
      }
    }

    if (reached) {
      ACTS_VERBOSE(
          "MultiStepperSurfaceReached aborter | "
          "Reached target in single component mode");
    }

    return reached;
  }
};

}  // namespace Acts<|MERGE_RESOLUTION|>--- conflicted
+++ resolved
@@ -83,10 +83,6 @@
 
       if (!ForcedSurfaceReached::checkAbort(singleState, singleStepper,
                                             navigator, logger)) {
-<<<<<<< HEAD
-        cmp.status() = Acts::IntersectionStatus::reachable;
-=======
->>>>>>> 813e103d
         reached = false;
       } else {
         cmp.status() = Acts::IntersectionStatus::onSurface;
