--- conflicted
+++ resolved
@@ -52,49 +52,7 @@
   /// (e.g. Runge-Kutta) of the stepper.
   size_t nStepTrials = std::numeric_limits<size_t>::max();
 
-<<<<<<< HEAD
-  ConstrainedStep() = default;
-
-  /// constructor from Scalar
-  /// navigation direction is inverred by the sign of the step size
-  /// @param value is the user given initial value
-  explicit ConstrainedStep(Scalar value) {
-    m_values[user] = std::abs(value);
-    m_direction = Acts::directionFromStepSize(value);
-  }
-
-  /// set accuracy by one Scalar
-  ///
-  /// this will set only the accuracy, as this is the most
-  /// exposed to the Propagator
-  ///
-  /// @param value is the new accuracy value
-  void setValue(Scalar value) {
-    /// set the accuracy value
-    m_values[accuracy] = value * m_direction;
-  }
-
-  /// returns the min step size
-  Scalar value() const { return value(currentType()); }
-
-  /// Access a specific value
-  ///
-  /// @param type is the resquested parameter type
-  Scalar value(Type type) const { return m_values[type] * m_direction; }
-
-  /// Access the currently leading type
-  Type currentType() const {
-    return Type(std::min_element(m_values.begin(), m_values.end()) -
-                m_values.begin());
-  }
-
-  /// release a certain constraint value
-  ///
-  /// @param type is the constraint type to be released
-  void release(Type type) { m_values[type] = not_set; }
-=======
   constexpr ConstrainedStep() = default;
->>>>>>> 0c76d370
 
   /// constructor from Scalar
   /// navigation direction is inferred by the sign of the step size
@@ -104,17 +62,6 @@
     m_direction = Acts::directionFromStepSize(value);
   }
 
-  /// set accuracy by one Scalar
-  ///
-  /// this will set only the accuracy, as this is the most
-  /// exposed to the Propagator
-  ///
-<<<<<<< HEAD
-  /// @param value is the new value to be updated
-  /// @param type is the constraint type
-  /// @param releaseStep Allow step size to increase again
-  void update(Scalar value, Type type, bool releaseStep = false) {
-=======
   /// @param value is the new accuracy value
   constexpr void setValue(Scalar value) {
     /// set the accuracy value
@@ -151,7 +98,6 @@
   /// @param type is the constraint type
   /// @param releaseStep Allow step size to increase again
   constexpr void update(Scalar value, Type type, bool releaseStep = false) {
->>>>>>> 0c76d370
     if (releaseStep) {
       release(type);
     }
@@ -162,13 +108,8 @@
     }
   }
 
-<<<<<<< HEAD
-  void scale(Scalar factor) {
-    assert(factor > 0);
-=======
   constexpr void scale(Scalar factor) {
     assert(factor > 0 && "ConstrainedStep scale factor was zero or negative.");
->>>>>>> 0c76d370
     m_values[accuracy] = value() * factor * m_direction;
   }
 
@@ -177,11 +118,7 @@
     auto streamValue = [&](Type type) {
       Scalar val = value(type);
       os << std::setw(5);
-<<<<<<< HEAD
-      if (std::abs(val) == not_set) {
-=======
       if (std::abs(val) == kNotSet) {
->>>>>>> 0c76d370
         os << (val > 0 ? "+∞" : "-∞");
       } else {
         os << val;
@@ -208,19 +145,11 @@
   }
 
  private:
-<<<<<<< HEAD
-  inline static constexpr auto not_set = std::numeric_limits<Scalar>::max();
-
-  /// the step size tuple
-  /// all values point in the `m_direction`
-  std::array<Scalar, 4> m_values = {not_set, not_set, not_set, not_set};
-=======
   inline static constexpr auto kNotSet = std::numeric_limits<Scalar>::max();
 
   /// the step size tuple
   /// all values point in the `m_direction`
   std::array<Scalar, 4> m_values = {kNotSet, kNotSet, kNotSet, kNotSet};
->>>>>>> 0c76d370
   /// the navigation direction
   /// the direction is invariant after initialization
   NavigationDirection m_direction = NavigationDirection::Forward;
