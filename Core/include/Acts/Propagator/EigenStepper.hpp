// This file is part of the Acts project.
//
// Copyright (C) 2016-2022 CERN for the benefit of the Acts project
//
// This Source Code Form is subject to the terms of the Mozilla Public
// License, v. 2.0. If a copy of the MPL was not distributed with this
// file, You can obtain one at http://mozilla.org/MPL/2.0/.

#pragma once

// Workaround for building on clang+libstdc++
#include "Acts/Utilities/detail/ReferenceWrapperAnyCompat.hpp"

#include "Acts/Definitions/Algebra.hpp"
#include "Acts/Definitions/Tolerance.hpp"
#include "Acts/Definitions/Units.hpp"
#include "Acts/EventData/TrackParameters.hpp"
#include "Acts/MagneticField/MagneticFieldProvider.hpp"
#include "Acts/Propagator/ConstrainedStep.hpp"
#include "Acts/Propagator/DefaultExtension.hpp"
#include "Acts/Propagator/DenseEnvironmentExtension.hpp"
#include "Acts/Propagator/EigenStepperError.hpp"
#include "Acts/Propagator/PropagatorTraits.hpp"
#include "Acts/Propagator/StepperExtensionList.hpp"
#include "Acts/Propagator/detail/Auctioneer.hpp"
#include "Acts/Propagator/detail/SteppingHelper.hpp"
#include "Acts/Utilities/Intersection.hpp"
#include "Acts/Utilities/Result.hpp"

#include <cmath>
#include <functional>
#include <limits>
#include <type_traits>

namespace Acts {

/// @brief Runge-Kutta-Nystroem stepper based on Eigen implementation
/// for the following ODE:
///
/// r = (x,y,z)    ... global position
/// T = (Ax,Ay,Az) ... momentum direction (normalized)
///
/// dr/ds = T
/// dT/ds = q/p * (T x B)
///
/// with s being the arc length of the track, q the charge of the particle,
/// p the momentum magnitude and B the magnetic field
///
template <typename extensionlist_t = StepperExtensionList<DefaultExtension>,
          typename auctioneer_t = detail::VoidAuctioneer>
class EigenStepper {
 public:
  /// Jacobian, Covariance and State definitions
  using Jacobian = BoundMatrix;
  using Covariance = BoundSquareMatrix;
  using BoundState = std::tuple<BoundTrackParameters, Jacobian, double>;
  using CurvilinearState =
      std::tuple<CurvilinearTrackParameters, Jacobian, double>;

  /// @brief State for track parameter propagation
  ///
  /// It contains the stepping information and is provided thread local
  /// by the propagator
  struct State {
    State() = delete;

    /// Constructor from the initial bound track parameters
    ///
    /// @param [in] gctx is the context object for the geometry
    /// @param [in] fieldCacheIn is the cache object for the magnetic field
    /// @param [in] par The track parameters at start
    /// @param [in] ssize is the maximum step size
    ///
    /// @note the covariance matrix is copied when needed
    explicit State(const GeometryContext& gctx,
                   MagneticFieldProvider::Cache fieldCacheIn,
                   const BoundTrackParameters& par,
                   double ssize = std::numeric_limits<double>::max())
        : particleHypothesis(par.particleHypothesis()),
          stepSize(ssize),
          fieldCache(std::move(fieldCacheIn)),
          geoContext(gctx) {
      Vector3 position = par.position(gctx);
      Vector3 direction = par.direction();
      pars.template segment<3>(eFreePos0) = position;
      pars.template segment<3>(eFreeDir0) = direction;
      pars[eFreeTime] = par.time();
      pars[eFreeQOverP] = par.parameters()[eBoundQOverP];

      // Init the jacobian matrix if needed
      if (par.covariance()) {
        // Get the reference surface for navigation
        const auto& surface = par.referenceSurface();
        // set the covariance transport flag to true and copy
        covTransport = true;
        cov = BoundSquareMatrix(*par.covariance());
        jacToGlobal = surface.boundToFreeJacobian(gctx, position, direction);
      }
    }

    /// Internal free vector parameters
    FreeVector pars = FreeVector::Zero();

    /// Particle hypothesis
    ParticleHypothesis particleHypothesis = ParticleHypothesis::pion();

    /// Covariance matrix (and indicator)
    /// associated with the initial error on track parameters
    bool covTransport = false;
    Covariance cov = Covariance::Zero();

    /// The full jacobian of the transport entire transport
    Jacobian jacobian = Jacobian::Identity();

    /// Jacobian from local to the global frame
    BoundToFreeMatrix jacToGlobal = BoundToFreeMatrix::Zero();

    /// Pure transport jacobian part from runge kutta integration
    FreeMatrix jacTransport = FreeMatrix::Identity();

    /// The propagation derivative
    FreeVector derivative = FreeVector::Zero();

    /// Accummulated path length state
    double pathAccumulated = 0.;

    /// Adaptive step size of the runge-kutta integration
    ConstrainedStep stepSize;

    /// Last performed step (for overstep limit calculation)
    double previousStepSize = 0.;

    /// This caches the current magnetic field cell and stays
    /// (and interpolates) within it as long as this is valid.
    /// See step() code for details.
    MagneticFieldProvider::Cache fieldCache;

    /// The geometry context
    std::reference_wrapper<const GeometryContext> geoContext;

    /// List of algorithmic extensions
    extensionlist_t extension;

    /// Auctioneer for choosing the extension
    auctioneer_t auctioneer;

    /// @brief Storage of magnetic field and the sub steps during a RKN4 step
    struct {
      /// Magnetic field evaulations
      Vector3 B_first, B_middle, B_last;
      /// k_i of the RKN4 algorithm
      Vector3 k1, k2, k3, k4;
      /// k_i elements of the momenta
      std::array<double, 4> kQoP{};
    } stepData;
  };

  /// Constructor requires knowledge of the detector's magnetic field
  EigenStepper(std::shared_ptr<const MagneticFieldProvider> bField);

  State makeState(std::reference_wrapper<const GeometryContext> gctx,
                  std::reference_wrapper<const MagneticFieldContext> mctx,
                  const BoundTrackParameters& par,
                  double ssize = std::numeric_limits<double>::max()) const;

  /// @brief Resets the state
  ///
  /// @param [in, out] state State of the stepper
  /// @param [in] boundParams Parameters in bound parametrisation
  /// @param [in] cov Covariance matrix
  /// @param [in] surface The reference surface of the bound parameters
  /// @param [in] stepSize Step size
  void resetState(
      State& state, const BoundVector& boundParams,
      const BoundSquareMatrix& cov, const Surface& surface,
      const double stepSize = std::numeric_limits<double>::max()) const;

  /// Get the field for the stepping, it checks first if the access is still
  /// within the Cell, and updates the cell if necessary.
  ///
  /// @param [in,out] state is the propagation state associated with the track
  ///                 the magnetic field cell is used (and potentially updated)
  /// @param [in] pos is the field position
  Result<Vector3> getField(State& state, const Vector3& pos) const {
    // get the field from the cell
    return m_bField->getField(pos, state.fieldCache);
  }

  /// Global particle position accessor
  ///
  /// @param state [in] The stepping state (thread-local cache)
  Vector3 position(const State& state) const {
    return state.pars.template segment<3>(eFreePos0);
  }

  /// Momentum direction accessor
  ///
  /// @param state [in] The stepping state (thread-local cache)
  Vector3 direction(const State& state) const {
    return state.pars.template segment<3>(eFreeDir0);
  }

  /// QoP direction accessor
  ///
  /// @param state [in] The stepping state (thread-local cache)
  double qOverP(const State& state) const { return state.pars[eFreeQOverP]; }

  /// Absolute momentum accessor
  ///
  /// @param state [in] The stepping state (thread-local cache)
  double absoluteMomentum(const State& state) const {
    return particleHypothesis(state).extractMomentum(qOverP(state));
  }

  /// Momentum accessor
  ///
  /// @param state [in] The stepping state (thread-local cache)
  Vector3 momentum(const State& state) const {
    return absoluteMomentum(state) * direction(state);
  }

  /// Charge access
  ///
  /// @param state [in] The stepping state (thread-local cache)
  double charge(const State& state) const {
    return particleHypothesis(state).extractCharge(qOverP(state));
  }

  /// Particle hypothesis
  ///
  /// @param state [in] The stepping state (thread-local cache)
  const ParticleHypothesis& particleHypothesis(const State& state) const {
    return state.particleHypothesis;
  }

  /// Time access
  ///
  /// @param state [in] The stepping state (thread-local cache)
  double time(const State& state) const { return state.pars[eFreeTime]; }

  /// Update surface status
  ///
  /// It checks the status to the reference surface & updates
  /// the step size accordingly
  ///
  /// @param [in,out] state The stepping state (thread-local cache)
  /// @param [in] surface The surface provided
  /// @param [in] index The surface intersection index
  /// @param [in] navDir The navigation direction
  /// @param [in] bcheck The boundary check for this status update
  /// @param [in] surfaceTolerance Surface tolerance used for intersection
  /// @param [in] logger A @c Logger instance
  Intersection3D::Status updateSurfaceStatus(
      State& state, const Surface& surface, std::uint8_t index,
      Direction navDir, const BoundaryCheck& bcheck,
      ActsScalar surfaceTolerance = s_onSurfaceTolerance,
      const Logger& logger = getDummyLogger()) const {
    return detail::updateSingleSurfaceStatus<EigenStepper>(
        *this, state, surface, index, navDir, bcheck, surfaceTolerance, logger);
  }

  /// Update step size
  ///
  /// This method intersects the provided surface and update the navigation
  /// step estimation accordingly (hence it changes the state). It also
  /// returns the status of the intersection to trigger onSurface in case
  /// the surface is reached.
  ///
  /// @param state [in,out] The stepping state (thread-local cache)
  /// @param oIntersection [in] The ObjectIntersection to layer, boundary, etc
  /// @param release [in] boolean to trigger step size release
  template <typename object_intersection_t>
  void updateStepSize(State& state, const object_intersection_t& oIntersection,
                      Direction /*direction*/, bool release = true) const {
    detail::updateSingleStepSize<EigenStepper>(state, oIntersection, release);
  }

  /// Update step size - explicitly with a double
  ///
  /// @param state [in,out] The stepping state (thread-local cache)
  /// @param stepSize [in] The step size value
  /// @param stype [in] The step size type to be set
  /// @param release [in] Do we release the step size?
  void updateStepSize(State& state, double stepSize,
                      ConstrainedStep::Type stype, bool release = true) const {
    state.previousStepSize = state.stepSize.value();
    state.stepSize.update(stepSize, stype, release);
  }

  /// Get the step size
  ///
  /// @param state [in] The stepping state (thread-local cache)
  /// @param stype [in] The step size type to be returned
  double getStepSize(const State& state, ConstrainedStep::Type stype) const {
    return state.stepSize.value(stype);
  }

  /// Release the Step size
  ///
  /// @param state [in,out] The stepping state (thread-local cache)
  /// @param [in] stype The step size type to be released
  void releaseStepSize(State& state, ConstrainedStep::Type stype) const {
    state.stepSize.release(stype);
  }

  /// Output the Step Size - single component
  ///
  /// @param state [in,out] The stepping state (thread-local cache)
  std::string outputStepSize(const State& state) const {
    return state.stepSize.toString();
  }

<<<<<<< HEAD
=======
  /// Overstep limit
  double overstepLimit(const State& /*state*/) const {
    // A dynamic overstep limit could sit here
    return -m_overstepLimit;
  }

>>>>>>> 620069e0
  /// Create and return the bound state at the current position
  ///
  /// @brief This transports (if necessary) the covariance
  /// to the surface and creates a bound state. It does not check
  /// if the transported state is at the surface, this needs to
  /// be guaranteed by the propagator
  ///
  /// @param [in] state State that will be presented as @c BoundState
  /// @param [in] surface The surface to which we bind the state
  /// @param [in] transportCov Flag steering covariance transport
  /// @param [in] freeToBoundCorrection Correction for non-linearity effect during transform from free to bound
  ///
  /// @return A bound state:
  ///   - the parameters at the surface
  ///   - the stepwise jacobian towards it (from last bound)
  ///   - and the path length (from start - for ordering)
  Result<BoundState> boundState(
      State& state, const Surface& surface, bool transportCov = true,
      const FreeToBoundCorrection& freeToBoundCorrection =
          FreeToBoundCorrection(false)) const;

  /// @brief If necessary fill additional members needed for curvilinearState
  ///
  /// Compute path length derivatives in case they have not been computed
  /// yet, which is the case if no step has been executed yet.
  ///
  /// @param [in, out] prop_state State that will be presented as @c BoundState
  /// @param [in] navigator the navigator of the propagation
  /// @return true if nothing is missing after this call, false otherwise.
  template <typename propagator_state_t, typename navigator_t>
  bool prepareCurvilinearState(propagator_state_t& prop_state,
                               const navigator_t& navigator) const;

  /// Create and return a curvilinear state at the current position
  ///
  /// @brief This transports (if necessary) the covariance
  /// to the current position and creates a curvilinear state.
  ///
  /// @param [in] state State that will be presented as @c CurvilinearState
  /// @param [in] transportCov Flag steering covariance transport
  ///
  /// @return A curvilinear state:
  ///   - the curvilinear parameters at given position
  ///   - the stepweise jacobian towards it (from last bound)
  ///   - and the path length (from start - for ordering)
  CurvilinearState curvilinearState(State& state,
                                    bool transportCov = true) const;

  /// Method to update a stepper state to the some parameters
  ///
  /// @param [in,out] state State object that will be updated
  /// @param [in] freeParams Free parameters that will be written into @p state
  /// @param [in] boundParams Corresponding bound parameters used to update jacToGlobal in @p state
  /// @param [in] covariance The covariance that will be written into @p state
  /// @param [in] surface The surface used to update the jacToGlobal
  void update(State& state, const FreeVector& freeParams,
              const BoundVector& boundParams, const Covariance& covariance,
              const Surface& surface) const;

  /// Method to update the stepper state
  ///
  /// @param [in,out] state State object that will be updated
  /// @param [in] uposition the updated position
  /// @param [in] udirection the updated direction
  /// @param [in] qOverP the updated qOverP value
  /// @param [in] time the updated time value
  void update(State& state, const Vector3& uposition, const Vector3& udirection,
              double qOverP, double time) const;

  /// Method for on-demand transport of the covariance
  /// to a new curvilinear frame at current  position,
  /// or direction of the state
  ///
  /// @param [in,out] state State of the stepper
  void transportCovarianceToCurvilinear(State& state) const;

  /// Method for on-demand transport of the covariance
  /// to a new curvilinear frame at current position,
  /// or direction of the state
  ///
  /// @tparam surface_t the Surface type
  ///
  /// @param [in,out] state State of the stepper
  /// @param [in] surface is the surface to which the covariance is forwarded to
  /// @param [in] freeToBoundCorrection Correction for non-linearity effect during transform from free to bound
  /// @note no check is done if the position is actually on the surface
  void transportCovarianceToBound(
      State& state, const Surface& surface,
      const FreeToBoundCorrection& freeToBoundCorrection =
          FreeToBoundCorrection(false)) const;

  /// Perform a Runge-Kutta track parameter propagation step
  ///
  /// @param [in,out] state the propagation state
  /// @param [in] navigator the navigator of the propagation
  /// @note The state contains the desired step size.  It can be negative during
  ///       backwards track propagation, and since we're using an adaptive
  ///       algorithm, it can be modified by the stepper class during
  ///       propagation.
  template <typename propagator_state_t, typename navigator_t>
  Result<double> step(propagator_state_t& state,
                      const navigator_t& navigator) const;

  /// Method that reset the Jacobian to the Identity for when no bound state are
  /// available
  ///
  /// @param [in,out] state State of the stepper
  void setIdentityJacobian(State& state) const;

 protected:
  /// Magnetic field inside of the detector
  std::shared_ptr<const MagneticFieldProvider> m_bField;
<<<<<<< HEAD
=======

  /// Overstep limit
  double m_overstepLimit{};
>>>>>>> 620069e0
};

template <typename navigator_t>
struct SupportsBoundParameters<EigenStepper<>, navigator_t>
    : public std::true_type {};

}  // namespace Acts

#include "Acts/Propagator/EigenStepper.ipp"<|MERGE_RESOLUTION|>--- conflicted
+++ resolved
@@ -310,15 +310,6 @@
     return state.stepSize.toString();
   }
 
-<<<<<<< HEAD
-=======
-  /// Overstep limit
-  double overstepLimit(const State& /*state*/) const {
-    // A dynamic overstep limit could sit here
-    return -m_overstepLimit;
-  }
-
->>>>>>> 620069e0
   /// Create and return the bound state at the current position
   ///
   /// @brief This transports (if necessary) the covariance
@@ -431,12 +422,6 @@
  protected:
   /// Magnetic field inside of the detector
   std::shared_ptr<const MagneticFieldProvider> m_bField;
-<<<<<<< HEAD
-=======
-
-  /// Overstep limit
-  double m_overstepLimit{};
->>>>>>> 620069e0
 };
 
 template <typename navigator_t>
