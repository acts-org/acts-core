// This file is part of the Acts project.
//
// Copyright (C) 2019 CERN for the benefit of the Acts project
//
// This Source Code Form is subject to the terms of the Mozilla Public
// License, v. 2.0. If a copy of the MPL was not distributed with this
// file, You can obtain one at http://mozilla.org/MPL/2.0/.

#pragma once

#include "Acts/Definitions/Algebra.hpp"
#include "Acts/Definitions/Direction.hpp"
#include "Acts/Definitions/Tolerance.hpp"
#include "Acts/Propagator/ConstrainedStep.hpp"
#include "Acts/Surfaces/BoundaryCheck.hpp"
#include "Acts/Surfaces/Surface.hpp"
#include "Acts/Utilities/Intersection.hpp"
#include "Acts/Utilities/Logger.hpp"

namespace Acts {
namespace detail {

/// Update surface status - Single component
///
/// This method intersect the provided surface and update the navigation
/// step estimation accordingly (hence it changes the state). It also
/// returns the status of the intersection to trigger onSurface in case
/// the surface is reached.
///
/// @param state [in,out] The stepping state (thread-local cache)
/// @param surface [in] The surface provided
/// @param bcheck [in] The boundary check for this status update
template <typename stepper_t>
Acts::Intersection3D::Status updateSingleSurfaceStatus(
    const stepper_t& stepper, typename stepper_t::State& state,
    const Surface& surface, std::uint8_t index, Direction navDir,
    const BoundaryCheck& bcheck, ActsScalar surfaceTolerance,
    const Logger& logger) {
  ACTS_VERBOSE(
      "Update single surface status for surface: " << surface.geometryId());

  auto sIntersection = surface.intersect(
      state.geoContext, stepper.position(state),
      navDir * stepper.direction(state), bcheck, surfaceTolerance)[index];

  // The intersection is on surface already
  if (sIntersection.status() == Intersection3D::Status::onSurface) {
    // Release navigation step size
    state.stepSize.release(ConstrainedStep::actor);
    ACTS_VERBOSE("Intersection: state is ON SURFACE");
    return Intersection3D::Status::onSurface;
  }

  // Path and overstep limit checking
  const double pLimit = state.stepSize.value(ConstrainedStep::aborter);
  const double oLimit = stepper.overstepLimit(state);

<<<<<<< HEAD
  for (const auto& intersection : sIntersection.split()) {
    if (intersection &&
        detail::checkIntersection(intersection.intersection(), pLimit, oLimit,
                                  surfaceTolerance, logger)) {
      ACTS_VERBOSE("Surface is reachable");
      stepper.updateStepSize(state, intersection.pathLength(),
                             ConstrainedStep::actor);
      return Intersection3D::Status::reachable;
    }
=======
  if (sIntersection &&
      detail::checkIntersection(sIntersection.intersection(), pLimit, oLimit,
                                surfaceTolerance, logger)) {
    ACTS_VERBOSE("Surface is reachable");
    stepper.setStepSize(state, sIntersection.pathLength());
    return Intersection3D::Status::reachable;
>>>>>>> 617c416a
  }

  ACTS_VERBOSE("Surface is NOT reachable");
  return Intersection3D::Status::unreachable;
}

/// Update the Step size - single component
///
/// It takes a (valid) object intersection from the compatibleX(...)
/// calls in the geometry and updates the step size
///
/// @param state [in,out] The stepping state (thread-local cache)
/// @param oIntersection [in] The object that yielded this step size
/// @param release [in] A release flag
template <typename stepper_t, typename object_intersection_t>
void updateSingleStepSize(typename stepper_t::State& state,
                          const object_intersection_t& oIntersection,
                          bool release = true) {
  double stepSize = oIntersection.pathLength();
  state.stepSize.update(stepSize, ConstrainedStep::actor, release);
}

}  // namespace detail
}  // namespace Acts<|MERGE_RESOLUTION|>--- conflicted
+++ resolved
@@ -55,24 +55,13 @@
   const double pLimit = state.stepSize.value(ConstrainedStep::aborter);
   const double oLimit = stepper.overstepLimit(state);
 
-<<<<<<< HEAD
-  for (const auto& intersection : sIntersection.split()) {
-    if (intersection &&
-        detail::checkIntersection(intersection.intersection(), pLimit, oLimit,
-                                  surfaceTolerance, logger)) {
-      ACTS_VERBOSE("Surface is reachable");
-      stepper.updateStepSize(state, intersection.pathLength(),
-                             ConstrainedStep::actor);
-      return Intersection3D::Status::reachable;
-    }
-=======
   if (sIntersection &&
       detail::checkIntersection(sIntersection.intersection(), pLimit, oLimit,
                                 surfaceTolerance, logger)) {
     ACTS_VERBOSE("Surface is reachable");
-    stepper.setStepSize(state, sIntersection.pathLength());
+    stepper.updateStepSize(state, sIntersection.pathLength(),
+                           ConstrainedStep::actor);
     return Intersection3D::Status::reachable;
->>>>>>> 617c416a
   }
 
   ACTS_VERBOSE("Surface is NOT reachable");
