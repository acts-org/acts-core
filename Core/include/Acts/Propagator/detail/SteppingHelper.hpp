// This file is part of the ACTS project.
//
// Copyright (C) 2016 CERN for the benefit of the ACTS project
//
// This Source Code Form is subject to the terms of the Mozilla Public
// License, v. 2.0. If a copy of the MPL was not distributed with this
// file, You can obtain one at https://mozilla.org/MPL/2.0/.

#pragma once

#include "Acts/Definitions/Direction.hpp"
#include "Acts/Propagator/ConstrainedStep.hpp"
#include "Acts/Surfaces/BoundaryTolerance.hpp"
#include "Acts/Surfaces/Surface.hpp"
#include "Acts/Utilities/Intersection.hpp"
#include "Acts/Utilities/Logger.hpp"

#include <limits>

namespace Acts::detail {

/// Update surface status - Single component
///
/// This method intersect the provided surface and update the navigation
/// step estimation accordingly (hence it changes the state). It also
/// returns the status of the intersection to trigger onSurface in case
/// the surface is reached.
///
/// @tparam stepper_t The type of stepper used for the propagation
///
/// @param stepper [in] The stepper in use
/// @param state [in,out] The stepping state (thread-local cache)
/// @param surface [in] The surface provided
/// @param index [in] The surface intersection index
/// @param direction [in] The propagation direction
/// @param boundaryTolerance [in] The boundary check for this status update
/// @param surfaceTolerance [in] Surface tolerance used for intersection
/// @param stype [in] The step size type to be set
/// @param logger [in] A @c Logger instance
template <typename stepper_t>
Acts::IntersectionStatus updateSingleSurfaceStatus(
    const stepper_t& stepper, typename stepper_t::State& state,
    const Surface& surface, std::uint8_t index, Direction direction,
    const BoundaryTolerance& boundaryTolerance, double surfaceTolerance,
    ConstrainedStep::Type stype, const Logger& logger) {
  ACTS_VERBOSE("Update single surface status for surface: "
               << surface.geometryId() << " index " << static_cast<int>(index));

  auto sIntersection =
<<<<<<< HEAD
      surface.intersect(state.geoContext, stepper.position(state),
                        direction * stepper.direction(state), boundaryTolerance,
=======
      surface.intersect(state.options.geoContext, stepper.position(state),
                        navDir * stepper.direction(state), boundaryTolerance,
>>>>>>> c2db1a44
                        surfaceTolerance)[index];

  // The intersection is on surface already
  if (sIntersection.status() == IntersectionStatus::onSurface) {
    // Release navigation step size
    state.stepSize.release(stype);
    ACTS_VERBOSE("Intersection: state is ON SURFACE");
    return IntersectionStatus::onSurface;
  }

  const double nearLimit = std::numeric_limits<double>::lowest();
  const double farLimit = state.stepSize.value(ConstrainedStep::actor);

  if (sIntersection.isValid() &&
      detail::checkPathLength(sIntersection.pathLength(), nearLimit, farLimit,
                              logger)) {
    ACTS_VERBOSE("Surface is reachable");
    stepper.releaseStepSize(state, stype);
    stepper.updateStepSize(state, sIntersection.pathLength(), stype);
    return IntersectionStatus::reachable;
  }

  ACTS_VERBOSE("Surface is NOT reachable");
  return IntersectionStatus::unreachable;
}

}  // namespace Acts::detail<|MERGE_RESOLUTION|>--- conflicted
+++ resolved
@@ -47,13 +47,8 @@
                << surface.geometryId() << " index " << static_cast<int>(index));
 
   auto sIntersection =
-<<<<<<< HEAD
-      surface.intersect(state.geoContext, stepper.position(state),
+      surface.intersect(state.options.geoContext, stepper.position(state),
                         direction * stepper.direction(state), boundaryTolerance,
-=======
-      surface.intersect(state.options.geoContext, stepper.position(state),
-                        navDir * stepper.direction(state), boundaryTolerance,
->>>>>>> c2db1a44
                         surfaceTolerance)[index];
 
   // The intersection is on surface already
