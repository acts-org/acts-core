// This file is part of the Acts project.
//
// Copyright (C) 2021 CERN for the benefit of the Acts project
//
// This Source Code Form is subject to the terms of the Mozilla Public
// License, v. 2.0. If a copy of the MPL was not distributed with this
// file, You can obtain one at http://mozilla.org/MPL/2.0/.

#pragma once

// Workaround for building on clang+libstdc++
#include "Acts/Utilities/detail/ReferenceWrapperAnyCompat.hpp"

#include "Acts/Definitions/Algebra.hpp"
#include "Acts/Geometry/GeometryContext.hpp"
#include "Acts/Surfaces/Surface.hpp"

namespace Acts {
namespace detail {

/// @brief These functions perform the calculation of the Jacobians for the
/// the covariance transport. This is a purely algebraic problem the
/// calculations are identical for @c StraightLineStepper and @c EigenStepper.
/// As a consequence the methods can be located in a separate file.
<<<<<<< HEAD
=======

/// @brief Evaluate the projection Jacobian from free to curvilinear parameters
///        without transport jacobian.
///
/// @param [in] direction Normalised direction vector
///
/// @return Projection Jacobian
FreeToBoundMatrix freeToCurvilinearJacobian(const Vector3& direction);

/// @brief Evaluate the projection Jacobian from curvilinear to free parameters
///        without transport jacobian.
///
/// @param [in] direction Normalised direction vector
///
/// @return Projection Jacobian
BoundToFreeMatrix curvilinearToFreeJacobian(const Vector3& direction);

/// @brief This function calculates the full transport jacobian from a bound
///        curvilinear representation to a new bound representation
///
/// @note Modifications of the jacobian related to the projection onto a surface is
/// considered. Since a variation of the start parameters within a given
/// uncertainty would lead to a variation of the end parameters, these need to
/// be propagated onto the target surface. This an approximated approach to
/// treat the (assumed) small change.
///
/// @param [in] geoContext The geometry Context
/// @param [in] surface Target surface
/// @param [in] freeParameters Free, nominal parametrisation
/// @param [in] boundToFreeJacobian Jacobian from bound to free at start
/// @param [in] freeTransportJacobian Transport jacobian free to free
/// @param [in] freeToPathDerivatives Path length derivatives for free parameters
/// @param [out] fullTransportJacobian A 6x6 transport jacobian from bound to bound
///
/// @note jac(locA->locB) = jac(gloB->locB)*(1+
///       pathCorrectionFactor(gloB))*jacTransport(gloA->gloB) *jac(locA->gloA)
void boundToBoundTransportJacobian(const GeometryContext& geoContext,
                                   const Surface& surface,
                                   const FreeVector& freeParameters,
                                   const BoundToFreeMatrix& boundToFreeJacobian,
                                   const FreeMatrix& freeTransportJacobian,
                                   const FreeVector& freeToPathDerivatives,
                                   BoundMatrix& fullTransportJacobian);
>>>>>>> 59acc7c1

/// TODO this should be removed but Athena depends on it
///
/// @brief This function calculates the full transport jacobian from a bound
///        curvilinear representation to a new bound representation
///
/// @note Modifications of the jacobian related to the projection onto a surface is
/// considered. Since a variation of the start parameters within a given
/// uncertainty would lead to a variation of the end parameters, these need to
/// be propagated onto the target surface. This an approximated approach to
/// treat the (assumed) small change.
///
/// @param [in] geoContext The geometry Context
/// @param [in] surface Target surface
/// @param [in] freeParameters Free, nominal parametrisation
/// @param [in] boundToFreeJacobian Jacobian from bound to free at start
/// @param [in] freeTransportJacobian Transport jacobian free to free
<<<<<<< HEAD
/// @param [in] freeToPathDerivatives Path length derivatives for free
///        parameters
/// @param [out] fullTransportJacobian A 6x6 transport jacobian from bound to bound
=======
/// @param [in] freeToPathDerivatives Path length derivatives for free parameters
/// @param [in] surface Target surface
>>>>>>> 59acc7c1
///
/// @note jac(locA->locB) = jac(gloB->locB)*(1+
///       pathCorrectionFactor(gloB))*jacTransport(gloA->gloB) *jac(locA->gloA)
void boundToBoundTransportJacobian(const GeometryContext& geoContext,
                                   const Surface& surface,
                                   const FreeVector& freeParameters,
                                   const BoundToFreeMatrix& boundToFreeJacobian,
                                   const FreeMatrix& freeTransportJacobian,
                                   const FreeVector& freeToPathDerivatives,
                                   BoundMatrix& fullTransportJacobian);

/// @brief This function calculates the full jacobian from a given
/// bound/curvilinear parameterisation from a surface to new curvilinear
/// parameterisation.
///
/// @note Modifications of the jacobian related to the
/// projection onto a curvilinear surface is considered. Since a variation of
/// the start parameters within a given uncertainty would lead to a variation of
/// the end parameters, these need to be propagated onto the target surface.
/// This is an approximated approach to treat the (assumed) small change.
///
/// @param [in] direction Normalised direction vector
/// @param [in] boundToFreeJacobian Jacobian from bound to free at start
/// @param [in] freeTransportJacobian Transport jacobian free to free
<<<<<<< HEAD
/// @param [in] freeToPathDerivatives Path length derivatives for free
///        parameters
=======
/// @param [in] freeToPathDerivatives Path length derivatives for free parameters
>>>>>>> 59acc7c1
/// @param [out] fullTransportJacobian A 6x6 transport jacobian from curilinear to bound
///
/// @note The parameter @p surface is only required if projected to bound
/// parameters. In the case of curvilinear parameters the geometry and the
/// position is known and the calculation can be simplified
void boundToCurvilinearTransportJacobian(
    const Vector3& direction, const BoundToFreeMatrix& boundToFreeJacobian,
    const FreeMatrix& freeTransportJacobian,
    const FreeVector& freeToPathDerivatives,
    BoundMatrix& fullTransportJacobian);

/// @brief This function calculates the full jacobian from a given
/// bound/curvilinear parameterisation from a new free parameterisation.
///
/// @param [in] boundToFreeJacobian Jacobian from bound to free at start
/// @param [in] freeTransportJacobian Transport jacobian free to free
///
/// @return a 8x6 transport jacobian from bound to free
BoundToFreeMatrix boundToFreeTransportJacobian(
    const BoundToFreeMatrix& boundToFreeJacobian,
    const FreeMatrix& freeTransportJacobian);

/// @brief This function calculates the full jacobian from a given
<<<<<<< HEAD
/// free parameterisation to a new curvilinear bound parameterisation.
=======
/// free parametrisation to a new curvilinear bound parametrisation.
>>>>>>> 59acc7c1
///
/// @note Modifications of the jacobian related to the
/// projection onto the target surface is considered. Since a variation of
/// the start parameters within a given uncertainty would lead to a variation of
/// the end parameters, these need to be propagated onto the target surface.
/// This is an approximated approach to treat the (assumed) small change.
///
/// @param [in] geoContext The geometry Context
/// @param [in] surface The target surface
/// @param [in] freeParameters Free, nominal parametrisation
/// @param [in] freeTransportJacobian Transport jacobian free to free
/// @param [in] freeToPathDerivatives Path length derivatives for free parameters
/// @param [out] fullTransportJacobian The 6x8 transport jacobian from bound to free
///
void freeToBoundTransportJacobian(const GeometryContext& geoContext,
                                  const Surface& surface,
                                  const FreeVector& freeParameters,
                                  const FreeMatrix& freeTransportJacobian,
                                  const FreeVector& freeToPathDerivatives,
                                  FreeToBoundMatrix& fullTransportJacobian);

/// @brief This function calculates the full transport jacobian from a free
/// parameterisation to a bound one. Since a variation of the start
/// parameters within a given uncertainty would lead to a variation of the end
/// parameters, these need to be propagated onto the target surface. This an
/// approximated approach to treat the (assumed) small change.
///
/// @param [in] direction Normalised direction vector
/// @param [in] freeTransportJacobian Transport jacobian free to free
/// @param [in] freeToPathDerivatives Path length derivatives for free
///
/// @return a 6x8 transport jacobian from curvilinear to free
FreeToBoundMatrix freeToCurvilinearTransportJacobian(
    const Vector3& direction, const FreeMatrix& freeTransportJacobian,
    const FreeVector& freeToPathDerivatives);

/// @brief This function reinitialises the state members required for the
<<<<<<< HEAD
///        covariance transport
=======
///        covariance transport for usual surfaces
///
/// Reinitialize jacobian components:
/// ->The transportJacobian is reinitialized to Identity
/// ->The derivatives is reinitialized to Zero
/// ->The boundToFreeJacobian is initialized to that at the current surface
>>>>>>> 59acc7c1
///
/// @param [in] geoContext The geometry context
/// @param [in] surface The reference surface of the local parametrisation
/// @param [in, out] freeTransportJacobian The transport jacobian from start
///        free to final free parameters
/// @param [in, out] freeToPathDerivatives Path length derivatives of the free,
///        nominal parameters
/// @param [in, out] boundToFreeJacobian Projection jacobian of the last bound
///        parametrisation to free parameters
/// @param [in] freeParameters Free, nominal parametrisation
Result<void> reinitializeJacobians(const GeometryContext& geoContext,
                                   const Surface& surface,
                                   FreeMatrix& freeTransportJacobian,
                                   FreeVector& freeToPathDerivatives,
                                   BoundToFreeMatrix& boundToFreeJacobian,
                                   const FreeVector& freeParameters);

/// @brief This function reinitialises the state members required for the
<<<<<<< HEAD
///        covariance transport
=======
///        covariance transport for curvilinear surfaces
///
/// Reinitialize jacobian components:
/// ->The free transportJacobian is reinitialized to Identity
/// ->The path derivatives is reinitialized to Zero
/// ->The boundToFreeJacobian is reinitialized to that at the current
/// curvilinear surface
>>>>>>> 59acc7c1
///
/// @param [in, out] freeTransportJacobian The transport jacobian from start
///        free to final free parameters
/// @param [in, out] derivatives Path length derivatives of the free, nominal
///        parameters
/// @param [in, out] boundToFreeJacobian Projection jacobian of the last bound
///        parametrisation to free parameters
/// @param [in] direction Normalised direction vector
void reinitializeJacobians(FreeMatrix& freeTransportJacobian,
                           FreeVector& freeToPathDerivatives,
                           BoundToFreeMatrix& boundToFreeJacobian,
                           const Vector3& direction);

}  // namespace detail
}  // namespace Acts<|MERGE_RESOLUTION|>--- conflicted
+++ resolved
@@ -22,8 +22,6 @@
 /// the covariance transport. This is a purely algebraic problem the
 /// calculations are identical for @c StraightLineStepper and @c EigenStepper.
 /// As a consequence the methods can be located in a separate file.
-<<<<<<< HEAD
-=======
 
 /// @brief Evaluate the projection Jacobian from free to curvilinear parameters
 ///        without transport jacobian.
@@ -41,6 +39,8 @@
 /// @return Projection Jacobian
 BoundToFreeMatrix curvilinearToFreeJacobian(const Vector3& direction);
 
+/// TODO this should be removed but Athena depends on it
+///
 /// @brief This function calculates the full transport jacobian from a bound
 ///        curvilinear representation to a new bound representation
 ///
@@ -67,42 +67,6 @@
                                    const FreeMatrix& freeTransportJacobian,
                                    const FreeVector& freeToPathDerivatives,
                                    BoundMatrix& fullTransportJacobian);
->>>>>>> 59acc7c1
-
-/// TODO this should be removed but Athena depends on it
-///
-/// @brief This function calculates the full transport jacobian from a bound
-///        curvilinear representation to a new bound representation
-///
-/// @note Modifications of the jacobian related to the projection onto a surface is
-/// considered. Since a variation of the start parameters within a given
-/// uncertainty would lead to a variation of the end parameters, these need to
-/// be propagated onto the target surface. This an approximated approach to
-/// treat the (assumed) small change.
-///
-/// @param [in] geoContext The geometry Context
-/// @param [in] surface Target surface
-/// @param [in] freeParameters Free, nominal parametrisation
-/// @param [in] boundToFreeJacobian Jacobian from bound to free at start
-/// @param [in] freeTransportJacobian Transport jacobian free to free
-<<<<<<< HEAD
-/// @param [in] freeToPathDerivatives Path length derivatives for free
-///        parameters
-/// @param [out] fullTransportJacobian A 6x6 transport jacobian from bound to bound
-=======
-/// @param [in] freeToPathDerivatives Path length derivatives for free parameters
-/// @param [in] surface Target surface
->>>>>>> 59acc7c1
-///
-/// @note jac(locA->locB) = jac(gloB->locB)*(1+
-///       pathCorrectionFactor(gloB))*jacTransport(gloA->gloB) *jac(locA->gloA)
-void boundToBoundTransportJacobian(const GeometryContext& geoContext,
-                                   const Surface& surface,
-                                   const FreeVector& freeParameters,
-                                   const BoundToFreeMatrix& boundToFreeJacobian,
-                                   const FreeMatrix& freeTransportJacobian,
-                                   const FreeVector& freeToPathDerivatives,
-                                   BoundMatrix& fullTransportJacobian);
 
 /// @brief This function calculates the full jacobian from a given
 /// bound/curvilinear parameterisation from a surface to new curvilinear
@@ -117,12 +81,7 @@
 /// @param [in] direction Normalised direction vector
 /// @param [in] boundToFreeJacobian Jacobian from bound to free at start
 /// @param [in] freeTransportJacobian Transport jacobian free to free
-<<<<<<< HEAD
-/// @param [in] freeToPathDerivatives Path length derivatives for free
-///        parameters
-=======
 /// @param [in] freeToPathDerivatives Path length derivatives for free parameters
->>>>>>> 59acc7c1
 /// @param [out] fullTransportJacobian A 6x6 transport jacobian from curilinear to bound
 ///
 /// @note The parameter @p surface is only required if projected to bound
@@ -146,11 +105,7 @@
     const FreeMatrix& freeTransportJacobian);
 
 /// @brief This function calculates the full jacobian from a given
-<<<<<<< HEAD
-/// free parameterisation to a new curvilinear bound parameterisation.
-=======
 /// free parametrisation to a new curvilinear bound parametrisation.
->>>>>>> 59acc7c1
 ///
 /// @note Modifications of the jacobian related to the
 /// projection onto the target surface is considered. Since a variation of
@@ -188,16 +143,12 @@
     const FreeVector& freeToPathDerivatives);
 
 /// @brief This function reinitialises the state members required for the
-<<<<<<< HEAD
-///        covariance transport
-=======
 ///        covariance transport for usual surfaces
 ///
 /// Reinitialize jacobian components:
 /// ->The transportJacobian is reinitialized to Identity
 /// ->The derivatives is reinitialized to Zero
 /// ->The boundToFreeJacobian is initialized to that at the current surface
->>>>>>> 59acc7c1
 ///
 /// @param [in] geoContext The geometry context
 /// @param [in] surface The reference surface of the local parametrisation
@@ -216,9 +167,6 @@
                                    const FreeVector& freeParameters);
 
 /// @brief This function reinitialises the state members required for the
-<<<<<<< HEAD
-///        covariance transport
-=======
 ///        covariance transport for curvilinear surfaces
 ///
 /// Reinitialize jacobian components:
@@ -226,7 +174,6 @@
 /// ->The path derivatives is reinitialized to Zero
 /// ->The boundToFreeJacobian is reinitialized to that at the current
 /// curvilinear surface
->>>>>>> 59acc7c1
 ///
 /// @param [in, out] freeTransportJacobian The transport jacobian from start
 ///        free to final free parameters
