--- conflicted
+++ resolved
@@ -320,7 +320,6 @@
       }
     }
 
-<<<<<<< HEAD
     if (state.navigation.startVolume != nullptr) {
       ACTS_VERBOSE(volInfo(state) << "Start volume resolved.");
       assert(state.navigation.startVolume->inside(
@@ -332,24 +331,6 @@
     if (state.navigation.startLayer != nullptr) {
       ACTS_VERBOSE(volInfo(state) << "Start layer resolved "
                                   << state.navigation.startLayer->geometryId());
-    }
-
-    // We set the current surface to the start surface for eventual post-update
-    // action, e.g. material integration or collection when leaving a surface at
-    // the start of an extrapolation process
-    state.navigation.currentSurface = state.navigation.startSurface;
-    if (state.navigation.currentSurface != nullptr) {
-      ACTS_VERBOSE(volInfo(state)
-                   << "Current surface set to start surface "
-                   << state.navigation.currentSurface->geometryId());
-=======
-    // Set the start volume as current volume
-    state.navigation.currentVolume = state.navigation.startVolume;
-    // Set the start layer as current layer
-    state.navigation.currentLayer = state.navigation.startLayer;
-
-    if (state.navigation.startLayer != nullptr) {
-      ACTS_VERBOSE(volInfo(state) << "Start layer to be resolved.");
       // We provide the layer to the resolve surface method in this case
       bool startResolved = resolveSurfaces(state, stepper);
       if (!startResolved &&
@@ -361,7 +342,21 @@
         state.navigation.navigationBreak = true;
         stepper.releaseStepSize(state.stepping, ConstrainedStep::actor);
       }
->>>>>>> b58a4b40
+    }
+
+    // Set the start volume as current volume
+    state.navigation.currentVolume = state.navigation.startVolume;
+    // Set the start layer as current layer
+    state.navigation.currentLayer = state.navigation.startLayer;
+
+    // We set the current surface to the start surface for eventual post-update
+    // action, e.g. material integration or collection when leaving a surface at
+    // the start of an extrapolation process
+    state.navigation.currentSurface = state.navigation.startSurface;
+    if (state.navigation.currentSurface != nullptr) {
+      ACTS_VERBOSE(volInfo(state)
+                   << "Current surface set to start surface "
+                   << state.navigation.currentSurface->geometryId());
     }
   }
 
