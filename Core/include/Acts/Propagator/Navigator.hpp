// This file is part of the Acts project.
//
// Copyright (C) 2016-2024 CERN for the benefit of the Acts project
//
// This Source Code Form is subject to the terms of the Mozilla Public
// License, v. 2.0. If a copy of the MPL was not distributed with this
// file, You can obtain one at http://mozilla.org/MPL/2.0/.

#pragma once

#include "Acts/Definitions/Units.hpp"
#include "Acts/Geometry/GeometryIdentifier.hpp"
#include "Acts/Geometry/Layer.hpp"
#include "Acts/Geometry/TrackingGeometry.hpp"
#include "Acts/Geometry/TrackingVolume.hpp"
#include "Acts/Propagator/ConstrainedStep.hpp"
#include "Acts/Propagator/NavigatorOptions.hpp"
#include "Acts/Surfaces/BoundaryTolerance.hpp"
#include "Acts/Surfaces/Surface.hpp"
#include "Acts/Utilities/Logger.hpp"
#include "Acts/Utilities/StringHelpers.hpp"

#include <sstream>
#include <string>

#include <boost/container/small_vector.hpp>

namespace Acts {

/// @brief struct for the Navigation options that are forwarded to
///        the geometry
///
/// @tparam object_t Type of the object for navigation to check against
template <typename object_t>
struct NavigationOptions {
  /// The boundary check directive
  BoundaryTolerance boundaryTolerance = BoundaryTolerance::None();

  // How to resolve the geometry
  /// Always look for sensitive
  bool resolveSensitive = true;
  /// Always look for material
  bool resolveMaterial = true;
  /// always look for passive
  bool resolvePassive = false;

  /// Hint for start object
  const object_t* startObject = nullptr;
  /// Hint for end object
  const object_t* endObject = nullptr;

  /// External surface identifier for which the boundary check is ignored
  std::vector<GeometryIdentifier> externalSurfaces = {};

  /// The minimum distance for a surface to be considered
  double nearLimit = 0;
  /// The maximum distance for a surface to be considered
  double farLimit = std::numeric_limits<double>::max();
};

/// @brief Steers the propagation through the geometry by adjusting the step
///        size and providing the next surface to be targeted.
///
/// The Navigator is part of the propagation and responsible for steering
/// the step size in order to encounter all the relevant surfaces which are
/// intersected by the trajectory.
///
/// The current navigation stage is cached in the state struct and updated
/// when necessary. If any surface in the extrapolation flow is hit, it is
/// set to the navigation state, such that other actors can deal with it.
///
/// The current target surface is referenced by an index which points into
/// the navigation candidates. The navigation candidates are ordered by the
/// path length to the surface. If a surface is hit, the
/// `state.navigation.currentSurface` pointer is set. This actors to observe
/// that we are on a surface.
///
class Navigator {
 public:
  using Surfaces = std::vector<const Surface*>;

  using NavigationSurfaces =
      boost::container::small_vector<SurfaceIntersection, 10>;

  using NavigationLayers =
      boost::container::small_vector<LayerIntersection, 10>;

  using NavigationBoundaries =
      boost::container::small_vector<BoundaryIntersection, 4>;

  using ExternalSurfaces = std::multimap<std::uint64_t, GeometryIdentifier>;

  /// The navigation stage
  enum struct Stage : int {
    undefined = 0,
    surfaceTarget = 1,
    layerTarget = 2,
    boundaryTarget = 3
  };

  struct Config {
    /// Tracking Geometry for this Navigator
    std::shared_ptr<const TrackingGeometry> trackingGeometry{nullptr};

    /// stop at every sensitive surface (whether it has material or not)
    bool resolveSensitive = true;
    /// stop at every material surface (whether it is passive or not)
    bool resolveMaterial = true;
    /// stop at every surface regardless what it is
    bool resolvePassive = false;
  };

  struct Options : public NavigatorPlainOptions {
    /// Externally provided surfaces - these are tried to be hit
    ExternalSurfaces externalSurfaces = {};

    void insertExternalSurface(GeometryIdentifier geoid) {
      externalSurfaces.insert(
          std::pair<std::uint64_t, GeometryIdentifier>(geoid.layer(), geoid));
    }

    void setPlainOptions(const NavigatorPlainOptions& options) {
      static_cast<NavigatorPlainOptions&>(*this) = options;
    }
  };

  /// @brief Nested State struct
  ///
  /// It acts as an internal state which is created for every propagation and
  /// meant to keep thread-local navigation information.
  struct State {
    Options options;

    // Navigation on surface level
    /// the vector of navigation surfaces to work through
    NavigationSurfaces navSurfaces = {};
    /// the current surface index of the navigation state
    std::size_t navSurfaceIndex = navSurfaces.size();

    // Navigation on layer level
    /// the vector of navigation layers to work through
    NavigationLayers navLayers = {};
    /// the current layer index of the navigation state
    std::size_t navLayerIndex = navLayers.size();

    // Navigation on volume level
    /// the vector of boundary surfaces to work through
    NavigationBoundaries navBoundaries = {};
    /// the current boundary index of the navigation state
    std::size_t navBoundaryIndex = navBoundaries.size();

    auto navSurface() const { return navSurfaces.at(navSurfaceIndex); }
    auto navLayer() const { return navLayers.at(navLayerIndex); }
    auto navBoundary() const { return navBoundaries.at(navBoundaryIndex); }

    /// Navigation state: the world volume
    const TrackingVolume* worldVolume = nullptr;

    /// Navigation state: the start volume
    const TrackingVolume* startVolume = nullptr;
    /// Navigation state: the start layer
    const Layer* startLayer = nullptr;
    /// Navigation state: the start surface
    const Surface* startSurface = nullptr;
    /// Navigation state: the current volume
    const TrackingVolume* currentVolume = nullptr;
    /// Navigation state: the current layer
    const Layer* currentLayer = nullptr;
    /// Navigation state - external state: the current surface
    const Surface* currentSurface = nullptr;
    /// Navigation state: the target volume
    const TrackingVolume* targetVolume = nullptr;
    /// Navigation state: the target layer
    const Layer* targetLayer = nullptr;
    /// Navigation state: the target surface
    const Surface* targetSurface = nullptr;

    /// Indicator if the target is reached
    bool targetReached = false;
    /// Navigation state : a break has been detected
    bool navigationBreak = false;
    // The navigation stage (@todo: integrate break, target)
    Stage navigationStage = Stage::undefined;

    void reset() {
      navSurfaces.clear();
      navSurfaceIndex = navSurfaces.size();
      navLayers.clear();
      navLayerIndex = navLayers.size();
      navBoundaries.clear();
      navBoundaryIndex = navBoundaries.size();

      currentVolume = nullptr;
      currentLayer = nullptr;
      currentSurface = nullptr;

      navigationStage = Stage::undefined;
    }
  };

  /// Constructor with configuration object
  ///
  /// @param cfg The navigator configuration
  /// @param _logger a logger instance
  explicit Navigator(Config cfg,
                     std::shared_ptr<const Logger> _logger =
                         getDefaultLogger("Navigator", Logging::Level::INFO))
      : m_cfg{std::move(cfg)}, m_logger{std::move(_logger)} {}

  State makeState(const Options& options) const {
    assert(options.startSurface != nullptr && "Start surface must be set");

    State state;
    state.options = options;
    state.startSurface = options.startSurface;
    state.targetSurface = options.targetSurface;
    return state;
  }

  const Surface* currentSurface(const State& state) const {
    return state.currentSurface;
  }

  const TrackingVolume* currentVolume(const State& state) const {
    return state.currentVolume;
  }

  const IVolumeMaterial* currentVolumeMaterial(const State& state) const {
    if (state.currentVolume == nullptr) {
      return nullptr;
    }
    return state.currentVolume->volumeMaterial();
  }

  const Surface* startSurface(const State& state) const {
    return state.startSurface;
  }

  const Surface* targetSurface(const State& state) const {
    return state.targetSurface;
  }

  bool targetReached(const State& state) const { return state.targetReached; }

  bool endOfWorldReached(const State& state) const {
    return state.currentVolume == nullptr;
  }

  bool navigationBreak(const State& state) const {
    return state.navigationBreak;
  }

  void currentSurface(State& state, const Surface* surface) const {
    state.currentSurface = surface;
  }

  void targetReached(State& state, bool targetReached) const {
    state.targetReached = targetReached;
  }

  void navigationBreak(State& state, bool navigationBreak) const {
    state.navigationBreak = navigationBreak;
  }

  /// @brief Initialize call - start of navigation
  ///
  /// @tparam propagator_state_t The state type of the propagator
  /// @tparam stepper_t The type of stepper used for the propagation
  ///
  /// @param [in,out] state is the propagation state object
  /// @param [in] stepper Stepper in use
  template <typename propagator_state_t, typename stepper_t>
  void initialize(propagator_state_t& state, const stepper_t& stepper) const {
    // Call the navigation helper prior to actual navigation
    ACTS_VERBOSE(volInfo(state) << "Initialization.");

    // Set the world volume if it is not set
    if (state.navigation.worldVolume == nullptr) {
      state.navigation.worldVolume =
          m_cfg.trackingGeometry->highestTrackingVolume();
    }

    // We set the current surface to the start surface
    // for eventual post-update action, e.g. material integration
    // or collection when leaving a surface at the start of
    // an extrapolation process
    state.navigation.currentSurface = state.navigation.startSurface;
    if (state.navigation.currentSurface != nullptr) {
      ACTS_VERBOSE(volInfo(state)
                   << "Current surface set to start surface "
                   << state.navigation.currentSurface->geometryId());

      assert(state.navigation.currentSurface->isOnSurface(
                 state.geoContext, stepper.position(state.stepping),
                 stepper.direction(state.stepping),
                 BoundaryTolerance::Infinite(),
                 state.options.surfaceTolerance) &&
             "Stepper not on surface");
    }

    // Fast Navigation initialization for start condition:
    // - short-cut through object association, saves navigation in the
    // - geometry and volume tree search for the lowest volume
    if (state.navigation.startSurface != nullptr &&
        state.navigation.startSurface->associatedLayer() != nullptr) {
      ACTS_VERBOSE(
          volInfo(state)
          << "Fast start initialization through association from Surface.");
      // assign the current layer and volume by association
      state.navigation.startLayer =
          state.navigation.startSurface->associatedLayer();
      state.navigation.startVolume =
          state.navigation.startLayer->trackingVolume();
    } else if (state.navigation.startVolume != nullptr) {
      ACTS_VERBOSE(
          volInfo(state)
          << "Fast start initialization through association from Volume.");
      state.navigation.startLayer =
          state.navigation.startVolume->associatedLayer(
              state.geoContext, stepper.position(state.stepping));
    } else {
      ACTS_VERBOSE(volInfo(state)
                   << "Slow start initialization through search.");
      // current volume and layer search through global search
      ACTS_VERBOSE(volInfo(state)
                   << "Starting from position "
                   << toString(stepper.position(state.stepping))
                   << " and direction "
                   << toString(stepper.direction(state.stepping)));
      state.navigation.startVolume =
          m_cfg.trackingGeometry->lowestTrackingVolume(
              state.geoContext, stepper.position(state.stepping));
      state.navigation.startLayer =
          state.navigation.startVolume != nullptr
              ? state.navigation.startVolume->associatedLayer(
                    state.geoContext, stepper.position(state.stepping))
              : nullptr;
      if (state.navigation.startVolume != nullptr) {
        ACTS_VERBOSE(volInfo(state) << "Start volume resolved.");
      }
    }

    // Set the start volume as current volume
    state.navigation.currentVolume = state.navigation.startVolume;
    // Set the start layer as current layer
    state.navigation.currentLayer = state.navigation.startLayer;

    if (state.navigation.startLayer != nullptr) {
      ACTS_VERBOSE(volInfo(state) << "Start layer to be resolved.");
      // We provide the layer to the resolve surface method in this case
      bool startResolved = resolveSurfaces(state, stepper);
      if (!startResolved &&
          state.navigation.startLayer == state.navigation.targetLayer) {
        ACTS_VERBOSE(volInfo(state)
                     << "Start is target layer and we have no surface "
                        "candidates. Nothing left to do.");
        // set the navigation break
        state.navigation.navigationBreak = true;
        stepper.releaseStepSize(state.stepping, ConstrainedStep::actor);
      }
    }
  }

  /// @brief Navigator pre step call
  ///
  /// Call options
  /// (a) there are still surfaces to be resolved: handle those
  /// (b) there no surfaces but still layers to be resolved, handle those
  /// (c) there are no surfaces nor layers to be resolved, handle boundary
  ///
  /// @tparam propagator_state_t is the type of Propagatgor state
  /// @tparam stepper_t is the used type of the Stepper by the Propagator
  ///
  /// @param [in,out] state is the mutable propagator state object
  /// @param [in] stepper Stepper in use
  template <typename propagator_state_t, typename stepper_t>
  void preStep(propagator_state_t& state, const stepper_t& stepper) const {
    // Check if the navigator is inactive
    if (inactive(state, stepper)) {
      return;
    }

    // Call the navigation helper prior to actual navigation
    ACTS_VERBOSE(volInfo(state) << "Entering navigator::preStep.");

<<<<<<< HEAD
    // Try targeting the surfaces - then layers - then boundaries
    if (state.navigation.navigationStage <= Stage::surfaceTarget &&
        targetSurfaces(state, stepper)) {
      ACTS_VERBOSE(volInfo(state) << "Target set to next surface.");
    } else if (state.navigation.navigationStage <= Stage::layerTarget &&
               targetLayers(state, stepper)) {
      ACTS_VERBOSE(volInfo(state) << "Target set to next layer.");
    } else if (targetBoundaries(state, stepper)) {
      ACTS_VERBOSE(volInfo(state) << "Target set to next boundary.");
    } else {
      ACTS_VERBOSE(volInfo(state)
                   << "No further navigation action, proceed to target.");
=======
    // Navigator pre step always resets the current surface
    state.navigation.currentSurface = nullptr;

    // Initialize the target and target volume
    if (state.navigation.targetSurface != nullptr &&
        state.navigation.targetVolume == nullptr) {
      // Find out about the target as much as you can
      initializeTarget(state, stepper);
    }

    auto tryTargetNextSurface = [&]() {
      // Try targeting the surfaces - then layers - then boundaries

      if (state.navigation.navigationStage <= Stage::surfaceTarget &&
          targetSurfaces(state, stepper)) {
        ACTS_VERBOSE(volInfo(state) << "Target set to next surface.");
        return true;
      }

      if (state.navigation.navigationStage <= Stage::layerTarget &&
          targetLayers(state, stepper)) {
        ACTS_VERBOSE(volInfo(state) << "Target set to next layer.");
        return true;
      }

      if (targetBoundaries(state, stepper)) {
        ACTS_VERBOSE(volInfo(state) << "Target set to next boundary.");
        return true;
      }

      return false;
    };

    if (tryTargetNextSurface()) {
      // Proceed to the next surface
      return;
    }

    ACTS_VERBOSE(volInfo(state)
                 << "No targets found, we got lost! Attempt renavigation.");

    state.navigation.reset();

    // We might have punched through a boundary and entered another volume
    // so we have to reinitialize
    state.navigation.currentVolume =
        m_cfg.trackingGeometry->lowestTrackingVolume(
            state.geoContext, stepper.position(state.stepping));

    if (state.navigation.currentVolume == nullptr) {
      ACTS_VERBOSE(volInfo(state) << "No volume found, stop navigation.");
>>>>>>> 5b6ba65a
      // Set navigation break and release the navigation step size
      state.navigation.navigationBreak = true;
      stepper.releaseStepSize(state.stepping, ConstrainedStep::actor);
      return;
    }

    state.navigation.currentLayer =
        state.navigation.currentVolume->associatedLayer(
            state.geoContext, stepper.position(state.stepping));

    ACTS_VERBOSE(volInfo(state) << "Resolved volume and layer.");

    // Rerun the targeting
    if (tryTargetNextSurface()) {
      return;
    }

    ACTS_VERBOSE(volInfo(state) << "No targets found again, we got "
                                   "really lost! Stop navigation.");
    // Set navigation break and release the navigation step size
    state.navigation.navigationBreak = true;
    stepper.releaseStepSize(state.stepping, ConstrainedStep::actor);
  }

  /// @brief Navigator post step call
  ///
  /// (a) It initializes the Navigation stream if start volume is
  ///     not yet defined:
  ///  - initialize the volume
  ///  - establish the start layer and start volume
  ///  - set the current surface to the start surface
  ///
  /// (b) It establishes the currentSurface status during
  ///     the propagation flow, currentSurface can be
  ///  - surfaces still to be handled within a layer
  ///  - layers still to be handled within a volume
  ///  - boundaries still to be handled to exit a volume
  ///
  /// @tparam propagator_state_t is the type of Propagatgor state
  /// @tparam stepper_t is the used type of the Stepper by the Propagator
  ///
  /// @param [in,out] state is the mutable propagator state object
  /// @param [in] stepper Stepper in use
  template <typename propagator_state_t, typename stepper_t>
  void postStep(propagator_state_t& state, const stepper_t& stepper) const {
    // Check if the navigator is inactive
    if (inactive(state, stepper)) {
      return;
    }

    // Set the navigation stage
    state.navigation.navigationStage = Stage::undefined;

    // Call the navigation helper prior to actual navigation
    ACTS_VERBOSE(volInfo(state) << "Entering navigator::postStep.");

    // Navigator post step always starts without current surface
    state.navigation.currentSurface = nullptr;

    // (b) Status call within propagation loop
    // Try finding status of surfaces
    if (surfaceStatus(state, stepper, state.navigation.navSurfaces,
                      state.navigation.navSurfaceIndex)) {
      ACTS_VERBOSE(volInfo(state) << "Post step: in surface handling.");
      if (state.navigation.currentSurface != nullptr) {
        ACTS_VERBOSE(volInfo(state)
                     << "On surface: switch forward or release.");
        if (++state.navigation.navSurfaceIndex ==
            state.navigation.navSurfaces.size()) {
          // this was the last surface, check if we have layers
          if (!state.navigation.navLayers.empty()) {
            ++state.navigation.navLayerIndex;
          } else {
            state.navigation.navigationStage = Stage::layerTarget;
            ACTS_VERBOSE(volInfo(state) << "Target layers.");
            return;
          }
        }
      }
      // Set the navigation stage to surface target
      state.navigation.navigationStage = Stage::surfaceTarget;
      ACTS_VERBOSE(volInfo(state) << "Staying focussed on surface.");
      // Try finding status of layer
    } else if (surfaceStatus(state, stepper, state.navigation.navLayers,
                             state.navigation.navLayerIndex)) {
      ACTS_VERBOSE(volInfo(state) << "Post step: in layer handling.");
      if (state.navigation.currentSurface != nullptr) {
        ACTS_VERBOSE(volInfo(state) << "On layer: update layer information.");
        state.navigation.currentLayer = state.navigation.navLayer().second;
        if (resolveSurfaces(state, stepper)) {
          // Set the navigation stage back to surface handling
          state.navigation.navigationStage = Stage::surfaceTarget;
          return;
        }
      } else {
        // Set the navigation stage to layer target
        state.navigation.navigationStage = Stage::layerTarget;
        ACTS_VERBOSE(volInfo(state) << "Staying focussed on layer.");
      }
      // Try finding status of boundaries
    } else if (surfaceStatus(state, stepper, state.navigation.navBoundaries,
                             state.navigation.navBoundaryIndex)) {
      ACTS_VERBOSE(volInfo(state) << "Post step: in boundary handling.");

      // Are we on the boundary - then overwrite the stage
      if (state.navigation.currentSurface != nullptr) {
        // Set the navigation stage back to surface handling
        ACTS_VERBOSE(volInfo(state)
                     << "On boundary: update volume information.");
        // We are on a boundary, reset all information
        state.navigation.navSurfaces.clear();
        state.navigation.navSurfaceIndex = state.navigation.navSurfaces.size();
        state.navigation.navLayers.clear();
        state.navigation.navLayerIndex = state.navigation.navLayers.size();
        // Update volume information
        // get the attached volume information
        const BoundarySurface* boundary = state.navigation.navBoundary().second;
        state.navigation.currentVolume = boundary->attachedVolume(
            state.geoContext, stepper.position(state.stepping),
            state.options.direction * stepper.direction(state.stepping));
        state.navigation.currentLayer = nullptr;
        // No volume anymore : end of known world
        if (state.navigation.currentVolume == nullptr) {
          ACTS_VERBOSE(
              volInfo(state)
              << "No more volume to progress to, stopping navigation.");
          // Navigation break & release navigation stepping
          state.navigation.navigationBreak = true;
          stepper.releaseStepSize(state.stepping, ConstrainedStep::actor);
          return;
        } else {
          ACTS_VERBOSE(volInfo(state) << "Volume updated.");
          // Forget the boundary information
          state.navigation.navBoundaries.clear();
          state.navigation.navBoundaryIndex =
              state.navigation.navBoundaries.size();
        }
      } else {
        // Set the navigation stage back to boundary target
        state.navigation.navigationStage = Stage::boundaryTarget;
        ACTS_VERBOSE(volInfo(state) << "Staying focussed on boundary.");
      }
    } else if (state.navigation.currentVolume ==
               state.navigation.targetVolume) {
      if (state.navigation.targetSurface == nullptr) {
        ACTS_WARNING(volInfo(state)
                     << "No further navigation action, proceed to "
                        "target. This is very likely an error");
      } else {
        ACTS_VERBOSE(volInfo(state)
                     << "No further navigation action, proceed to target.");
      }
      // Set navigation break and release the navigation step size
      state.navigation.navigationBreak = true;
      stepper.releaseStepSize(state.stepping, ConstrainedStep::actor);
    } else {
      ACTS_VERBOSE(volInfo(state)
                   << "Status could not be determined - good luck.");
    }

    if (state.navigation.currentSurface != nullptr) {
      assert(state.navigation.currentSurface->isOnSurface(
                 state.geoContext, stepper.position(state.stepping),
                 stepper.direction(state.stepping),
                 BoundaryTolerance::Infinite(),
                 state.options.surfaceTolerance) &&
             "Stepper not on surface");
    }
  }

 private:
  const SurfaceIntersection& candidateIntersection(
      const NavigationSurfaces& surfaces, std::size_t index) const {
    return surfaces.at(index);
  }
  const SurfaceIntersection& candidateIntersection(
      const NavigationLayers& surfaces, std::size_t index) const {
    return surfaces.at(index).first;
  }
  const SurfaceIntersection& candidateIntersection(
      const NavigationBoundaries& surfaces, std::size_t index) const {
    return surfaces.at(index).first;
  }

  /// @brief Status call for test surfaces (surfaces, layers, boundaries)
  ///
  /// If there are surfaces to be handled, check if the current
  /// state is on the surface
  ///
  /// @tparam propagator_state_t The state type of the propagator
  /// @tparam stepper_t The type of stepper used for the propagation
  /// @tparam navigation_surfaces_t Type of the propagator
  ///
  /// @param [in,out] state is the propagation state object
  /// @param [in] stepper Stepper in use
  /// @param [in] navSurfaces is the navigation status objects
  /// @param [in] navIndex test surface fore the status test
  ///
  /// @return boolean return triggers exit to stepper
  template <typename propagator_state_t, typename stepper_t,
            typename navigation_surfaces_t>
  bool surfaceStatus(propagator_state_t& state, const stepper_t& stepper,
                     const navigation_surfaces_t& navSurfaces,
                     std::size_t navIndex) const {
    // No surfaces, status check will be done on layer
    if (navSurfaces.empty() || navIndex == navSurfaces.size()) {
      return false;
    }
    const auto& intersection = candidateIntersection(navSurfaces, navIndex);
    // Take the current surface
    const auto* surface = intersection.object();
    // Check if we are at a surface
    // If we are on the surface pointed at by the index, we can make
    // it the current one to pass it to the other actors
    auto surfaceStatus = stepper.updateSurfaceStatus(
        state.stepping, *surface, intersection.index(), state.options.direction,
        BoundaryTolerance::None(), state.options.surfaceTolerance, logger());
    if (surfaceStatus == Intersection3D::Status::onSurface) {
      ACTS_VERBOSE(volInfo(state)
                   << "Status Surface successfully hit, storing it.");
      // Set in navigation state, so actors and aborters can access it
      state.navigation.currentSurface = surface;
      if (state.navigation.currentSurface != nullptr) {
        ACTS_VERBOSE(volInfo(state)
                     << "Current surface set to surface "
                     << state.navigation.currentSurface->geometryId());
      }
    }
    // Return a positive status: either on it, or on the way
    return true;
  }

  /// Loop over surface candidates here:
  ///  - if an intersect is  valid but not yet reached
  ///    then return with updated step size
  ///  - if an intersect is not valid, switch to next
  ///
  /// @tparam propagator_state_t The state type of the propagator
  /// @tparam stepper_t The type of stepper used for the propagation
  ///
  /// @param [in,out] state is the propagation state object
  /// @param [in] stepper Stepper in use
  ///
  /// boolean return triggers exit to stepper
  template <typename propagator_state_t, typename stepper_t>
  bool targetSurfaces(propagator_state_t& state,
                      const stepper_t& stepper) const {
    if (state.navigation.navigationBreak) {
      return false;
    }

    // The call that we are on a layer and have not yet resolved the surfaces
    // No surfaces, do not return to stepper
    if (state.navigation.navSurfaces.empty() ||
        state.navigation.navSurfaceIndex ==
            state.navigation.navSurfaces.size()) {
      ACTS_VERBOSE(volInfo(state)
                   << "No surfaces present, target at layer first.");
      return false;
    }

    auto layerID = state.navigation.navSurface().object()->geometryId().layer();
    std::pair<ExternalSurfaces::iterator, ExternalSurfaces::iterator>
        externalSurfaceRange =
            state.navigation.options.externalSurfaces.equal_range(layerID);
    // Loop over the remaining navigation surfaces
    while (state.navigation.navSurfaceIndex !=
           state.navigation.navSurfaces.size()) {
      // Screen output how much is left to try
      ACTS_VERBOSE(volInfo(state)
                   << (state.navigation.navSurfaces.size() -
                       state.navigation.navSurfaceIndex)
                   << " out of " << state.navigation.navSurfaces.size()
                   << " surfaces remain to try.");
      const auto& intersection = state.navigation.navSurface();
      // Take the surface
      const auto* surface = intersection.object();
      // Screen output which surface you are on
      ACTS_VERBOSE(volInfo(state) << "Next surface candidate will be "
                                  << surface->geometryId());
      // Estimate the surface status
      BoundaryTolerance boundaryTolerance = BoundaryTolerance::None();
      for (auto it = externalSurfaceRange.first;
           it != externalSurfaceRange.second; it++) {
        if (surface->geometryId() == it->second) {
          boundaryTolerance = BoundaryTolerance::Infinite();
          break;
        }
      }
      auto surfaceStatus = stepper.updateSurfaceStatus(
          state.stepping, *surface, intersection.index(),
          state.options.direction, boundaryTolerance,
          state.options.surfaceTolerance, logger());
      if (surfaceStatus == Intersection3D::Status::reachable) {
        ACTS_VERBOSE(volInfo(state)
                     << "Surface reachable, step size updated to "
                     << stepper.outputStepSize(state.stepping));
        return true;
      }
      ++state.navigation.navSurfaceIndex;
      continue;
    }

    // Reached the end of the surface iteration
    if (state.navigation.navSurfaceIndex ==
        state.navigation.navSurfaces.size()) {
      // first clear the surface cache
      state.navigation.navSurfaces.clear();
      state.navigation.navSurfaceIndex = state.navigation.navSurfaces.size();

      if (state.navigation.navLayerIndex != state.navigation.navLayers.size()) {
        ACTS_VERBOSE(volInfo(state)
                     << "Last surface on layer reached, switching layer.");
        // now switch to the next layer
        ++state.navigation.navLayerIndex;
      } else {
        ACTS_VERBOSE(volInfo(state)
                     << "Last surface on layer reached, and no layer.");
        if (state.navigation.currentVolume == state.navigation.targetVolume) {
          ACTS_VERBOSE(volInfo(state)
                       << "This is the target volume, stop navigation.");
          state.navigation.navigationBreak = true;
          stepper.releaseStepSize(state.stepping, ConstrainedStep::actor);
        }
      }
    }

    // Do not return to the propagator
    return false;
  }

  /// @brief Target layer candidates.
  ///
  /// We are now trying to advance to the next layer (with surfaces)
  /// Check if we are on the representing surface of the layer pointed
  /// at by navLayerIndex. If so, we unpack the compatible surfaces
  /// (determined by straight line intersect), and set up the index
  /// so that the next postStep() call will enter the surface
  /// check mode above. If no surfaces are found, we skip the layer.
  /// If we unpack a surface, the step size is set to the path length
  /// to the first surface, as determined by straight line intersect.
  ///
  /// @tparam propagator_state_t The state type of the propagator
  /// @tparam stepper_t The type of stepper used for the propagation
  ///
  /// @param [in,out] state is the propagation state object
  /// @param [in] stepper Stepper in use
  ///
  /// @return boolean return triggers exit to stepper
  template <typename propagator_state_t, typename stepper_t>
  bool targetLayers(propagator_state_t& state, const stepper_t& stepper) const {
    using namespace UnitLiterals;

    if (state.navigation.navigationBreak) {
      return false;
    }

    // if there are no layers, go back to the navigator (not stepper yet)
    if (state.navigation.navLayers.empty()) {
      ACTS_VERBOSE(volInfo(state)
                   << "No layers present, resolve volume first.");

      if (resolveLayers(state, stepper)) {
        // The layer resolving worked
        return true;
      }
    }

    // loop over the available navigation layer candidates
    while (state.navigation.navLayerIndex !=
           state.navigation.navLayers.size()) {
      const auto& intersection = state.navigation.navLayer().first;
      // The layer surface
      const auto* layerSurface = intersection.object();
      // We are on the layer
      if (state.navigation.currentSurface == layerSurface) {
        ACTS_VERBOSE(volInfo(state) << "We are on a layer, resolve Surfaces.");
        // If you found surfaces return to the propagator
        if (resolveSurfaces(state, stepper)) {
          return true;
        } else {
          // Try the next one
          ++state.navigation.navLayerIndex;
          continue;
        }
      }
      // Try to step towards it
      auto layerStatus = stepper.updateSurfaceStatus(
          state.stepping, *layerSurface, intersection.index(),
          state.options.direction, BoundaryTolerance::None(),
          state.options.surfaceTolerance, logger());
      if (layerStatus == Intersection3D::Status::reachable) {
        ACTS_VERBOSE(volInfo(state) << "Layer reachable, step size updated to "
                                    << stepper.outputStepSize(state.stepping));
        return true;
      }
      ACTS_VERBOSE(volInfo(state)
                   << "Layer intersection not valid, skipping it.");
      ++state.navigation.navLayerIndex;
    }

    // Screen output
    if (logger().doPrint(Logging::VERBOSE)) {
      std::ostringstream os;
      os << "Last layer";
      if (state.navigation.currentVolume == state.navigation.targetVolume) {
        os << " (final volume) done, proceed to target.";
      } else {
        os << " done, target volume boundary.";
      }
      logger().log(Logging::VERBOSE, os.str());
    }

    // Set the navigation break if necessary
    if (state.navigation.currentVolume == state.navigation.targetVolume) {
      ACTS_VERBOSE(volInfo(state)
                   << "This is the target volume, stop navigation.");
      state.navigation.navigationBreak = true;
      stepper.releaseStepSize(state.stepping, ConstrainedStep::actor);
    }
    return false;
  }

  /// @brief Navigation through volumes
  ///
  /// This is the boundary check routine. If the code above set up the
  /// boundary surface index, we advance through them here. If we are on
  /// the boundary surface, we set the current surface to the boundary
  /// surface, and get the volume pointed at by the boundary surface.  Next
  /// we unpack the layers from that volume. If the volume contains layers
  /// we set the step size to the straight line path length to the first
  /// layer.  If we don't find a next volume, the navigationBreak
  /// indicator is set.  This ends the navigation. Finally, the boundary
  /// index is cleared, so that the subsequent call goes back to
  /// the layer iteration logic.
  ///
  /// If we are not on the current boundary surface, we try the next one.
  /// The index is advanced and the step size is set. If no straight
  /// line intersect is found, the boundary surface is skipped.
  /// If we are out of boundary surfaces, the navigation is terminated.
  ///
  /// @tparam propagator_state_t The state type of the propagator
  /// @tparam stepper_t The type of stepper used for the propagation
  ///
  /// @param [in,out] state is the propagation state object
  /// @param [in] stepper Stepper in use
  ///
  /// boolean return triggers exit to stepper
  template <typename propagator_state_t, typename stepper_t>
  bool targetBoundaries(propagator_state_t& state,
                        const stepper_t& stepper) const {
    if (state.navigation.navigationBreak) {
      return false;
    }

    if (state.navigation.currentVolume == nullptr) {
      ACTS_VERBOSE(volInfo(state)
                   << "No sufficient information to resolve boundary, "
                      "stopping navigation.");
      stepper.releaseStepSize(state.stepping, ConstrainedStep::actor);
      return false;
    } else if (state.navigation.currentVolume ==
               state.navigation.targetVolume) {
      ACTS_VERBOSE(volInfo(state)
                   << "In target volume: no need to resolve boundary, "
                      "stopping navigation.");
      state.navigation.navigationBreak = true;
      stepper.releaseStepSize(state.stepping, ConstrainedStep::actor);
      return true;
    }

    // Helper function to find boundaries
    auto findBoundaries = [&]() -> bool {
      // The navigation options
      NavigationOptions<Surface> navOpts;
      // Exclude the current surface in case it's a boundary
      navOpts.startObject = state.navigation.currentSurface;
      navOpts.nearLimit = state.options.surfaceTolerance;
      navOpts.farLimit =
          stepper.getStepSize(state.stepping, ConstrainedStep::aborter);

      ACTS_VERBOSE(volInfo(state)
                   << "Try to find boundaries, we are at: "
                   << stepper.position(state.stepping).transpose() << ", dir: "
                   << stepper.direction(state.stepping).transpose());

      // Evaluate the boundary surfaces
      state.navigation.navBoundaries =
          state.navigation.currentVolume->compatibleBoundaries(
              state.geoContext, stepper.position(state.stepping),
              state.options.direction * stepper.direction(state.stepping),
              navOpts, logger());
      std::sort(state.navigation.navBoundaries.begin(),
                state.navigation.navBoundaries.end(),
                [](const auto& a, const auto& b) {
                  return SurfaceIntersection::pathLengthOrder(a.first, b.first);
                });

      // Print boundary information
      if (logger().doPrint(Logging::VERBOSE)) {
        std::ostringstream os;
        os << state.navigation.navBoundaries.size();
        os << " boundary candidates found at path(s): ";
        for (auto& bc : state.navigation.navBoundaries) {
          os << bc.first.pathLength() << "  ";
        }
        logger().log(Logging::VERBOSE, os.str());
      }

      // Set the begin index
      state.navigation.navBoundaryIndex = 0;
      if (!state.navigation.navBoundaries.empty()) {
        // Set to the first and return to the stepper
        stepper.updateStepSize(state.stepping,
                               state.navigation.navBoundary().first,
                               state.options.direction, true);
        ACTS_VERBOSE(volInfo(state) << "Navigation stepSize updated to "
                                    << stepper.outputStepSize(state.stepping));
        return true;
      }
      return false;
    };

    // No boundaries are assigned yet, find them
    if (state.navigation.navBoundaries.empty() && findBoundaries()) {
      return true;
    }

    // Loop over the boundary surface
    while (state.navigation.navBoundaryIndex !=
           state.navigation.navBoundaries.size()) {
      const auto& intersection = state.navigation.navBoundary().first;
      // That is the current boundary surface
      const auto* boundarySurface = intersection.object();
      // Step towards the boundary surfrace
      auto boundaryStatus = stepper.updateSurfaceStatus(
          state.stepping, *boundarySurface, intersection.index(),
          state.options.direction, BoundaryTolerance::None(),
          state.options.surfaceTolerance, logger());
      if (boundaryStatus == Intersection3D::Status::reachable) {
        ACTS_VERBOSE(volInfo(state)
                     << "Boundary reachable, step size updated to "
                     << stepper.outputStepSize(state.stepping));
        return true;
      } else {
        ACTS_VERBOSE("Boundary "
                     << (state.navigation.navBoundaries.size() -
                         state.navigation.navBoundaryIndex)
                     << " out of " << state.navigation.navBoundaries.size()
                     << " not reachable anymore, switching to next.");
        ACTS_VERBOSE("Targeted boundary surface was: \n"
                     << boundarySurface->toStream(state.geoContext));
      }
      // Increase the index to the next one
      ++state.navigation.navBoundaryIndex;
    }

    // Tried our best, but couldn't do anything
    state.navigation.navBoundaries.clear();
    state.navigation.navBoundaryIndex = state.navigation.navBoundaries.size();
    return false;
  }

  /// @brief Resolve the surfaces of this layer
  ///
  /// @tparam propagator_state_t The state type of the propagator
  /// @tparam stepper_t The type of stepper used for the propagation
  ///
  /// @param [in,out] state is the propagation state object
  /// @param [in] stepper Stepper in use
  ///
  /// boolean return triggers exit to stepper
  template <typename propagator_state_t, typename stepper_t>
  bool resolveSurfaces(propagator_state_t& state,
                       const stepper_t& stepper) const {
    // get the layer and layer surface
    const Layer* currentLayer = state.navigation.currentLayer;

    if (currentLayer == nullptr) {
      ACTS_VERBOSE(volInfo(state) << "No layer to resolve surfaces.");
      return false;
    }

    const Surface* layerSurface = &currentLayer->surfaceRepresentation();

    // Use navigation parameters and NavigationOptions
    NavigationOptions<Surface> navOpts;
    navOpts.resolveSensitive = m_cfg.resolveSensitive;
    navOpts.resolveMaterial = m_cfg.resolveMaterial;
    navOpts.resolvePassive = m_cfg.resolvePassive;
    navOpts.startObject = state.navigation.currentSurface;
    navOpts.endObject = state.navigation.targetSurface;

    std::vector<GeometryIdentifier> externalSurfaces;
    if (!state.navigation.options.externalSurfaces.empty()) {
      auto layerID = layerSurface->geometryId().layer();
      auto externalSurfaceRange =
          state.navigation.options.externalSurfaces.equal_range(layerID);
      navOpts.externalSurfaces.reserve(
          state.navigation.options.externalSurfaces.count(layerID));
      for (auto itSurface = externalSurfaceRange.first;
           itSurface != externalSurfaceRange.second; itSurface++) {
        navOpts.externalSurfaces.push_back(itSurface->second);
      }
    }

    navOpts.nearLimit = state.options.surfaceTolerance;
    navOpts.farLimit =
        stepper.getStepSize(state.stepping, ConstrainedStep::aborter);

    // get the surfaces
    state.navigation.navSurfaces = currentLayer->compatibleSurfaces(
        state.geoContext, stepper.position(state.stepping),
        state.options.direction * stepper.direction(state.stepping), navOpts);
    std::sort(state.navigation.navSurfaces.begin(),
              state.navigation.navSurfaces.end(),
              SurfaceIntersection::pathLengthOrder);

    // Print surface information
    if (logger().doPrint(Logging::VERBOSE)) {
      std::ostringstream os;
      os << state.navigation.navSurfaces.size();
      os << " surface candidates found at path(s): ";
      for (auto& sfc : state.navigation.navSurfaces) {
        os << sfc.pathLength() << "  ";
      }
      logger().log(Logging::VERBOSE, os.str());
    }

    // Surface candidates have been found
    if (!state.navigation.navSurfaces.empty()) {
      // set the index
      state.navigation.navSurfaceIndex = 0;
      // The stepper updates the step size ( single / multi component)
      stepper.updateStepSize(state.stepping, state.navigation.navSurface(),
                             state.options.direction, true);
      ACTS_VERBOSE(volInfo(state) << "Navigation stepSize updated to "
                                  << stepper.outputStepSize(state.stepping));
      return true;
    }

    state.navigation.navSurfaceIndex = state.navigation.navSurfaces.size();
    ACTS_VERBOSE(volInfo(state) << "No surface candidates found.");
    return false;
  }

  /// @brief Navigation through layers
  ///
  /// Resolve layers.
  ///
  /// This initializes the layer candidates when starting
  /// or when entering a new volume
  ///
  /// @tparam propagator_state_t The state type of the propagator
  /// @tparam stepper_t The type of stepper used for the propagation
  ///
  /// @param [in,out] state is the propagation state object
  /// @param [in] stepper Stepper in use
  ///
  /// @return boolean return triggers exit to stepper
  template <typename propagator_state_t, typename stepper_t>
  bool resolveLayers(propagator_state_t& state,
                     const stepper_t& stepper) const {
    ACTS_VERBOSE(volInfo(state) << "Searching for compatible layers.");

    // Create the navigation options
    // - and get the compatible layers, start layer will be excluded
    NavigationOptions<Layer> navOpts;
    navOpts.resolveSensitive = m_cfg.resolveSensitive;
    navOpts.resolveMaterial = m_cfg.resolveMaterial;
    navOpts.resolvePassive = m_cfg.resolvePassive;
    navOpts.startObject = state.navigation.currentLayer;
    navOpts.nearLimit = state.options.surfaceTolerance;
    navOpts.farLimit =
        stepper.getStepSize(state.stepping, ConstrainedStep::aborter);

    // Request the compatible layers
    state.navigation.navLayers =
        state.navigation.currentVolume->compatibleLayers(
            state.geoContext, stepper.position(state.stepping),
            state.options.direction * stepper.direction(state.stepping),
            navOpts);
    std::sort(state.navigation.navLayers.begin(),
              state.navigation.navLayers.end(),
              [](const auto& a, const auto& b) {
                return SurfaceIntersection::pathLengthOrder(a.first, b.first);
              });

    // Print layer information
    if (logger().doPrint(Logging::VERBOSE)) {
      std::ostringstream os;
      os << state.navigation.navLayers.size();
      os << " layer candidates found at path(s): ";
      for (auto& lc : state.navigation.navLayers) {
        os << lc.first.pathLength() << "  ";
      }
      logger().log(Logging::VERBOSE, os.str());
    }

    // Layer candidates have been found
    if (!state.navigation.navLayers.empty()) {
      // Set the index to the first
      state.navigation.navLayerIndex = 0;
      // Setting the step size towards first
      ACTS_VERBOSE(volInfo(state) << "Target at layer.");
      // The stepper updates the step size ( single / multi component)
      stepper.updateStepSize(state.stepping, state.navigation.navLayer().first,
                             state.options.direction, true);
      ACTS_VERBOSE(volInfo(state) << "Navigation stepSize updated to "
                                  << stepper.outputStepSize(state.stepping));
      return true;
    }

    // Set the index to the end of the list
    state.navigation.navLayerIndex = state.navigation.navLayers.size();

    // Screen output - no layer candidates found
    ACTS_VERBOSE(volInfo(state) << "No compatible layer candidates found.");
    // Release the step size
    stepper.releaseStepSize(state.stepping, ConstrainedStep::actor);
    return false;
  }

  /// Inactive
  ///
  /// This checks if a navigation break had been triggered or navigator
  /// is misconfigured
  ///
  /// @tparam propagator_state_t The state type of the propagator
  /// @tparam stepper_t The type of stepper used for the propagation
  ///
  /// @param [in,out] state is the propagation state object
  /// @param [in] stepper Stepper in use
  ///
  /// boolean return triggers exit to stepper
  template <typename propagator_state_t, typename stepper_t>
  bool inactive(propagator_state_t& state, const stepper_t& stepper) const {
    // Void behavior in case no tracking geometry is present
    if (m_cfg.trackingGeometry == nullptr) {
      return true;
    }
    // turn the navigator into void when you are instructed to do nothing
    if (!m_cfg.resolveSensitive && !m_cfg.resolveMaterial &&
        !m_cfg.resolvePassive) {
      return true;
    }

    // Navigation break handling
    // This checks if a navigation break had been triggered:
    // - If so & the target exists or was hit - it simply returns
    // - If a target exists and was not yet hit, it checks for it
    // -> return is always to the stepper
    if (state.navigation.navigationBreak) {
      // target exists and reached, or no target exists
      if (state.navigation.targetReached ||
          state.navigation.targetSurface == nullptr) {
        return true;
      }
      // TODO we do not know the intersection index - passing 0
      auto targetStatus = stepper.updateSurfaceStatus(
          state.stepping, *state.navigation.targetSurface, 0,
          state.options.direction, BoundaryTolerance::None(),
          state.options.surfaceTolerance, logger());
      // the only advance could have been to the target
      if (targetStatus == Intersection3D::Status::onSurface) {
        // set the target surface
        state.navigation.currentSurface = state.navigation.targetSurface;
        ACTS_VERBOSE(volInfo(state)
                     << volInfo(state)
                     << "Current surface set to target surface "
                     << state.navigation.currentSurface->geometryId());
        return true;
      }
    }
    return false;
  }

 private:
  template <typename propagator_state_t>
  std::string volInfo(const propagator_state_t& state) const {
    return (state.navigation.currentVolume != nullptr
                ? state.navigation.currentVolume->volumeName()
                : "No Volume") +
           " | ";
  }

  const Logger& logger() const { return *m_logger; }

  Config m_cfg;

  std::shared_ptr<const Logger> m_logger;
};

}  // namespace Acts<|MERGE_RESOLUTION|>--- conflicted
+++ resolved
@@ -383,29 +383,8 @@
     // Call the navigation helper prior to actual navigation
     ACTS_VERBOSE(volInfo(state) << "Entering navigator::preStep.");
 
-<<<<<<< HEAD
-    // Try targeting the surfaces - then layers - then boundaries
-    if (state.navigation.navigationStage <= Stage::surfaceTarget &&
-        targetSurfaces(state, stepper)) {
-      ACTS_VERBOSE(volInfo(state) << "Target set to next surface.");
-    } else if (state.navigation.navigationStage <= Stage::layerTarget &&
-               targetLayers(state, stepper)) {
-      ACTS_VERBOSE(volInfo(state) << "Target set to next layer.");
-    } else if (targetBoundaries(state, stepper)) {
-      ACTS_VERBOSE(volInfo(state) << "Target set to next boundary.");
-    } else {
-      ACTS_VERBOSE(volInfo(state)
-                   << "No further navigation action, proceed to target.");
-=======
     // Navigator pre step always resets the current surface
     state.navigation.currentSurface = nullptr;
-
-    // Initialize the target and target volume
-    if (state.navigation.targetSurface != nullptr &&
-        state.navigation.targetVolume == nullptr) {
-      // Find out about the target as much as you can
-      initializeTarget(state, stepper);
-    }
 
     auto tryTargetNextSurface = [&]() {
       // Try targeting the surfaces - then layers - then boundaries
@@ -448,7 +427,6 @@
 
     if (state.navigation.currentVolume == nullptr) {
       ACTS_VERBOSE(volInfo(state) << "No volume found, stop navigation.");
->>>>>>> 5b6ba65a
       // Set navigation break and release the navigation step size
       state.navigation.navigationBreak = true;
       stepper.releaseStepSize(state.stepping, ConstrainedStep::actor);
