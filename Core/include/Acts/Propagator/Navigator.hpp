--- conflicted
+++ resolved
@@ -180,9 +180,6 @@
     bool navigationBreak = false;
     // The navigation stage (@todo: integrate break, target)
     Stage navigationStage = Stage::undefined;
-<<<<<<< HEAD
-    /// Force intersection with boundaries
-    bool forceIntersectBoundaries = false;
 
     void reset() {
       navSurfaces.clear();
@@ -198,8 +195,6 @@
 
       navigationStage = Stage::undefined;
     }
-=======
->>>>>>> 1a4642bf
   };
 
   /// Constructor with configuration object
@@ -986,18 +981,6 @@
       // Increase the index to the next one
       ++state.navigation.navBoundaryIndex;
     }
-<<<<<<< HEAD
-    // We have to leave the volume somehow, so try again
-    state.navigation.navBoundaries.clear();
-    ACTS_VERBOSE(volInfo(state) << "Boundary navigation lost, re-targeting.");
-    state.navigation.forceIntersectBoundaries = true;
-    if (findBoundaries()) {
-      // Resetting intersection check for boundary surfaces
-      state.navigation.forceIntersectBoundaries = false;
-      return true;
-    }
-=======
->>>>>>> 1a4642bf
 
     // Tried our best, but couldn't do anything
     state.navigation.navBoundaries.clear();
