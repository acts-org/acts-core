--- conflicted
+++ resolved
@@ -1303,30 +1303,8 @@
     // Navigation break handling
     // -> return is always to the stepper
     if (state.navigation.navigationBreak) {
-<<<<<<< HEAD
       ACTS_VERBOSE(volInfo(state) << "Navigation inactive - break issued.");
       return true;
-=======
-      // target exists and reached, or no target exists
-      if (state.navigation.targetReached || !state.navigation.targetSurface) {
-        return true;
-      }
-      // TODO we do not know the intersection index - passing 0
-      auto targetStatus = stepper.updateSurfaceStatus(
-          state.stepping, *state.navigation.targetSurface, 0,
-          state.options.direction, true, state.options.targetTolerance,
-          logger());
-      // the only advance could have been to the target
-      if (targetStatus == Intersection3D::Status::onSurface) {
-        // set the target surface
-        state.navigation.currentSurface = state.navigation.targetSurface;
-        ACTS_VERBOSE(volInfo(state)
-                     << volInfo(state)
-                     << "Current surface set to target surface "
-                     << state.navigation.currentSurface->geometryId());
-        return true;
-      }
->>>>>>> 3fd6166d
     }
     return false;
   }
