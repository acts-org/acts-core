--- conflicted
+++ resolved
@@ -53,13 +53,8 @@
 
     requires requires(const Surface& sf, std::uint8_t ui, Direction d,
                       const BoundaryTolerance& bt, double sc,
-<<<<<<< HEAD
-                      ConstrainedStep::Type st, bool b, const Logger& l) {
-      { s.updateSurfaceStatus(t, sf, ui, d, bt, sc, st, b, l) };
-=======
                       ConstrainedStep::Type st, const Logger& l) {
       { s.updateSurfaceStatus(t, sf, ui, d, bt, sc, st, l) };
->>>>>>> 567db0c7
     };
 
     requires requires(const ConstrainedStep::Type st) {
