--- conflicted
+++ resolved
@@ -49,13 +49,8 @@
 inline BoundVector subtractBoundParameters(const BoundVector& lhs,
                                            const BoundVector& rhs) {
   BoundVector result = lhs - rhs;
-<<<<<<< HEAD
-  result[eBoundPhi] = detail::difference_periodic(
-      lhs[eBoundPhi], rhs[eBoundPhi], 2 * std::numbers::pi);
-=======
   result[eBoundPhi] = detail::radian_sym(result[eBoundPhi]);
   result[eBoundTheta] = detail::radian_sym(result[eBoundTheta]);
->>>>>>> 645a8d1f
   return result;
 }
 
