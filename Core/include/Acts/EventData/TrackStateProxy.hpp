// This file is part of the Acts project.
//
// Copyright (C) 2023-2024 CERN for the benefit of the Acts project
//
// This Source Code Form is subject to the terms of the Mozilla Public
// License, v. 2.0. If a copy of the MPL was not distributed with this
// file, You can obtain one at http://mozilla.org/MPL/2.0/.

#pragma once

#include "Acts/Definitions/Algebra.hpp"
#include "Acts/Definitions/TrackParametrization.hpp"
#include "Acts/EventData/SourceLink.hpp"
#include "Acts/EventData/SubspaceHelpers.hpp"
#include "Acts/EventData/TrackStatePropMask.hpp"
#include "Acts/EventData/TrackStateProxyConcept.hpp"
#include "Acts/EventData/TrackStateType.hpp"
#include "Acts/EventData/Types.hpp"
#include "Acts/Surfaces/Surface.hpp"
#include "Acts/Utilities/AlgebraHelpers.hpp"
#include "Acts/Utilities/HashedString.hpp"
#include "Acts/Utilities/Helpers.hpp"

#include <cstddef>
#include <span>

#include <Eigen/Core>

namespace Acts {

template <typename derived_t>
class MultiTrajectory;

namespace detail_lt {

/// Either type T or const T depending on the boolean.
template <typename T, bool select>
using ConstIf = std::conditional_t<select, const T, T>;

/// Helper type to make a member pointers constness transitive.
template <typename T>
class TransitiveConstPointer {
 public:
  TransitiveConstPointer() = default;
  TransitiveConstPointer(T* ptr) : m_ptr{ptr} {}

  template <typename U>
  TransitiveConstPointer(const TransitiveConstPointer<U>& other)
      : m_ptr{other.ptr()} {}

  template <typename U>
  TransitiveConstPointer& operator=(const TransitiveConstPointer<U>& other) {
    m_ptr = other.m_ptr;
    return *this;
  }

  template <typename U>
  bool operator==(const TransitiveConstPointer<U>& other) const {
    return m_ptr == other.m_ptr;
  }

  const T* operator->() const { return m_ptr; }

  T* operator->() { return m_ptr; }

  template <typename U>
  friend class TransitiveConstPointer;

  const T& operator*() const { return *m_ptr; }

  T& operator*() { return *m_ptr; }

 private:
  T* ptr() const { return m_ptr; }

  T* m_ptr;
};

/// Type construction helper for fixed size coefficients and associated
/// covariances.
template <std::size_t Size, bool ReadOnlyMaps = true>
struct FixedSizeTypes {
  constexpr static auto Flags = Eigen::ColMajor | Eigen::AutoAlign;

  using Scalar = ActsScalar;

  // single items
  using Coefficients = Eigen::Matrix<Scalar, Size, 1, Flags>;
  using Covariance = Eigen::Matrix<Scalar, Size, Size, Flags>;
  using CoefficientsMap = Eigen::Map<ConstIf<Coefficients, ReadOnlyMaps>>;
  using CovarianceMap = Eigen::Map<ConstIf<Covariance, ReadOnlyMaps>>;

  using DynamicCoefficients = Eigen::Matrix<Scalar, Eigen::Dynamic, 1, Flags>;
  using DynamicCovariance =
      Eigen::Matrix<Scalar, Eigen::Dynamic, Eigen::Dynamic, Flags>;
  using DynamicCoefficientsMap =
      Eigen::Map<ConstIf<DynamicCoefficients, ReadOnlyMaps>>;
  using DynamicCovarianceMap =
      Eigen::Map<ConstIf<DynamicCovariance, ReadOnlyMaps>>;
};

// Type construction helper for dynamic sized coefficients and associated
/// covariances.
template <bool ReadOnlyMaps = true>
struct DynamicSizeTypes {
  constexpr static auto Flags = Eigen::ColMajor | Eigen::AutoAlign;

  using Scalar = ActsScalar;

  using Coefficients = Eigen::Matrix<Scalar, Eigen::Dynamic, 1, Flags>;
  using Covariance =
      Eigen::Matrix<Scalar, Eigen::Dynamic, Eigen::Dynamic, Flags>;
  using CoefficientsMap = Eigen::Map<ConstIf<Coefficients, ReadOnlyMaps>>;
  using CovarianceMap = Eigen::Map<ConstIf<Covariance, ReadOnlyMaps>>;
};

}  // namespace detail_lt

// This is public
template <std::size_t M, bool ReadOnly = true>
struct TrackStateTraits {
  using Scalar = ActsScalar;

  using Parameters =
      typename detail_lt::FixedSizeTypes<eBoundSize, ReadOnly>::CoefficientsMap;
  using Covariance =
      typename detail_lt::FixedSizeTypes<eBoundSize, ReadOnly>::CovarianceMap;
  using Calibrated =
      typename detail_lt::FixedSizeTypes<M, ReadOnly>::CoefficientsMap;
  using CalibratedCovariance =
      typename detail_lt::FixedSizeTypes<M, ReadOnly>::CovarianceMap;
  using EffectiveCalibrated =
      typename detail_lt::DynamicSizeTypes<ReadOnly>::CoefficientsMap;
  using EffectiveCalibratedCovariance =
      typename detail_lt::DynamicSizeTypes<ReadOnly>::CovarianceMap;

  constexpr static auto ProjectorFlags = Eigen::RowMajor | Eigen::AutoAlign;
  using Projector = Eigen::Matrix<Scalar, M, eBoundSize, ProjectorFlags>;
  using EffectiveProjector = Eigen::Matrix<Scalar, Eigen::Dynamic, eBoundSize,
                                           ProjectorFlags, M, eBoundSize>;
};

/// Proxy object to access a single point on the trajectory.
///
/// @tparam SourceLink Type to link back to an original measurement
/// @tparam M          Maximum number of measurement dimensions
/// @tparam read_only  true for read-only access to underlying storage
template <typename trajectory_t, std::size_t M, bool read_only = true>
class TrackStateProxy {
 public:
  /// Indicates whether this track state proxy is read-only or if it can be
  /// modified
  static constexpr bool ReadOnly = read_only;

  /// Alias for an associated const track state proxy, with the same backends
  using ConstProxyType = TrackStateProxy<trajectory_t, M, true>;

  /// Map-type for a bound parameter vector. This has reference semantics, i.e.
  /// points at a matrix by an internal pointer.
  using Parameters = typename TrackStateTraits<M, ReadOnly>::Parameters;

  /// Same as @ref Parameters, but with const semantics
  using ConstParameters = typename TrackStateTraits<M, true>::Parameters;

  /// Map-type for a bound covariance. This has reference semantics, i.e.
  /// points at a matrix by an internal pointer.
  using Covariance = typename TrackStateTraits<M, ReadOnly>::Covariance;

  /// Same as @ref Covariance, but with const semantics
  using ConstCovariance = typename TrackStateTraits<M, true>::Covariance;

  /// Map-type for a calibrated measurement vector, where the local measurement
  /// dimension is variable.
  template <std::size_t N>
  using Calibrated = typename TrackStateTraits<N, ReadOnly>::Calibrated;

  /// Same as @c Calibrated, but with const semantics
  template <std::size_t N>
  using ConstCalibrated = typename TrackStateTraits<N, true>::Calibrated;

  /// Map-type for a calibrated measurement covariance matrix, where the local
  /// measurement dimension is variable.
  template <std::size_t N>
  using CalibratedCovariance =
      typename TrackStateTraits<N, ReadOnly>::CalibratedCovariance;

  /// Same as @ref CalibratedCovariance, but with const semantics
  template <std::size_t N>
  using ConstCalibratedCovariance =
      typename TrackStateTraits<N, true>::CalibratedCovariance;

  /// Map-type for a measurement vector, where the local measurement dimension
  /// is variable.
  using EffectiveCalibrated =
      typename TrackStateTraits<M, ReadOnly>::EffectiveCalibrated;

  /// Same as @c EffectiveCalibrated, but with const semantics
  using ConstEffectiveCalibrated =
      typename TrackStateTraits<M, true>::EffectiveCalibrated;

  /// Map-type for a measurement covariance matrix, where the local measurement
  /// dimension is variable.
  using EffectiveCalibratedCovariance =
      typename TrackStateTraits<M, ReadOnly>::EffectiveCalibratedCovariance;

  /// Same as @ref EffectiveCalibratedCovariance, but with const semantics
  using ConstEffectiveCalibratedCovariance =
      typename TrackStateTraits<M, true>::EffectiveCalibratedCovariance;

  /// The index type of the track state container
  using IndexType = TrackIndexType;

  /// Sentinel value that indicates an invalid index
  static constexpr IndexType kInvalid = kTrackIndexInvalid;

  /// Matrix representing the projector (measurement mapping function) for a
  /// measurement.  This is not a map type, but an actual matrix. This matrix
  /// is always \f$M \times M\f$, even if the local measurement dimension is lower.
  /// The actual \f$N\times M\f$ projector is given by the top \f$N\f$ rows.
  using Projector = typename TrackStateTraits<M, ReadOnly>::Projector;

  /// Dynamic variant of the projector matrix
  /// @warning Using this type is discouraged, as it has a runtime overhead
  using EffectiveProjector =
      typename TrackStateTraits<M, ReadOnly>::EffectiveProjector;

  /// The track state container backend given as a template parameter
  using Trajectory = trajectory_t;

  /// @anchor track_state_proxy_construct
  /// @name Constructors and assignment operator
  ///
  /// Public constructors and assignment operators for @c TrackStateProxy only
  /// allow construction from another @c TrackStateProxy. You should generally
  /// not have to construct @c TrackStateProxy manually.
  ///
  /// @{

  /// Constructor and assignment operator to construct TrackStateProxy
  /// from mutable
  /// @param other The other TrackStateProxy to construct from
  TrackStateProxy(const TrackStateProxy<Trajectory, M, false>& other)
      : m_traj{other.m_traj}, m_istate{other.m_istate} {}

  /// Assignment operator to from mutable @c TrackStateProxy
  /// @param other The other TrackStateProxy to construct from
  /// @return Reference to this TrackStateProxy
  TrackStateProxy& operator=(
      const TrackStateProxy<Trajectory, M, false>& other) {
    m_traj = other.m_traj;
    m_istate = other.m_istate;

    return *this;
  }

  /// @}

  /// @anchor track_state_proxy_props
  /// @name Track state properties
  ///
  /// Properties of the track state represented by @c TrackStateProxy.
  ///
  /// Many of these methods come in a @c const and a non-@c const version. The
  /// non-@c const version is only available if you have an instance of
  /// @c TrackStateProxy that does not have the @c read_only template parameter set to
  /// @c true, even if you hold it as an lvalue.
  ///
  /// The track states each have an index in the track state container. The
  /// sequence of track states is implemented as a one or two-way linked list,
  /// which uses indices into the same container.
  ///
  /// Each track state has a @c previous index, which points at the track state
  /// immediately preceding. A track state with a @c previous index of @c
  /// kInvalid is the first (innermost) track state in a track or track
  /// candidate. This is also referred to as a *stem* at the track level.
  ///
  /// During track finding and fitting, track states are usually appended to the
  /// sequence, populating the @c previous index of the new track state. Combinatorial
  /// track finding can produce track states which fork in this way, by having
  /// more than one track state with the same @c previous index.
  ///
  /// The track states have static, optional and dynamic properties. Static
  /// properties are always present, and can always be retrieved. Optional
  /// components use an extra indirection mechanism that coordinates with the
  /// backend to allow both not having the component set, or sharing it with
  /// other track states. An example is a branching trajectory from track
  /// finding which shares the same predicted parameter vector and associated
  /// covariance.
  ///
  /// Optional components are
  /// - predicted parameters and covariance
  /// - filtered parameters and covariance
  /// - smoothed parameters and covariance
  /// - jacobian
  /// - calibrated measurement info including projector
  ///
  /// They can be unset via @ref unset, @ref getMask can be used to check which
  /// components are present. The first four are shareable between track
  /// states via @ref shareFrom.
  ///
  /// @{

  /// Index within the trajectory.
  /// @return the index
  IndexType index() const { return m_istate; }

  /// Return the index of the track state `previous` in the track sequence
  /// @return The index of the previous track state.
  IndexType previous() const {
    return component<IndexType, hashString("previous")>();
  }

  /// Return a mutable reference to the index of the track state 'previous' in
  /// the track sequence
  /// @note Only available if the track state proxy is not read-only
  /// @return The index of the previous track state.
  IndexType& previous()
    requires(!ReadOnly)
  {
    return component<IndexType, hashString("previous")>();
  }

  /// Return whether this track state has a previous (parent) track state.
  /// @return Boolean indicating whether a previous track state exists
  bool hasPrevious() const {
    return component<IndexType, hashString("previous")>() != kInvalid;
  }

  /// Build a mask that represents all the allocated components of this track
  /// state proxy
  /// @return The generated mask
  TrackStatePropMask getMask() const;

  /// Unset an optional track state component
  /// @note Only available if the track state proxy is not read-only
  /// @param target The component to unset
  void unset(TrackStatePropMask target)
    requires(!ReadOnly)
  {
    m_traj->self().unset(target, m_istate);
  }

  /// Add additional components to the track state
  /// @note Only available if the track state proxy is not read-only
  /// @param mask The bitmask that instructs which components to allocate
  void addComponents(TrackStatePropMask mask)
    requires(!ReadOnly)
  {
    m_traj->self().addTrackStateComponents_impl(m_istate, mask);
  }

  /// Reference surface.
  /// @return the reference surface
  const Surface& referenceSurface() const {
    assert(hasReferenceSurface() &&
           "TrackState does not have reference surface");
    return *m_traj->referenceSurface(m_istate);
  }

  /// Returns if the track state has a non nullptr surface associated
  /// @return whether a surface exists or not
  bool hasReferenceSurface() const {
    return m_traj->referenceSurface(m_istate) != nullptr;
  }

  // NOLINTBEGIN(performance-unnecessary-value-param)
  // looks like a false-positive. clang-tidy believes `srf` is not movable.

  /// Set the reference surface to a given value
  /// @param srf Shared pointer to the surface to set
  /// @note This overload is only present in case @c ReadOnly is false.
  void setReferenceSurface(std::shared_ptr<const Surface> srf)
    requires(!ReadOnly)
  {
    m_traj->setReferenceSurface(m_istate, std::move(srf));
  }
  // NOLINTEND(performance-unnecessary-value-param)

  /// Getter/setter for chi2 value associated with the track state
  /// This overload returns a mutable reference, which allows setting a new
  /// value directly into the backing store.
  /// @note this overload is only enabled in case the proxy is not read-only
  /// @return Mutable reference to the chi2 value
  float& chi2()
    requires(!ReadOnly)
  {
    return component<float, hashString("chi2")>();
  }

  /// Getter for the chi2 value associated with the track state.
  /// This overload returns a copy of the chi2 value, and thus does not allow
  /// modification of the value in the backing storage.
  /// @return the chi2 value of the track state
  float chi2() const { return component<float, hashString("chi2")>(); }

  /// Getter for the path length associated with the track state.
  /// This overloaded is only enabled if not read-only, and returns a mutable
  /// reference.
  /// @return Mutable reference to the pathlength.
  template <bool RO = ReadOnly, typename = std::enable_if_t<!RO>>
  double& pathLength() {
    return component<double, hashString("pathLength")>();
  }

  /// Getter for the path length. Returns a copy of the path length value.
  /// @return The path length of this track state
  double pathLength() const {
    return component<double, hashString("pathLength")>();
  }

  /// Getter for the type flags associated with the track state.
  /// This overloaded is only enabled if not read-only, and returns a mutable
  /// reference.
  /// @return reference to the type flags.
  TrackStateType typeFlags()
    requires(!ReadOnly)
  {
    return TrackStateType{
        component<TrackStateType::raw_type, hashString("typeFlags")>()};
  }

  /// Getter for the type flags. Returns a copy of the type flags value.
  /// @return The type flags of this track state
  ConstTrackStateType typeFlags() const {
    return ConstTrackStateType{
        component<TrackStateType::raw_type, hashString("typeFlags")>()};
  }

  /// @}

  /// @anchor track_state_proxy_params
  /// @name Track state parameters
  /// @{

  /// Track parameters vector. This tries to be somewhat smart and return the
  /// first parameters that are set in this order: predicted -> filtered ->
  /// smoothed
  /// @return one of predicted, filtered or smoothed parameters
  ConstParameters parameters() const;

  /// Track parameters covariance matrix. This tries to be somewhat smart and
  /// return the
  /// first parameters that are set in this order: predicted -> filtered ->
  /// smoothed
  /// @return one of predicted, filtered or smoothed covariances
  ConstCovariance covariance() const;

  /// Predicted track parameters vector
  /// @return The predicted parameters
  ConstParameters predicted() const {
    assert(has<hashString("predicted")>());
    return m_traj->self().parameters(
        component<IndexType, hashString("predicted")>());
  }

  template <bool RO = ReadOnly, typename = std::enable_if_t<!RO>>
  Parameters predicted() {
    assert(has<hashString("predicted")>());
    return m_traj->self().parameters(
        component<IndexType, hashString("predicted")>());
  }

  /// Predicted track parameters covariance matrix.
  /// @return The predicted track parameter covariance
  ConstCovariance predictedCovariance() const {
    assert(has<hashString("predicted")>());
    return m_traj->self().covariance(
        component<IndexType, hashString("predicted")>());
  }

  Covariance predictedCovariance()
    requires(!ReadOnly)
  {
    assert(has<hashString("predicted")>());
    return m_traj->self().covariance(
        component<IndexType, hashString("predicted")>());
  }

  /// Check whether the predicted parameters+covariance is set
  /// @return Whether it is set or not
  bool hasPredicted() const { return has<hashString("predicted")>(); }

  /// Filtered track parameters vector
  /// @return The filtered parameters
  /// @note Const version
  ConstParameters filtered() const {
    assert(has<hashString("filtered")>());
    return m_traj->self().parameters(
        component<IndexType, hashString("filtered")>());
  }

  /// Filtered track parameters vector
  /// @return The filtered parameters
  /// @note Mutable version
  Parameters filtered()
    requires(!ReadOnly)
  {
    assert(has<hashString("filtered")>());
    return m_traj->self().parameters(
        component<IndexType, hashString("filtered")>());
  }

  /// Filtered track parameters covariance matrix
  /// @return The filtered parameters covariance
  /// @note Const version
  ConstCovariance filteredCovariance() const {
    assert(has<hashString("filtered")>());
    return m_traj->self().covariance(
        component<IndexType, hashString("filtered")>());
  }

  /// Filtered track parameters covariance matrix
  /// @return The filtered parameters covariance
  /// @note Mutable version
  Covariance filteredCovariance()
    requires(!ReadOnly)
  {
    assert(has<hashString("filtered")>());
    return m_traj->self().covariance(
        component<IndexType, hashString("filtered")>());
  }

  /// Return whether filtered parameters+covariance is set
  /// @return Whether it is set
  bool hasFiltered() const { return has<hashString("filtered")>(); }

  /// Smoothed track parameters vector
  /// @return The smoothed parameters
  /// @note Const version
  ConstParameters smoothed() const {
    assert(has<hashString("smoothed")>());
    return m_traj->self().parameters(
        component<IndexType, hashString("smoothed")>());
  }

  /// Smoothed track parameters vector
  /// @return The smoothed parameters
  /// @note Mutable version
  Parameters smoothed()
    requires(!ReadOnly)
  {
    assert(has<hashString("smoothed")>());
    return m_traj->self().parameters(
        component<IndexType, hashString("smoothed")>());
  }

  /// Smoothed track parameters covariance matrix
  /// @return the parameter covariance matrix
  /// @note Const version
  ConstCovariance smoothedCovariance() const {
    assert(has<hashString("smoothed")>());
    return m_traj->self().covariance(
        component<IndexType, hashString("smoothed")>());
  }

  /// Smoothed track parameters covariance matrix
  /// @return the parameter covariance matrix
  /// @note Mutable version
  Covariance smoothedCovariance()
    requires(!ReadOnly)
  {
    assert(has<hashString("smoothed")>());
    return m_traj->self().covariance(
        component<IndexType, hashString("smoothed")>());
  }

  /// Return whether smoothed parameters+covariance is set
  /// @return Whether it is set
  bool hasSmoothed() const { return has<hashString("smoothed")>(); }

  /// Returns the jacobian from the previous trackstate to this one
  /// @return The jacobian matrix
  /// @note Const version
  ConstCovariance jacobian() const {
    assert(has<hashString("jacobian")>());
    return m_traj->self().jacobian(m_istate);
  }

  /// Returns the jacobian from the previous trackstate to this one
  /// @return The jacobian matrix
  /// @note Mutable version
  Covariance jacobian()
    requires(!ReadOnly)
  {
    assert(has<hashString("jacobian")>());
    return m_traj->self().jacobian(m_istate);
  }

  /// Returns whether a jacobian is set for this trackstate
  /// @return Whether it is set
  bool hasJacobian() const { return has<hashString("jacobian")>(); }

  /// @}

  /// @anchor track_state_proxy_meas
  /// @name Track state measurement properties
  ///
  /// Properties of the measurement associated with the track state represented.
  /// This consists of a vector and an associated square matrix of a measurement
  /// dimension which is between one and the size of the track parametrization.
  /// The measurement coordinate frame is required to be a strict subset of the
  /// bound track parametrization on the local geometry coordinate frame, i.e.
  /// using a pure projector matrix to convert from the bound parametrization to
  /// the measurement frame is possible.
  ///
  /// The track state stores the parameter vector and covariance, and the
  /// backend is given the possibility to do so in a jagged way, i.e. only
  /// storing the number of values needed. This requires calling
  /// @ref allocateCalibrated before storing the measurements
  /// (even if it might be a no-op).
  ///
  /// The projector matrix is packed as a bitset, which is converted to a matrix
  /// on-demand (and therefore returned by value).
  ///
  /// The track state also includes a @ref SourceLink which acts as a proxy
  /// to the original uncalibrated measurement that the calibrated measurement
  /// was derived from. It is set and returned by value, to allow unpacking /
  /// repacking by the backend, if needed.
  ///
  /// @{

  /// Returns the projector (measurement mapping function) for this track
  /// state. It is derived from the uncalibrated measurement
  /// @note This function returns the overallocated projector. This means it
  /// is of dimension MxM, where M is the maximum number of measurement
  /// dimensions. The NxM submatrix, where N is the actual dimension of the
  /// measurement, is located in the top left corner, everything else is zero.
  /// @return The overallocated projector
  /// @deprecated This will be swapped out in favor of `projectorMapping` in the future
  //[[deprecated("This will be swapped out in favor of projectorMapping in the
  // future")]]
  Projector projector() const;

  /// Returns whether a projector is set
  /// @return Whether it is set
  bool hasProjector() const { return has<hashString("projector")>(); }

  /// Returns the projector (measurement mapping function) for this track
  /// state. It is derived from the uncalibrated measurement
  /// @warning This function returns the effective projector. This means it
  /// is of dimension \f$N\times M\f$, where \f$N\f$ is the actual dimension of the
  /// measurement.
  /// @return The effective projector
  /// @deprecated This will be dropped in the future
  //[[deprecated("This will be dropped in the future")]]
  EffectiveProjector effectiveProjector() const {
    return projector().topLeftCorner(calibratedSize(), M);
  }

  /// Set the projector on this track state
  /// This will convert the projector to a more compact bitset representation
  /// and store it.
  /// @param projector The projector in the form of a dense matrix
  /// @note @p projector is assumed to only have 0s or 1s as components.
  /// @deprecated Use setProjector(span) instead
  template <typename Derived>
<<<<<<< HEAD
  //[[deprecated("use setProjector(span) instead")]]
  void setProjector(const Eigen::MatrixBase<Derived>& projector) requires(
      !ReadOnly) {
=======
  void setProjector(const Eigen::MatrixBase<Derived>& projector)
    requires(!ReadOnly)
  {
>>>>>>> b592b39a
    constexpr int rows = Eigen::MatrixBase<Derived>::RowsAtCompileTime;
    constexpr int cols = Eigen::MatrixBase<Derived>::ColsAtCompileTime;

    static_assert(rows != -1 && cols != -1,
                  "Assignment of dynamic matrices is currently not supported.");

    assert(has<hashString("projector")>());

    static_assert(rows <= M, "Given projector has too many rows");
    static_assert(cols <= eBoundSize, "Given projector has too many columns");

    // set up full size projector with only zeros
    typename TrackStateProxy::Projector fullProjector =
        decltype(fullProjector)::Zero();

    // assign (potentially) smaller actual projector to matrix, preserving
    // zeroes outside of smaller matrix block.
    fullProjector.template topLeftCorner<rows, cols>() = projector;

    // convert to bitset before storing
    ProjectorBitset projectorBitset = matrixToBitset(fullProjector).to_ulong();
    setProjectorBitset(projectorBitset);
  }

  /// Directly get the projector bitset, a compressed form of a projection
  /// matrix
  /// @note This is mainly to copy explicitly a projector from one state
  ///       to another. Use the `projector` or `effectiveProjector` method if
  ///       you want to access the matrix.
  /// @return The projector bitset
  /// @deprecated Use projector() instead
  //[[deprecated("use projector() instead")]]
  ProjectorBitset projectorBitset() const {
    return variableBoundSubspaceHelper().projectorBitset();
  }

  /// Set the projector bitset, a compressed form of a projection matrix
  /// @param proj The projector bitset
  ///
  /// @note This is mainly to copy explicitly a projector from one state
  ///       to another. If you have a projection matrix, set it with
  ///       `setProjector`.
<<<<<<< HEAD
  /// @deprecated Use setProjector(span) instead
  //[[deprecated("use setProjector(span) instead")]]
  void setProjectorBitset(ProjectorBitset proj) requires(!ReadOnly) {
    BoundMatrix projMatrix = bitsetToMatrix<BoundMatrix>(proj);
    BoundSubspaceIndices boundSubspace =
        projectorToSubspaceIndices<eBoundSize>(projMatrix);
    setBoundSubspaceIndices(boundSubspace);
  }

  BoundSubspaceIndices boundSubspaceIndices() const {
    assert(has<hashString("projector")>());
    return component<BoundSubspaceIndices, hashString("projector")>();
  }

  template <std::size_t measdim>
  SubspaceIndices<measdim> subspaceIndices() const {
    BoundSubspaceIndices boundSubspace = BoundSubspaceIndices();
    SubspaceIndices<measdim> subspace;
    std::copy(boundSubspace.begin(), boundSubspace.begin() + measdim,
              subspace.begin());
    return subspace;
  }

  void setBoundSubspaceIndices(BoundSubspaceIndices boundSubspace) requires(
      !ReadOnly) {
    assert(has<hashString("projector")>());
    component<BoundSubspaceIndices, hashString("projector")>() = boundSubspace;
  }

  template <std::size_t measdim>
  void setSubspaceIndices(SubspaceIndices<measdim> proj) requires(!ReadOnly) {
    assert(has<hashString("projector")>());
    BoundSubspaceIndices& boundSubspace =
        component<BoundSubspaceIndices, hashString("projector")>();
    std::copy(proj.begin(), proj.end(), boundSubspace.begin());
  }

  template <std::size_t measdim, typename index_t>
  void setSubspaceIndices(
      std::array<index_t, measdim> subspaceIndices) requires(!ReadOnly) {
=======
  void setProjectorBitset(ProjectorBitset proj)
    requires(!ReadOnly)
  {
>>>>>>> b592b39a
    assert(has<hashString("projector")>());
    BoundSubspaceIndices& boundSubspace =
        component<BoundSubspaceIndices, hashString("projector")>();
    std::transform(subspaceIndices.begin(), subspaceIndices.end(),
                   boundSubspace.begin(),
                   [](index_t i) { return static_cast<std::uint8_t>(i); });
  }

  VariableBoundSubspaceHelper variableBoundSubspaceHelper() const {
    BoundSubspaceIndices boundSubspace = boundSubspaceIndices();
    std::span<std::uint8_t> validSubspaceIndices(
        boundSubspace.begin(), boundSubspace.begin() + calibratedSize());
    return VariableBoundSubspaceHelper(validSubspaceIndices);
  }

  template <std::size_t measdim>
  FixedBoundSubspaceHelper<measdim> fixedBoundSubspaceHelper() const {
    SubspaceIndices<measdim> subspace = subspaceIndices<measdim>();
    return FixedBoundSubspaceHelper<measdim>(subspace);
  }

  /// Uncalibrated measurement in the form of a source link. Const version
  /// @return The uncalibrated measurement source link
  SourceLink getUncalibratedSourceLink() const;

  // This function will move to an rvalue reference in the next major version
  /// Set an uncalibrated source link
  /// @param sourceLink The uncalibrated source link to set
  template <typename source_link_t>
  void setUncalibratedSourceLink(source_link_t&& sourceLink)
    requires(!ReadOnly)
  {
    m_traj->setUncalibratedSourceLink(m_istate,
                                      std::forward<source_link_t>(sourceLink));
  }

  /// Set an uncalibrated source link
  /// @param sourceLink The uncalibrated source link to set
  /// @note Use the overload with an rvalue reference, this
  ///       overload will be removed ith the next major version
  void setUncalibratedSourceLink(const SourceLink& sourceLink)
    requires(!ReadOnly)
  {
    m_traj->setUncalibratedSourceLink(m_istate, SourceLink{sourceLink});
  }

  /// Check if the point has an associated uncalibrated measurement.
  /// @return Whether it is set
  bool hasUncalibratedSourceLink() const {
    return has<hashString("uncalibratedSourceLink")>();
  }

  /// Check if the point has an associated calibrated measurement.
  /// @return Whether it is set
  bool hasCalibrated() const { return has<hashString("calibrated")>(); }

  /// Full calibrated measurement vector. Might contain additional zeroed
  /// dimensions.
  /// @return The measurement vector
  /// @note Const version
  template <std::size_t measdim>
  ConstCalibrated<measdim> calibrated() const {
    assert(has<hashString("calibrated")>());
    return m_traj->self().template calibrated<measdim>(m_istate);
  }

  /// Full calibrated measurement vector. Might contain additional zeroed
  /// dimensions.
  /// @return The measurement vector
  /// @note Mutable version
  template <std::size_t measdim>
  Calibrated<measdim> calibrated()
    requires(!ReadOnly)
  {
    assert(has<hashString("calibrated")>());
    return m_traj->self().template calibrated<measdim>(m_istate);
  }

  /// Const full calibrated measurement covariance matrix. The effective
  /// covariance is located in the top left corner, everything else is zeroed.
  /// @return The measurement covariance matrix
  template <std::size_t measdim>
  ConstCalibratedCovariance<measdim> calibratedCovariance() const {
    assert(has<hashString("calibratedCov")>());
    return m_traj->self().template calibratedCovariance<measdim>(m_istate);
  }

  /// Mutable full calibrated measurement covariance matrix. The effective
  /// covariance is located in the top left corner, everything else is zeroed.
  /// @return The measurement covariance matrix
  template <std::size_t measdim>
  CalibratedCovariance<measdim> calibratedCovariance()
    requires(!ReadOnly)
  {
    assert(has<hashString("calibratedCov")>());
    return m_traj->self().template calibratedCovariance<measdim>(m_istate);
  }

  /// Mutable dynamic measurement vector with only the valid dimensions.
  /// @warning The dynamic vector has a runtime overhead!
  /// @return The effective calibrated measurement vector
  EffectiveCalibrated effectiveCalibrated()
    requires(!ReadOnly)
  {
    assert(has<hashString("calibrated")>());
    return m_traj->self().effectiveCalibrated(m_istate);
  }

  /// Const dynamic measurement vector with only the valid dimensions.
  /// @warning The dynamic matrix has a runtime overhead!
  /// @return The effective calibrated measurement vector
  ConstEffectiveCalibrated effectiveCalibrated() const {
    assert(has<hashString("calibrated")>());
    return m_traj->self().effectiveCalibrated(m_istate);
  }

  /// Mutable dynamic measurement covariance matrix with only the valid
  /// dimensions.
  /// @warning The dynamic matrix has a runtime overhead!
  /// @return The effective calibrated covariance matrix
  EffectiveCalibratedCovariance effectiveCalibratedCovariance() {
    assert(has<hashString("calibratedCov")>());
    return m_traj->self().effectiveCalibratedCovariance(m_istate);
  }

  /// Const dynamic measurement covariance matrix with only the valid
  /// dimensions.
  /// @warning The dynamic matrix has a runtime overhead!
  /// @return The effective calibrated covariance matrix
  ConstEffectiveCalibratedCovariance effectiveCalibratedCovariance() const {
    assert(has<hashString("calibratedCov")>());
    return m_traj->self().effectiveCalibratedCovariance(m_istate);
  }

  /// Return the (dynamic) number of dimensions stored for this measurement.
  /// @note Depending on the backend, this size is used to determine the
  ///       memory range of the measurement vector and covariance.
  /// @return The number of dimensions
  IndexType calibratedSize() const { return m_traj->calibratedSize(m_istate); }

  /// Allocate storage to be able to store a measurement of size @p measdim.
  /// This must be called **before** setting the measurement content.
  void allocateCalibrated(std::size_t measdim) {
    m_traj->allocateCalibrated(m_istate, measdim);
  }

  /// @}

  /// @anchor track_state_share_copy
  /// @name Sharing and copying
  ///
  /// Methods to share and copy track state components. Sharing means setting up
  /// more than one track state to point to the same component.
  ///
  /// Shareable components are
  /// - predicted parameters and covariance
  /// - filtered parameters and covariance
  /// - smoothed parameters and covariance
  /// - jacobian
  ///
  /// See @ref TrackStatePropMask.
  ///
  /// @{

  /// Share a shareable component **within** this track state
  /// @param shareSource Which component to share from
  /// @param shareTarget Which component to share as. This should be different from
  ///                    as @p shareSource, e.g. predicted can be shared as filtered.
  void shareFrom(TrackStatePropMask shareSource, TrackStatePropMask shareTarget)
    requires(!ReadOnly)
  {
    shareFrom(*this, shareSource, shareTarget);
  }

  /// Share a shareable component from another track state.
  /// @param other Track state proxy to share component from
  /// @param component Which component to share.
  /// @note The track states both need to be stored in the
  ///       same @c MultiTrajectory instance
  template <bool ReadOnlyOther>
  void shareFrom(const TrackStateProxy<Trajectory, M, ReadOnlyOther>& other,
                 TrackStatePropMask component)
    requires(!ReadOnly)
  {
    shareFrom(other, component, component);
  }

  /// Share a shareable component from another track state
  /// @param other Track state proxy to share component(s) from
  /// @param shareSource Which component to share from
  /// @param shareTarget Which component to share as. This can be be different from
  ///                    as @p shareSource, e.g. predicted can be shared as filtered.
  /// @note Shareable components are predicted, filtered, smoothed, calibrated, jacobian,
  ///       or projector. See @c TrackStatePropMask.
  template <bool ReadOnlyOther>
  void shareFrom(const TrackStateProxy<Trajectory, M, ReadOnlyOther>& other,
                 TrackStatePropMask shareSource, TrackStatePropMask shareTarget)
    requires(!ReadOnly)
  {
    assert(m_traj == other.m_traj &&
           "Cannot share components across MultiTrajectories");

    assert(ACTS_CHECK_BIT(other.getMask(), shareSource) &&
           "Source has incompatible allocation");

    m_traj->self().shareFrom(m_istate, other.m_istate, shareSource,
                             shareTarget);
  }

  /// Copy the contents of another track state proxy into this one
  /// @param other The other track state to copy from
  /// @param mask An optional mask to determine what to copy from
  /// @param onlyAllocated Whether to only copy allocated components
  /// @note If the this track state proxy does not have compatible allocations
  ///       with the source track state proxy, and @p onlyAllocated is false,
  ///       an exception is thrown.
  /// @note The mask parameter will not cause a copy of components that are
  ///       not allocated in the source track state proxy.
  template <TrackStateProxyConcept track_state_proxy_t>
  void copyFrom(const track_state_proxy_t& other,
                TrackStatePropMask mask = TrackStatePropMask::All,
                bool onlyAllocated = true)
    requires(!ReadOnly)
  {
    using PM = TrackStatePropMask;

    if (onlyAllocated) {
      auto dest = getMask();
      auto src = other.getMask() &
                 mask;  // combine what we have with what we want to copy

      if (ACTS_CHECK_BIT(src, PM::Calibrated)) {
        // on-demand allocate calibrated
        dest |= PM::Calibrated;
      }

      if ((static_cast<std::underlying_type_t<TrackStatePropMask>>(
               (src ^ dest) & src) != 0 ||
           dest == TrackStatePropMask::None ||
           src == TrackStatePropMask::None) &&
          mask != TrackStatePropMask::None) {
        throw std::runtime_error(
            "Attempt track state copy with incompatible allocations");
      }

      // we're sure now this has correct allocations, so just copy
      if (ACTS_CHECK_BIT(src, PM::Predicted)) {
        predicted() = other.predicted();
        predictedCovariance() = other.predictedCovariance();
      }

      if (ACTS_CHECK_BIT(src, PM::Filtered)) {
        filtered() = other.filtered();
        filteredCovariance() = other.filteredCovariance();
      }

      if (ACTS_CHECK_BIT(src, PM::Smoothed)) {
        smoothed() = other.smoothed();
        smoothedCovariance() = other.smoothedCovariance();
      }

      if (other.hasUncalibratedSourceLink()) {
        setUncalibratedSourceLink(other.getUncalibratedSourceLink());
      }

      if (ACTS_CHECK_BIT(src, PM::Jacobian)) {
        jacobian() = other.jacobian();
      }

      if (ACTS_CHECK_BIT(src, PM::Calibrated)) {
        allocateCalibrated(other.calibratedSize());

        // workaround for gcc8 bug:
        // https://gcc.gnu.org/bugzilla/show_bug.cgi?id=86594
        auto* self = this;
        visit_measurement(other.calibratedSize(), [&](auto N) {
          constexpr int measdim = decltype(N)::value;
          self->template calibrated<measdim>() =
              other.template calibrated<measdim>();
          self->template calibratedCovariance<measdim>() =
              other.template calibratedCovariance<measdim>();
        });

        setBoundSubspaceIndices(other.boundSubspaceIndices());
      }
    } else {
      if (ACTS_CHECK_BIT(mask, PM::Predicted) &&
          has<hashString("predicted")>() &&
          other.template has<hashString("predicted")>()) {
        predicted() = other.predicted();
        predictedCovariance() = other.predictedCovariance();
      }

      if (ACTS_CHECK_BIT(mask, PM::Filtered) && has<hashString("filtered")>() &&
          other.template has<hashString("filtered")>()) {
        filtered() = other.filtered();
        filteredCovariance() = other.filteredCovariance();
      }

      if (ACTS_CHECK_BIT(mask, PM::Smoothed) && has<hashString("smoothed")>() &&
          other.template has<hashString("smoothed")>()) {
        smoothed() = other.smoothed();
        smoothedCovariance() = other.smoothedCovariance();
      }

      if (other.hasUncalibratedSourceLink()) {
        setUncalibratedSourceLink(other.getUncalibratedSourceLink());
      }

      if (ACTS_CHECK_BIT(mask, PM::Jacobian) && has<hashString("jacobian")>() &&
          other.template has<hashString("jacobian")>()) {
        jacobian() = other.jacobian();
      }

      if (ACTS_CHECK_BIT(mask, PM::Calibrated) &&
          has<hashString("calibrated")>() &&
          other.template has<hashString("calibrated")>()) {
        allocateCalibrated(other.calibratedSize());

        // workaround for gcc8 bug:
        // https://gcc.gnu.org/bugzilla/show_bug.cgi?id=86594
        auto* self = this;
        visit_measurement(other.calibratedSize(), [&](auto N) {
          constexpr int measdim = decltype(N)::value;
          self->template calibrated<measdim>() =
              other.template calibrated<measdim>();
          self->template calibratedCovariance<measdim>() =
              other.template calibratedCovariance<measdim>();
        });

        setBoundSubspaceIndices(other.boundSubspaceIndices());
      }
    }

    chi2() = other.chi2();
    pathLength() = other.pathLength();
    typeFlags() = other.typeFlags();

    if (other.hasReferenceSurface()) {
      setReferenceSurface(other.referenceSurface().getSharedPtr());
    }

    m_traj->copyDynamicFrom(m_istate, other.container(), other.index());
  }

  /// @}

  /// @anchor track_state_proxy_generic_component
  /// @name Track state proxy Generic component access
  /// @{

  /// Check if a component is set
  /// @tparam key Hashed string key to check for
  /// @return true if the component exists, false if not
  template <HashedString key>
  constexpr bool has() const {
    return m_traj->template has<key>(m_istate);
  }

  /// Check if a component is set
  /// @param key Hashed string key to check for
  /// @return true if the component exists, false if not
  constexpr bool has(HashedString key) const {
    return m_traj->has(key, m_istate);
  }

  /// Check if a component is set
  /// @param key String key to check for
  /// @note This might hash the @p key at runtime instead of compile-time
  /// @return true if the component exists, false if not
  constexpr bool has(std::string_view key) const {
    return has(hashString(key));
  }

  /// Retrieve a mutable reference to a component
  /// @tparam T The type of the component to access
  /// @tparam key String key for the component to access
  /// @return Mutable reference to the component given by @p key
  template <typename T, HashedString key>
  constexpr T& component()
    requires(!ReadOnly)
  {
    return m_traj->template component<T, key>(m_istate);
  }

  /// Retrieve a mutable reference to a component
  /// @tparam T The type of the component to access
  /// @param key String key for the component to access
  /// @return Mutable reference to the component given by @p key
  template <typename T>
  constexpr T& component(HashedString key)
    requires(!ReadOnly)
  {
    return m_traj->template component<T>(key, m_istate);
  }

  /// Retrieve a mutable reference to a component
  /// @tparam T The type of the component to access
  /// @param key String key for the component to access
  /// @note This might hash the @p key at runtime instead of compile-time
  /// @return Mutable reference to the component given by @p key
  template <typename T>
  constexpr T& component(std::string_view key)
    requires(!ReadOnly)
  {
    return m_traj->template component<T>(hashString(key), m_istate);
  }

  /// Retrieve a const reference to a component
  /// @tparam T The type of the component to access
  /// @tparam key String key for the component to access
  /// @return Const reference to the component given by @p key
  template <typename T, HashedString key>
  constexpr const T& component() const {
    return m_traj->template component<T, key>(m_istate);
  }

  /// Retrieve a const reference to a component
  /// @tparam T The type of the component to access
  /// @param key String key for the component to access
  /// @return Const reference to the component given by @p key
  template <typename T>
  constexpr const T& component(HashedString key) const {
    return m_traj->template component<T>(key, m_istate);
  }

  /// Retrieve a const reference to a component
  /// @tparam T The type of the component to access
  /// @param key String key for the component to access
  /// @note This might hash the @p key at runtime instead of compile-time
  /// @return Const reference to the component given by @p key
  template <typename T>
  constexpr const T& component(std::string_view key) const {
    return m_traj->template component<T>(hashString(key), m_istate);
  }

  /// @}

  /// Return a mutable reference to the underlying backend container
  /// @return A reference to the backend container
  MultiTrajectory<Trajectory>& trajectory()
    requires(!ReadOnly)
  {
    return *m_traj;
  }

  /// Return a const reference to the underlying backend container
  /// @return A const reference to the backend container
  const MultiTrajectory<Trajectory>& trajectory() const { return *m_traj; }

  /// Get a mutable reference to the track state container backend
  /// @return a mutable reference to the backend
  auto& container()
    requires(!ReadOnly)
  {
    return *m_traj;
  }

  /// Get a const reference to the track state container backend
  /// @return a const reference to the backend
  const auto& container() const { return *m_traj; }

 private:
  // Private since it can only be created by the trajectory.
  TrackStateProxy(
      detail_lt::ConstIf<MultiTrajectory<Trajectory>, ReadOnly>& trajectory,
      IndexType istate);

  detail_lt::TransitiveConstPointer<
      detail_lt::ConstIf<MultiTrajectory<Trajectory>, ReadOnly>>
      m_traj;
  IndexType m_istate;

  friend class Acts::MultiTrajectory<Trajectory>;
  friend class TrackStateProxy<Trajectory, M, true>;
  friend class TrackStateProxy<Trajectory, M, false>;
};
}  // namespace Acts

#include "Acts/EventData/TrackStateProxy.ipp"<|MERGE_RESOLUTION|>--- conflicted
+++ resolved
@@ -654,15 +654,10 @@
   /// @note @p projector is assumed to only have 0s or 1s as components.
   /// @deprecated Use setProjector(span) instead
   template <typename Derived>
-<<<<<<< HEAD
   //[[deprecated("use setProjector(span) instead")]]
-  void setProjector(const Eigen::MatrixBase<Derived>& projector) requires(
-      !ReadOnly) {
-=======
   void setProjector(const Eigen::MatrixBase<Derived>& projector)
     requires(!ReadOnly)
   {
->>>>>>> b592b39a
     constexpr int rows = Eigen::MatrixBase<Derived>::RowsAtCompileTime;
     constexpr int cols = Eigen::MatrixBase<Derived>::ColsAtCompileTime;
 
@@ -705,10 +700,11 @@
   /// @note This is mainly to copy explicitly a projector from one state
   ///       to another. If you have a projection matrix, set it with
   ///       `setProjector`.
-<<<<<<< HEAD
   /// @deprecated Use setProjector(span) instead
   //[[deprecated("use setProjector(span) instead")]]
-  void setProjectorBitset(ProjectorBitset proj) requires(!ReadOnly) {
+  void setProjectorBitset(ProjectorBitset proj)
+    requires(!ReadOnly)
+  {
     BoundMatrix projMatrix = bitsetToMatrix<BoundMatrix>(proj);
     BoundSubspaceIndices boundSubspace =
         projectorToSubspaceIndices<eBoundSize>(projMatrix);
@@ -729,14 +725,17 @@
     return subspace;
   }
 
-  void setBoundSubspaceIndices(BoundSubspaceIndices boundSubspace) requires(
-      !ReadOnly) {
+  void setBoundSubspaceIndices(BoundSubspaceIndices boundSubspace)
+    requires(!ReadOnly)
+  {
     assert(has<hashString("projector")>());
     component<BoundSubspaceIndices, hashString("projector")>() = boundSubspace;
   }
 
   template <std::size_t measdim>
-  void setSubspaceIndices(SubspaceIndices<measdim> proj) requires(!ReadOnly) {
+  void setSubspaceIndices(SubspaceIndices<measdim> proj)
+    requires(!ReadOnly)
+  {
     assert(has<hashString("projector")>());
     BoundSubspaceIndices& boundSubspace =
         component<BoundSubspaceIndices, hashString("projector")>();
@@ -744,13 +743,9 @@
   }
 
   template <std::size_t measdim, typename index_t>
-  void setSubspaceIndices(
-      std::array<index_t, measdim> subspaceIndices) requires(!ReadOnly) {
-=======
-  void setProjectorBitset(ProjectorBitset proj)
-    requires(!ReadOnly)
-  {
->>>>>>> b592b39a
+  void setSubspaceIndices(std::array<index_t, measdim> subspaceIndices)
+    requires(!ReadOnly)
+  {
     assert(has<hashString("projector")>());
     BoundSubspaceIndices& boundSubspace =
         component<BoundSubspaceIndices, hashString("projector")>();
