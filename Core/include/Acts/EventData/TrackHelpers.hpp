--- conflicted
+++ resolved
@@ -14,46 +14,6 @@
 
 namespace Acts {
 
-<<<<<<< HEAD
-/// Helper function to calculate a number of track level quantities and store
-/// them on the track itself
-/// @note The input track needs to be mutable, so @c ReadOnly=false
-/// @tparam track_container_t the track container backend
-/// @tparam track_state_container_t the track state container backend
-/// @tparam holder_t the holder type for the track container backends
-/// @param track A mutable track proxy to operate on
-template <typename track_container_t, typename track_state_container_t,
-          template <typename> class holder_t>
-void calculateTrackQuantities(
-    Acts::TrackProxy<track_container_t, track_state_container_t, holder_t,
-                     false>
-        track) {
-  track.chi2() = 0;
-  track.nDoF() = 0;
-
-  track.nHoles() = 0;
-  track.nMeasurements() = 0;
-  track.nSharedHits() = 0;
-  track.nOutliers() = 0;
-
-  for (const auto& trackState : track.trackStatesReversed()) {
-    auto typeFlags = trackState.typeFlags();
-
-    if (typeFlags.test(Acts::TrackStateFlag::HoleFlag)) {
-      track.nHoles()++;
-    } else if (typeFlags.test(Acts::TrackStateFlag::OutlierFlag)) {
-      track.nOutliers()++;
-    } else if (typeFlags.test(Acts::TrackStateFlag::MeasurementFlag)) {
-      if (typeFlags.test(Acts::TrackStateFlag::SharedHitFlag)) {
-        track.nSharedHits()++;
-      }
-      track.nMeasurements()++;
-      track.chi2() += trackState.chi2();
-      track.nDoF() += trackState.calibratedSize();
-    }
-  }
-}
-=======
 // Funny header deprecation strategy
 namespace {
 [[deprecated(
@@ -63,6 +23,5 @@
 constexpr static int please_dont_use_utilities_trackhelpers_hpp =
     utilities_trackhelpers_hpp_is_deprecated;
 }  // namespace
->>>>>>> 5cf4581f
 
 }  // namespace Acts