--- conflicted
+++ resolved
@@ -45,24 +45,6 @@
     return Result<Vector3>::success(m_BField);
   }
 
-<<<<<<< HEAD
-=======
-  /// @copydoc MagneticFieldProvider::getFieldGradient(const Vector3&,SquareMatrix3&,MagneticFieldProvider::Cache&) const
-  ///
-  /// @note The @p position is ignored and only kept as argument to provide
-  ///       a consistent interface with other magnetic field services.
-  /// @note currently the derivative is not calculated
-  /// @todo return derivative
-  Result<Vector3> getFieldGradient(
-      const Vector3& position, SquareMatrix3& derivative,
-      MagneticFieldProvider::Cache& cache) const override {
-    (void)position;
-    (void)derivative;
-    (void)cache;
-    return Result<Vector3>::success(m_BField);
-  }
-
->>>>>>> ff60049a
   /// @copydoc MagneticFieldProvider::makeCache(const MagneticFieldContext&) const
   Acts::MagneticFieldProvider::Cache makeCache(
       const Acts::MagneticFieldContext& mctx) const override {
