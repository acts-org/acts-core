// This file is part of the ACTS project.
//
// Copyright (C) 2016 CERN for the benefit of the ACTS project
//
// This Source Code Form is subject to the terms of the Mozilla Public
// License, v. 2.0. If a copy of the MPL was not distributed with this
// file, You can obtain one at https://mozilla.org/MPL/2.0/.

#pragma once

#include "Acts/Definitions/Algebra.hpp"
#include "Acts/Surfaces/BoundaryTolerance.hpp"
#include "Acts/Surfaces/SurfaceBounds.hpp"

#include <array>
#include <iosfwd>
#include <vector>

namespace Acts {

/// @class LineBounds
///
/// Bounds for a LineSurface.
class LineBounds : public SurfaceBounds {
 public:
  enum BoundValues : int { eR = 0, eHalfLengthZ = 1, eSize = 2 };

  /// Constructor
  ///
  /// @param r is the radius of the cylinder, default = 0.
  /// @param halfZ is the half length in z, default = 0.
  LineBounds(double r, double halfZ) noexcept(false) : m_values({r, halfZ}) {
    checkConsistency();
  }

  /// Constructor - from fixed size array
  ///
  /// @param values The parameter values
  LineBounds(const std::array<double, eSize>& values) noexcept(false)
      : m_values(values) {
    checkConsistency();
  }

<<<<<<< HEAD
  BoundsType type() const final { return eLine; }

  bool isCartesian() const final { return true; }

  SquareMatrix2 boundToCartesianJacobian(const Vector2& lposition) const final {
    (void)lposition;
    return SquareMatrix2::Identity();
  }

  SquareMatrix2 cartesianToBoundJacobian(const Vector2& lposition) const final {
    (void)lposition;
    return SquareMatrix2::Identity();
  }

  SquareMatrix2 boundToCartesianMetric(const Vector2& lposition) const final {
    (void)lposition;
    return SquareMatrix2::Identity();
  }
=======
  BoundsType type() const final { return SurfaceBounds::eLine; }
>>>>>>> 72145fca

  /// Return the bound values as dynamically sized vector
  ///
  /// @return this returns a copy of the internal values
  std::vector<double> values() const final;

  bool inside(const Vector2& lposition) const final;

  Vector2 closestPoint(const Vector2& lposition,
                       const std::optional<SquareMatrix2>& metric) const final;

  /// Inside check for the bounds object driven by the boundary check directive
  /// Each Bounds has a method inside, which checks if a LocalPosition is inside
  /// the bounds  Inside can be called without/with tolerances.
  ///
  /// @param lposition Local position (assumed to be in right surface frame)
  /// @param boundaryTolerance boundary check directive
  ///
  /// @return boolean indicator for the success of this operation
  bool inside(const Vector2& lposition,
              const BoundaryTolerance& boundaryTolerance) const final;

  /// Output Method for std::ostream
  ///
  /// @param sl is the ostream to be dumped into
  std::ostream& toStream(std::ostream& sl) const final;

  /// Access to the bound values
  /// @param bValue the class nested enum for the array access
  double get(BoundValues bValue) const { return m_values[bValue]; }

 private:
  std::array<double, eSize> m_values;

  /// Check the input values for consistency, will throw a logic_exception
  /// if consistency is not given
  void checkConsistency() noexcept(false);
};

}  // namespace Acts<|MERGE_RESOLUTION|>--- conflicted
+++ resolved
@@ -41,7 +41,6 @@
     checkConsistency();
   }
 
-<<<<<<< HEAD
   BoundsType type() const final { return eLine; }
 
   bool isCartesian() const final { return true; }
@@ -60,9 +59,6 @@
     (void)lposition;
     return SquareMatrix2::Identity();
   }
-=======
-  BoundsType type() const final { return SurfaceBounds::eLine; }
->>>>>>> 72145fca
 
   /// Return the bound values as dynamically sized vector
   ///
