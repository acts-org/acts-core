--- conflicted
+++ resolved
@@ -71,7 +71,6 @@
   /// @param values The parameter array
   ConeBounds(const std::array<double, eSize>& values) noexcept(false);
 
-<<<<<<< HEAD
   BoundsType type() const final { return eCone; }
 
   bool isCartesian() const final { return true; }
@@ -90,9 +89,6 @@
     (void)lposition;
     return SquareMatrix2::Identity();
   }
-=======
-  BoundsType type() const final { return SurfaceBounds::eCone; }
->>>>>>> 72145fca
 
   /// Return the bound values as dynamically sized vector
   ///
