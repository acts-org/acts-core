--- conflicted
+++ resolved
@@ -153,15 +153,6 @@
   ///
   /// @param lposition The local position in polar coordinates
   Vector2 toLocalCartesian(const Vector2& lposition) const;
-<<<<<<< HEAD
-=======
-
-  /// Jacobian
-  /// into its Cartesian representation
-  ///
-  /// @param lposition The local position in polar coordinates
-  SquareMatrix2 jacobianToLocalCartesian(const Vector2& lposition) const;
->>>>>>> 32d4bc1a
 };
 
 inline double DiscTrapezoidBounds::rMin() const {
