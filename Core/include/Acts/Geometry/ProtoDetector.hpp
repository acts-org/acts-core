--- conflicted
+++ resolved
@@ -29,15 +29,9 @@
 
 /// Current volumes (connected)
 using DetectorVolumes = std::vector<std::shared_ptr<DetectorVolume>>;
-<<<<<<< HEAD
-/// Current skin (outside volumes)
-using ProtoContainer = std::map<unsigned int, std::shared_ptr<Portal>>;
-/// Current block (volumes and skin)
-=======
 /// Current shell (i.e. outside portals)
 using ProtoContainer = std::map<unsigned int, std::shared_ptr<Portal>>;
 /// Current block (volumes and shell)
->>>>>>> a1417368
 using DetectorBlock = std::tuple<DetectorVolumes, ProtoContainer>;
 
 /// The detector builder function
