--- conflicted
+++ resolved
@@ -24,20 +24,9 @@
 ///       tree building, but during geometry construction.
 class MaterialDesignatorBlueprintNode final : public BlueprintNode {
  public:
-<<<<<<< HEAD
-  using BinningConfig =
-      std::variant<std::vector<std::tuple<CylinderVolumeBounds::Face,
-                                          Experimental::ProtoBinning,
-                                          Experimental::ProtoBinning>>,
-                   std::vector<std::tuple<CuboidVolumeBounds::Face,
-                                          Experimental::ProtoBinning,
-                                          Experimental::ProtoBinning>>>;
-=======
-  // @TODO: This needs cuboid volume storage as well
-  // @TODO: I don't love the type
-  using BinningConfig = std::variant<std::vector<
-      std::tuple<CylinderVolumeBounds::Face, ProtoAxis, ProtoAxis>>>;
->>>>>>> c542ea31
+  using BinningConfig = std::variant<
+      std::vector<std::tuple<CylinderVolumeBounds::Face, ProtoAxis, ProtoAxis>>,
+      std::vector<std::tuple<CuboidVolumeBounds::Face, ProtoAxis, ProtoAxis>>>;
 
   /// Main constructor for the material designator node.
   /// @param name The name of the node (for debug only)
@@ -93,8 +82,8 @@
   /// @note If this node has previously been configured with a different volume
   ///       shape, this will throw an exception.
   MaterialDesignatorBlueprintNode& configureFace(
-      CylinderVolumeBounds::Face face, const Experimental::ProtoBinning& loc0,
-      const Experimental::ProtoBinning& loc1);
+      CylinderVolumeBounds::Face face, const ProtoAxis& loc0,
+      const ProtoAxis& loc1);
 
   /// Configure the designator with a cuboid face and corresponding binning
   /// information.
@@ -105,9 +94,9 @@
   /// @return The material designator node
   /// @note If this node has previously been configured with a different volume
   ///       shape, this will throw an exception.
-  MaterialDesignatorBlueprintNode& configureFace(
-      CuboidVolumeBounds::Face face, const Experimental::ProtoBinning& loc0,
-      const Experimental::ProtoBinning& loc1);
+  MaterialDesignatorBlueprintNode& configureFace(CuboidVolumeBounds::Face face,
+                                                 const ProtoAxis& loc0,
+                                                 const ProtoAxis& loc1);
 
  private:
   /// @copydoc BlueprintNode::addToGraphviz
@@ -120,12 +109,10 @@
       const Logger& logger);
 
   void validateCylinderFaceConfig(CylinderVolumeBounds::Face face,
-                                  const Experimental::ProtoBinning& loc0,
-                                  const Experimental::ProtoBinning& loc1,
+                                  const ProtoAxis& loc0, const ProtoAxis& loc1,
                                   const Logger& logger = getDummyLogger());
 
-  void validateCuboidFaceConfig(const Experimental::ProtoBinning& loc0,
-                                const Experimental::ProtoBinning& loc1,
+  void validateCuboidFaceConfig(const ProtoAxis& loc0, const ProtoAxis& loc1,
                                 const Logger& logger = getDummyLogger());
 
   std::string m_name{};
