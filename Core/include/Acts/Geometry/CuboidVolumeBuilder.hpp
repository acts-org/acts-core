--- conflicted
+++ resolved
@@ -71,16 +71,13 @@
     size_t binsY = 1;
     // Bins in Z direction
     size_t binsZ = 1;
-    // Envelope in X (along layer normal)
-<<<<<<< HEAD
+    // Envelope in X
     std::array<ActsScalar, 2u> envelopeX{0, 0};
-=======
-    std::pair<double, double> envelopeX{0, 0};
     // Envelope in Y
-    std::pair<double, double> envelopeY{0, 0};
+    std::array<ActsScalar, 2u> envelopeY{0, 0};
     // Envelope in Z
-    std::pair<double, double> envelopeZ{0, 0};
->>>>>>> f242aae5
+    std::array<ActsScalar, 2u> envelopeZ{0, 0};
+    // An optional rotation
     std::optional<RotationMatrix3> rotation{std::nullopt};
   };
 
