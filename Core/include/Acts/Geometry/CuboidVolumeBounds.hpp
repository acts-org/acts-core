--- conflicted
+++ resolved
@@ -61,20 +61,6 @@
 
   /// Enum describing the possible faces of a cuboid volume
   /// @note These values are synchronized with the BoundarySurfaceFace enum.
-<<<<<<< HEAD
-  enum class Face : unsigned int {
-    NegativeZFace =
-        BoundarySurfaceFace::negativeFaceXY,  ///< Face at negative z
-    PositiveZFace =
-        BoundarySurfaceFace::positiveFaceXY,  ///< Face at positive z
-    NegativeXFace =
-        BoundarySurfaceFace::negativeFaceYZ,  ///< Face at negative x
-    PositiveXFace =
-        BoundarySurfaceFace::positiveFaceYZ,  ///< Face at positive x
-    NegativeYFace =
-        BoundarySurfaceFace::negativeFaceZX,             ///< Face at negative y
-    PositiveYFace = BoundarySurfaceFace::positiveFaceZX  ///< Face at positive y
-=======
   ///       Once Gen1 is removed, this can be changed.
   enum class Face : unsigned int {
     NegativeZFace = BoundarySurfaceFace::negativeFaceXY,
@@ -83,7 +69,6 @@
     PositiveXFace = BoundarySurfaceFace::positiveFaceYZ,
     NegativeYFace = BoundarySurfaceFace::negativeFaceZX,
     PositiveYFace = BoundarySurfaceFace::positiveFaceZX
->>>>>>> 1fd1c682
   };
 
   CuboidVolumeBounds() = delete;
