--- conflicted
+++ resolved
@@ -278,14 +278,12 @@
     template <typename propagator_state_t, typename stepper_t>
     void operator()(propagator_state_t& state, const stepper_t& stepper,
                     result_type& result) const {
-<<<<<<< HEAD
       const auto& logger = state.options.logger;
-=======
+
       if (result.finished) {
         return;
       }
 
->>>>>>> 607b815e
       ACTS_VERBOSE("CombinatorialKalmanFilter step");
 
       // This following is added due to the fact that the navigation
