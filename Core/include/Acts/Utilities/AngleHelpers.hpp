--- conflicted
+++ resolved
@@ -36,11 +36,10 @@
 
 template <typename Scalar>
 struct ClampedEtaThetaConversionTraits {
-<<<<<<< HEAD
-  // computed from minEta
+  // computed from maxEta
   static constexpr Scalar minTheta =
       static_cast<Scalar>(9.0799859462585550026e-05L);
-  // computed from maxEta
+  // computed from minEta
   static constexpr Scalar maxTheta =
       static_cast<Scalar>(3.1415018537303306529L);
 
@@ -55,16 +54,6 @@
                 "minEta must be bigger than -inf");
   static_assert(maxEta < std::numeric_limits<Scalar>::infinity(),
                 "maxEta must be smaller than inf");
-=======
-  // computed from maxEta
-  static constexpr Scalar minTheta =
-      static_cast<Scalar>(3.6097027756908303447e-35L);
-  // computed from minEta
-  static constexpr Scalar maxTheta = static_cast<Scalar>(3.141592653589793);
-
-  static constexpr Scalar minEta = static_cast<Scalar>(-80.0);
-  static constexpr Scalar maxEta = static_cast<Scalar>(80.0);
->>>>>>> aa33d08c
 };
 
 /// Calculate the pseudorapidity from the polar angle theta.
