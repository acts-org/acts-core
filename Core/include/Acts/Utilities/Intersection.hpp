// This file is part of the ACTS project.
//
// Copyright (C) 2016 CERN for the benefit of the ACTS project
//
// This Source Code Form is subject to the terms of the Mozilla Public
// License, v. 2.0. If a copy of the MPL was not distributed with this
// file, You can obtain one at https://mozilla.org/MPL/2.0/.

#pragma once

#include "Acts/Definitions/Algebra.hpp"
#include "Acts/Utilities/Logger.hpp"

#include <algorithm>
#include <array>
#include <cstddef>
#include <cstdint>
#include <limits>

#include <boost/container/static_vector.hpp>

namespace Acts {

/// Status enum
enum class IntersectionStatus : int {
  unreachable = 0,
  reachable = 1,
  onSurface = 2
};

/// Ostream-operator for the IntersectionStatus enum
inline std::ostream& operator<<(std::ostream& os, IntersectionStatus status) {
  constexpr static std::array<const char*, 3> names = {
      {"missed/unreachable", "reachable", "onSurface"}};

  os << names[static_cast<std::size_t>(status)];
  return os;
}

///  @struct Intersection
///
///  Intersection struct used for position
template <unsigned int DIM>
class Intersection {
 public:
  /// Position type
  using Position = ActsVector<DIM>;

  /// Constructor with arguments
  ///
  /// @param position is the position of the intersection
  /// @param pathLength is the path length to the intersection
  /// @param status is an enum indicating the status of the intersection
  constexpr Intersection(const Position& position, double pathLength,
                         IntersectionStatus status)
      : m_position(position), m_pathLength(pathLength), m_status(status) {}

  /// Returns whether the intersection was successful or not
<<<<<<< HEAD
  constexpr bool isValid() const { return m_status != Status::unreachable; }
=======
  constexpr bool isValid() const {
    return m_status != IntersectionStatus::missed;
  }
>>>>>>> 195dca3f

  /// Returns the position of the interseciton
  constexpr const Position& position() const { return m_position; }

  /// Returns the path length to the interseciton
  constexpr ActsScalar pathLength() const { return m_pathLength; }

  /// Returns the intersection status enum
  constexpr IntersectionStatus status() const { return m_status; }

  /// Static factory to creae an invalid instesection
  constexpr static Intersection invalid() { return Intersection(); }

  /// Comparison function for path length order i.e. intersection closest to
  /// -inf will be first.
  constexpr static bool pathLengthOrder(const Intersection& aIntersection,
                                        const Intersection& bIntersection) {
    auto a = aIntersection.pathLength();
    auto b = bIntersection.pathLength();
    return a < b;
  }

  /// Comparison function for closest order i.e. intersection closest to 0 will
  /// be first.
  constexpr static bool closestOrder(const Intersection& aIntersection,
                                     const Intersection& bIntersection) {
    if ((aIntersection.status() == IntersectionStatus::unreachable) &&
        (bIntersection.status() != IntersectionStatus::unreachable)) {
      return false;
    }
    if ((aIntersection.status() != IntersectionStatus::unreachable) &&
        (bIntersection.status() == IntersectionStatus::unreachable)) {
      return true;
    }
    // both are reachable or onSurface now
    auto a = aIntersection.pathLength();
    auto b = bIntersection.pathLength();
    return std::abs(a) < std::abs(b);
  }

  /// Comparison function for closest forward order i.e. intersection closest to
  /// 0 with positive path length will be first.
  constexpr static bool closestForwardOrder(const Intersection& aIntersection,
                                            const Intersection& bIntersection) {
    auto a = aIntersection.pathLength();
    auto b = bIntersection.pathLength();
    return std::signbit(a) == std::signbit(b) ? std::abs(a) < std::abs(b)
                                              : a > b;
  }

 private:
  /// Position of the intersection
  Position m_position = Position::Zero();
  /// Signed path length to the intersection (if valid)
  ActsScalar m_pathLength = std::numeric_limits<double>::infinity();
  /// The Status of the intersection
  IntersectionStatus m_status = IntersectionStatus::unreachable;

  constexpr Intersection() = default;
};

using Intersection2D = Intersection<2>;
using Intersection3D = Intersection<3>;

static constexpr std::uint8_t s_maximumNumberOfIntersections = 2;
using MultiIntersection3D =
    boost::container::static_vector<Intersection3D,
                                    s_maximumNumberOfIntersections>;

template <typename object_t>
class ObjectIntersection {
 public:
  /// Object intersection
  ///
  /// @param intersection is the intersection
  /// @param object is the object to be instersected
  /// @param index is the intersection index
  constexpr ObjectIntersection(const Intersection3D& intersection,
                               const object_t* object, std::uint8_t index = 0)
      : m_intersection(intersection), m_object(object), m_index(index) {}

  /// Returns whether the intersection was successful or not
  constexpr bool isValid() const { return m_intersection.isValid(); }

  /// Returns the intersection
  constexpr const Intersection3D& intersection() const {
    return m_intersection;
  }

  /// Returns the position of the interseciton
  constexpr const Intersection3D::Position& position() const {
    return m_intersection.position();
  }

  /// Returns the path length to the interseciton
  constexpr ActsScalar pathLength() const {
    return m_intersection.pathLength();
  }

  /// Returns the status of the interseciton
  constexpr IntersectionStatus status() const {
    return m_intersection.status();
  }

  /// Returns the object that has been intersected
  constexpr const object_t* object() const { return m_object; }

  constexpr std::uint8_t index() const { return m_index; }

  constexpr static ObjectIntersection invalid(
      const object_t* object = nullptr) {
    return ObjectIntersection(Intersection3D::invalid(), object);
  }

  constexpr static bool pathLengthOrder(
      const ObjectIntersection& aIntersection,
      const ObjectIntersection& bIntersection) {
    return Intersection3D::pathLengthOrder(aIntersection.intersection(),
                                           bIntersection.intersection());
  }

  constexpr static bool closestOrder(const ObjectIntersection& aIntersection,
                                     const ObjectIntersection& bIntersection) {
    return Intersection3D::closestOrder(aIntersection.intersection(),
                                        bIntersection.intersection());
  }

  constexpr static bool closestForwardOrder(
      const ObjectIntersection& aIntersection,
      const ObjectIntersection& bIntersection) {
    return Intersection3D::closestForwardOrder(aIntersection.intersection(),
                                               bIntersection.intersection());
  }

 private:
  /// The intersection itself
  Intersection3D m_intersection = Intersection3D::invalid();
  /// The object that was (tried to be) intersected
  const object_t* m_object = nullptr;
  /// The intersection index
  std::uint8_t m_index = 0;

  constexpr ObjectIntersection() = default;
};

template <typename object_t>
class ObjectMultiIntersection {
 public:
  using SplitIntersections =
      boost::container::static_vector<ObjectIntersection<object_t>,
                                      s_maximumNumberOfIntersections>;

  /// Object intersection
  ///
  /// @param intersections are the intersections
  /// @param object is the object to be instersected
  constexpr ObjectMultiIntersection(const MultiIntersection3D& intersections,
                                    const object_t* object)
      : m_intersections(intersections), m_object(object) {}

  constexpr ObjectIntersection<object_t> operator[](std::uint8_t index) const {
    return {m_intersections[index], m_object, index};
  }

  constexpr const MultiIntersection3D& intersections() const {
    return m_intersections;
  }

  constexpr std::size_t size() const { return m_intersections.size(); }

  constexpr const object_t* object() const { return m_object; }

  constexpr SplitIntersections split() const {
    SplitIntersections result;
    for (std::size_t i = 0; i < size(); ++i) {
      result.push_back(operator[](i));
    }
    return result;
  }

  constexpr ObjectIntersection<object_t> closest() const {
    auto splitIntersections = split();
    return *std::min_element(splitIntersections.begin(),
                             splitIntersections.end(),
                             ObjectIntersection<object_t>::closestOrder);
  }

  constexpr ObjectIntersection<object_t> closestForward() const {
    auto splitIntersections = split();
    return *std::min_element(splitIntersections.begin(),
                             splitIntersections.end(),
                             ObjectIntersection<object_t>::closestForwardOrder);
  }

 private:
  /// The intersections
  MultiIntersection3D m_intersections;
  /// The object that was (tried to be) intersected
  const object_t* m_object = nullptr;
};

namespace detail {

/// This function checks if an intersection path length is valid for the
/// specified near-limit and far-limit
///
/// @param pathLength The path length of the intersection
/// @param nearLimit The minimum path length for an intersection to be considered
/// @param farLimit The maximum path length for an intersection to be considered
/// @param logger A optionally supplied logger which prints out a lot of infos
///               at VERBOSE level
bool checkPathLength(double pathLength, double nearLimit, double farLimit,
                     const Logger& logger = getDummyLogger());

}  // namespace detail

}  // namespace Acts<|MERGE_RESOLUTION|>--- conflicted
+++ resolved
@@ -56,13 +56,9 @@
       : m_position(position), m_pathLength(pathLength), m_status(status) {}
 
   /// Returns whether the intersection was successful or not
-<<<<<<< HEAD
-  constexpr bool isValid() const { return m_status != Status::unreachable; }
-=======
   constexpr bool isValid() const {
-    return m_status != IntersectionStatus::missed;
-  }
->>>>>>> 195dca3f
+    return m_status != IntersectionStatus::unreachable;
+  }
 
   /// Returns the position of the interseciton
   constexpr const Position& position() const { return m_position; }
