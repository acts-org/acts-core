// This file is part of the Acts project.
//
// Copyright (C) 2020 CERN for the benefit of the Acts project
//
// This Source Code Form is subject to the terms of the Mozilla Public
// License, v. 2.0. If a copy of the MPL was not distributed with this
// file, You can obtain one at http://mozilla.org/MPL/2.0/.

#pragma once

#include "Acts/Definitions/Algebra.hpp"

#include <array>
#include <cassert>
#include <cstddef>
#include <cstdint>

namespace Acts::detail {

/// @defgroup subspace Linear subspace definitions
///
/// All types in this group define a linear subspace of a larger vector space
/// with the following properties: the subspace is defined by a set of axis
/// indices in the full space, i.e. there is no need for a non-trivial
/// projection matrix, all subspace axis indices are unique and there are no
/// duplicated ones, and the set of axis indices must be ordered, i.e. the axis
/// order in the subspace is the same as in the full space. The last requirement
/// is not strictly required by the implementation, but is still added to
/// simplify reasoning.
///
/// Only the size of the subspace are defined by the types at compile time.
/// Which axes comprise the subspace is defined at runtime. This allows to use
/// fixed-size computations (selected at compile time) but avoids the
/// combinatorial explosion of also having to handle all possible combination of
/// axes at compile time. This was tried previously and resulted in sizable
/// resource consumption at compile time without runtime benefits.
///
/// All types are intentionally using `std::size_t` as their template values,
/// instead of the more specific index enums, to reduce the number of templates.
/// This is fully compatible as the index enums are required to be convertible
/// to `std::size_t`.
///
/// All types intentionally only define the subspace but not how vectors
/// and matrices are stored to avoid unnecessary coupling between components,
/// i.e here between the pure definition and the storage.
///
/// All types provide `.projectVector(...)` and `.exandVector(...)` methods to
/// convert to/from the subspace. They also provide `.projector()` and
/// `.expander()` methods to create projection and expansion matrices if they
/// are required explicitly. For the specific subspace requirements listed
/// above, the projection and expansion matrices are transpose to each other. In
/// the general case, this does not have to be the case and users are encouraged
/// to use `.projector()` and `.expander()` instead of e.g.
/// `.projector().transpose()`.
///
/// @{

/// Fixed-size subspace representation.
///
/// @tparam kFullSize Size of the full vector space
/// @tparam kSize Size of the subspace
template <std::size_t kFullSize, std::size_t kSize>
class FixedSizeSubspace {
  static_assert(kFullSize <= static_cast<std::size_t>(
                                 std::numeric_limits<std::uint8_t>::max()),
                "Full vector space size is larger than the supported range");
  static_assert(1u <= kSize, "Subspace size must be at least 1");
  static_assert(kSize <= kFullSize,
                "Subspace can only be as large as the full space");

  template <typename source_t>
  using SubspaceVectorFor = Eigen::Matrix<typename source_t::Scalar, kSize, 1>;
  template <typename source_t>
  using FullspaceVectorFor =
      Eigen::Matrix<typename source_t::Scalar, kFullSize, 1>;
  template <typename scalar_t>
  using ProjectionMatrix = Eigen::Matrix<scalar_t, kSize, kFullSize>;
  template <typename scalar_t>
  using ExpansionMatrix = Eigen::Matrix<scalar_t, kFullSize, kSize>;

  // the functionality could also be implemented using a std::bitset where each
  // bit corresponds to an axis in the fullspace and set bits indicate which
  // bits make up the subspace. this would be a more compact representation but
  // complicates the implementation since we can not easily iterate over the
  // indices of the subspace. storing the subspace indices directly requires a
  // bit more memory but is easier to work with. for our typical use cases with
  // n<=8, this still takes only 64bit of memory.
  std::array<std::uint8_t, kSize> m_axes;

 public:
  /// Construct from a container of axis indices.
  ///
  /// @tparam index_t Input index type, must be convertible to std::uint8_t
  /// @param indices Unique, ordered indices
  template <typename index_t>
  constexpr explicit FixedSizeSubspace(
      const std::array<index_t, kSize>& indices) {
    for (std::size_t i = 0u; i < kSize; ++i) {
      assert((indices[i] < kFullSize) &&
             "Axis indices must be within the full space");
      if (0u < i) {
        assert((indices[i - 1u] < indices[i]) &&
               "Axis indices must be unique and ordered");
      }
    }
    for (std::size_t i = 0; i < kSize; ++i) {
      m_axes[i] = static_cast<std::uint8_t>(indices[i]);
    }
  }

  /// Size of the subspace.
  static constexpr std::size_t size() { return kSize; }
  /// Size of the full vector space.
  static constexpr std::size_t fullSize() { return kFullSize; }

  /// Access axis index by position.
  ///
  /// @param i Position in the subspace
  /// @return Axis index in the full space
  constexpr std::size_t operator[](std::size_t i) const { return m_axes[i]; }

  /// Axis indices that comprise the subspace.
  ///
  /// The specific container and index type should be considered an
  /// implementation detail. Users should treat the return type as a generic
  /// container whose elements are convertible to `std::size_t`.
  constexpr const std::array<std::uint8_t, kSize>& indices() const {
    return m_axes;
  }

  /// Check if the given axis index in the full space is part of the subspace.
  constexpr bool contains(std::size_t index) const {
    bool isContained = false;
    // always iterate over all elements to avoid branching and hope the compiler
    // can optimise this for us.
<<<<<<< HEAD
    for (auto a : m_axes) {
      isContained |= (a == index);
=======
    for (std::uint8_t a : m_axes) {
      isContained = isContained || (a == index);
>>>>>>> a05c158d
    }
    return isContained;
  }

  /// Project a full vector into the subspace.
  ///
  /// @tparam fullspace_vector_t Vector type in the full space
  /// @param full Vector in the full space
  /// @return Subspace vector w/ just the configured axis components
  ///
  /// @note Always returns a column vector regardless of the input
  template <typename fullspace_vector_t>
  SubspaceVectorFor<fullspace_vector_t> projectVector(
      const Eigen::MatrixBase<fullspace_vector_t>& full) const {
    EIGEN_STATIC_ASSERT_VECTOR_SPECIFIC_SIZE(fullspace_vector_t, kFullSize);

    SubspaceVectorFor<fullspace_vector_t> sub;
    for (std::size_t i = 0u; i < kSize; ++i) {
      sub[i] = full[m_axes[i]];
    }
    return sub;
  }

  /// Expand a subspace vector into the full space.
  ///
  /// @tparam subspace_vector_t Subspace vector type
  /// @param sub Subspace vector
  /// @return Vector in the full space w/ zeros for non-subspace components
  ///
  /// @note Always returns a column vector regardless of the input
  template <typename subspace_vector_t>
  FullspaceVectorFor<subspace_vector_t> expandVector(
      const Eigen::MatrixBase<subspace_vector_t>& sub) const {
    EIGEN_STATIC_ASSERT_VECTOR_SPECIFIC_SIZE(subspace_vector_t, kSize);

    FullspaceVectorFor<subspace_vector_t> full;
    full.setZero();
    for (std::size_t i = 0u; i < kSize; ++i) {
      full[m_axes[i]] = sub[i];
    }
    return full;
  }

  /// Projection matrix that maps from the full space into the subspace.
  ///
  /// @tparam scalar_t Scalar type for the projection matrix
  template <typename scalar_t>
  ProjectionMatrix<scalar_t> projector() const {
    ProjectionMatrix<scalar_t> proj;
    proj.setZero();
    for (std::size_t i = 0u; i < kSize; ++i) {
      proj(i, m_axes[i]) = 1;
    }
    return proj;
  }

  /// Expansion matrix that maps from the subspace into the full space.
  ///
  /// @tparam scalar_t Scalar type of the generated expansion matrix
  template <typename scalar_t>
  ExpansionMatrix<scalar_t> expander() const {
    ExpansionMatrix<scalar_t> expn;
    expn.setZero();
    for (std::size_t i = 0u; i < kSize; ++i) {
      expn(m_axes[i], i) = 1;
    }
    return expn;
  }
};

/// Variable-size subspace representation.
///
/// @tparam kFullSize Size of the full vector space
/// @tparam kSize Size of the subspace
template <std::size_t kFullSize>
class VariableSizeSubspace {
  static_assert(kFullSize <= static_cast<std::size_t>(UINT8_MAX),
                "Full vector space size is larger than the supported range");

  template <typename scalar_t>
  using FullProjectionMatrix = Eigen::Matrix<scalar_t, kFullSize, kFullSize>;
  template <typename scalar_t>
  using FullExpansionMatrix = Eigen::Matrix<scalar_t, kFullSize, kFullSize>;

  std::size_t m_size{};

  // the functionality could also be implemented using a std::bitset where each
  // bit corresponds to an axis in the fullspace and set bits indicate which
  // bits make up the subspace. this would be a more compact representation but
  // complicates the implementation since we can not easily iterate over the
  // indices of the subspace. storing the subspace indices directly requires a
  // bit more memory but is easier to work with. for our typical use cases with
  // n<=8, this still takes only 64bit of memory.
  std::array<std::uint8_t, kFullSize> m_axes{};

 public:
  /// Construct from a container of axis indices.
  ///
  /// @tparam index_t Input index type, must be convertible to std::uint8_t
  /// @param indices Unique, ordered indices
  template <typename index_t, std::size_t kSize>
  constexpr explicit VariableSizeSubspace(
      const std::array<index_t, kSize>& indices) {
    m_size = kSize;
    for (std::size_t i = 0u; i < kSize; ++i) {
      assert((indices[i] < kFullSize) &&
             "Axis indices must be within the full space");
      if (0u < i) {
        assert((indices[i - 1u] < indices[i]) &&
               "Axis indices must be unique and ordered");
      }
    }
    for (std::size_t i = 0; i < kSize; ++i) {
      m_axes[i] = static_cast<std::uint8_t>(indices[i]);
    }
  }

  /// Size of the subspace.
  constexpr std::size_t size() const { return m_size; }
  /// Size of the full vector space.
  static constexpr std::size_t fullSize() { return kFullSize; }

  /// Access axis index by position.
  ///
  /// @param i Position in the subspace
  /// @return Axis index in the full space
  constexpr std::size_t operator[](std::size_t i) const {
    assert(i < m_size);
    return m_axes[i];
  }

  /// Check if the given axis index in the full space is part of the subspace.
  constexpr bool contains(std::size_t index) const {
    bool isContained = false;
    // always iterate over all elements to avoid branching and hope the compiler
    // can optimise this for us.
    for (std::size_t i = 0; i < kFullSize; ++i) {
      isContained = isContained || ((i < m_size) && (m_axes[i] == index));
    }
    return isContained;
  }

  /// Projection matrix that maps from the full space into the subspace.
  ///
  /// @tparam scalar_t Scalar type for the projection matrix
  template <typename scalar_t>
  FullProjectionMatrix<scalar_t> fullProjector() const {
    FullProjectionMatrix<scalar_t> proj;
    proj.setZero();
    for (std::size_t i = 0u; i < m_size; ++i) {
      proj(i, m_axes[i]) = 1;
    }
    return proj;
  }

  /// Expansion matrix that maps from the subspace into the full space.
  ///
  /// @tparam scalar_t Scalar type of the generated expansion matrix
  template <typename scalar_t>
  FullExpansionMatrix<scalar_t> fullExpander() const {
    FullExpansionMatrix<scalar_t> expn;
    expn.setZero();
    for (std::size_t i = 0u; i < m_size; ++i) {
      expn(m_axes[i], i) = 1;
    }
    return expn;
  }

  std::uint64_t projectorBits() const {
    std::uint64_t result = 0;

    for (std::size_t i = 0; i < m_size; ++i) {
      for (std::size_t j = 0; j < kFullSize; ++j) {
        // the bit order is defined in `Acts/Utilities/AlgebraHelpers.hpp`
        // in `matrixToBitset`
        std::size_t index = m_size * kFullSize - 1 - (i + j * m_size);
        if (m_axes[i] == j) {
          result |= (1ull << index);
        }
      }
    }

    return result;
  }

  std::uint64_t fullProjectorBits() const {
    std::uint64_t result = 0;

    for (std::size_t i = 0; i < kFullSize; ++i) {
      for (std::size_t j = 0; j < kFullSize; ++j) {
        // the bit order is defined in `Acts/Utilities/AlgebraHelpers.hpp`
        // in `matrixToBitset`
        std::size_t index = kFullSize * kFullSize - 1 - (i + j * kFullSize);
        if (i < m_size && m_axes[i] == j) {
          result |= (1ull << index);
        }
      }
    }

    return result;
  }
};

/// Variable-size subspace representation.
///
/// @tparam kFullSize Size of the full vector space
/// @tparam kSize Size of the subspace
template <std::size_t kFullSize>
class VariableSizeSubspace {
  static_assert(kFullSize <= static_cast<std::size_t>(UINT8_MAX),
                "Full vector space size is larger than the supported range");

  template <typename scalar_t>
  using ProjectionMatrix = Eigen::Matrix<scalar_t, Eigen::Dynamic, kFullSize>;
  template <typename scalar_t>
  using ExpansionMatrix = Eigen::Matrix<scalar_t, kFullSize, Eigen::Dynamic>;

  template <typename scalar_t>
  using FullProjectionMatrix = Eigen::Matrix<scalar_t, kFullSize, kFullSize>;
  template <typename scalar_t>
  using FullExpansionMatrix = Eigen::Matrix<scalar_t, kFullSize, kFullSize>;

  std::size_t m_size{};

  // the functionality could also be implemented using a std::bitset where each
  // bit corresponds to an axis in the fullspace and set bits indicate which
  // bits make up the subspace. this would be a more compact representation but
  // complicates the implementation since we can not easily iterate over the
  // indices of the subspace. storing the subspace indices directly requires a
  // bit more memory but is easier to work with. for our typical use cases with
  // n<=8, this still takes only 64bit of memory.
  std::array<std::uint8_t, kFullSize> m_axes{};

 public:
  /// Construct from a container of axis indices.
  ///
  /// @tparam index_t Input index type, must be convertible to std::uint8_t
  /// @param indices Unique, ordered indices
  template <typename index_t, std::size_t kSize>
  constexpr VariableSizeSubspace(const std::array<index_t, kSize>& indices) {
    m_size = kSize;
    for (std::size_t i = 0u; i < kSize; ++i) {
      assert((indices[i] < kFullSize) &&
             "Axis indices must be within the full space");
      if (0u < i) {
        assert((indices[i - 1u] < indices[i]) &&
               "Axis indices must be unique and ordered");
      }
    }
    for (std::size_t i = 0; i < kSize; ++i) {
      m_axes[i] = static_cast<std::uint8_t>(indices[i]);
    }
  }
  // The subset can not be constructed w/o defining its axis indices.
  VariableSizeSubspace() = delete;
  VariableSizeSubspace(const VariableSizeSubspace&) = default;
  VariableSizeSubspace(VariableSizeSubspace&&) = default;
  VariableSizeSubspace& operator=(const VariableSizeSubspace&) = default;
  VariableSizeSubspace& operator=(VariableSizeSubspace&&) = default;

  /// Size of the subspace.
  constexpr std::size_t size() const { return m_size; }
  /// Size of the full vector space.
  static constexpr std::size_t fullSize() { return kFullSize; }

  /// Access axis index by position.
  ///
  /// @param i Position in the subspace
  /// @return Axis index in the full space
  constexpr std::size_t operator[](std::size_t i) const {
    assert(i < m_size);
    return m_axes[i];
  }

  /// Check if the given axis index in the full space is part of the subspace.
  constexpr bool contains(std::size_t index) const {
    bool isContained = false;
    // always iterate over all elements to avoid branching and hope the compiler
    // can optimise this for us.
    for (std::size_t i = 0; i < kFullSize; ++i) {
      isContained |= ((i < m_size) & (m_axes[i] == index));
    }
    return isContained;
  }

  /// Projection matrix that maps from the full space into the subspace.
  ///
  /// @tparam scalar_t Scalar type for the projection matrix
  template <typename scalar_t>
  auto projector() const -> ProjectionMatrix<scalar_t> {
    ProjectionMatrix<scalar_t> proj(m_size, kFullSize);
    proj.setZero();
    for (auto i = 0u; i < m_size; ++i) {
      proj(i, m_axes[i]) = 1;
    }
    return proj;
  }

  /// Expansion matrix that maps from the subspace into the full space.
  ///
  /// @tparam scalar_t Scalar type of the generated expansion matrix
  template <typename scalar_t>
  auto expander() const -> ExpansionMatrix<scalar_t> {
    ExpansionMatrix<scalar_t> expn(kFullSize, m_size);
    expn.setZero();
    for (auto i = 0u; i < m_size; ++i) {
      expn(m_axes[i], i) = 1;
    }
    return expn;
  }

  /// Projection matrix that maps from the full space into the subspace.
  ///
  /// @tparam scalar_t Scalar type for the projection matrix
  template <typename scalar_t>
  auto fullProjector() const -> FullProjectionMatrix<scalar_t> {
    FullProjectionMatrix<scalar_t> proj;
    proj.setZero();
    for (auto i = 0u; i < m_size; ++i) {
      proj(i, m_axes[i]) = 1;
    }
    return proj;
  }

  /// Expansion matrix that maps from the subspace into the full space.
  ///
  /// @tparam scalar_t Scalar type of the generated expansion matrix
  template <typename scalar_t>
  auto fullExpander() const -> FullExpansionMatrix<scalar_t> {
    FullExpansionMatrix<scalar_t> expn;
    expn.setZero();
    for (auto i = 0u; i < m_size; ++i) {
      expn(m_axes[i], i) = 1;
    }
    return expn;
  }

  std::uint64_t projectorBits() const {
    std::uint64_t result = 0;

    for (std::size_t i = 0; i < m_size; ++i) {
      for (std::size_t j = 0; j < kFullSize; ++j) {
        // the bit order is defined in `Acts/Utilities/AlgebraHelpers.hpp`
        // in `matrixToBitset`
        std::size_t index = m_size * kFullSize - 1 - (i + j * m_size);
        if (m_axes[i] == j) {
          result |= (1ull << index);
        }
      }
    }

    return result;
  }

  std::uint64_t fullProjectorBits() const {
    std::uint64_t result = 0;

    for (std::size_t i = 0; i < kFullSize; ++i) {
      for (std::size_t j = 0; j < kFullSize; ++j) {
        // the bit order is defined in `Acts/Utilities/AlgebraHelpers.hpp`
        // in `matrixToBitset`
        std::size_t index = kFullSize * kFullSize - 1 - (i + j * kFullSize);
        if (i < m_size && m_axes[i] == j) {
          result |= (1ull << index);
        }
      }
    }

    return result;
  }
};

/// @}

}  // namespace Acts::detail<|MERGE_RESOLUTION|>--- conflicted
+++ resolved
@@ -133,13 +133,8 @@
     bool isContained = false;
     // always iterate over all elements to avoid branching and hope the compiler
     // can optimise this for us.
-<<<<<<< HEAD
-    for (auto a : m_axes) {
-      isContained |= (a == index);
-=======
     for (std::uint8_t a : m_axes) {
       isContained = isContained || (a == index);
->>>>>>> a05c158d
     }
     return isContained;
   }
@@ -343,175 +338,6 @@
   }
 };
 
-/// Variable-size subspace representation.
-///
-/// @tparam kFullSize Size of the full vector space
-/// @tparam kSize Size of the subspace
-template <std::size_t kFullSize>
-class VariableSizeSubspace {
-  static_assert(kFullSize <= static_cast<std::size_t>(UINT8_MAX),
-                "Full vector space size is larger than the supported range");
-
-  template <typename scalar_t>
-  using ProjectionMatrix = Eigen::Matrix<scalar_t, Eigen::Dynamic, kFullSize>;
-  template <typename scalar_t>
-  using ExpansionMatrix = Eigen::Matrix<scalar_t, kFullSize, Eigen::Dynamic>;
-
-  template <typename scalar_t>
-  using FullProjectionMatrix = Eigen::Matrix<scalar_t, kFullSize, kFullSize>;
-  template <typename scalar_t>
-  using FullExpansionMatrix = Eigen::Matrix<scalar_t, kFullSize, kFullSize>;
-
-  std::size_t m_size{};
-
-  // the functionality could also be implemented using a std::bitset where each
-  // bit corresponds to an axis in the fullspace and set bits indicate which
-  // bits make up the subspace. this would be a more compact representation but
-  // complicates the implementation since we can not easily iterate over the
-  // indices of the subspace. storing the subspace indices directly requires a
-  // bit more memory but is easier to work with. for our typical use cases with
-  // n<=8, this still takes only 64bit of memory.
-  std::array<std::uint8_t, kFullSize> m_axes{};
-
- public:
-  /// Construct from a container of axis indices.
-  ///
-  /// @tparam index_t Input index type, must be convertible to std::uint8_t
-  /// @param indices Unique, ordered indices
-  template <typename index_t, std::size_t kSize>
-  constexpr VariableSizeSubspace(const std::array<index_t, kSize>& indices) {
-    m_size = kSize;
-    for (std::size_t i = 0u; i < kSize; ++i) {
-      assert((indices[i] < kFullSize) &&
-             "Axis indices must be within the full space");
-      if (0u < i) {
-        assert((indices[i - 1u] < indices[i]) &&
-               "Axis indices must be unique and ordered");
-      }
-    }
-    for (std::size_t i = 0; i < kSize; ++i) {
-      m_axes[i] = static_cast<std::uint8_t>(indices[i]);
-    }
-  }
-  // The subset can not be constructed w/o defining its axis indices.
-  VariableSizeSubspace() = delete;
-  VariableSizeSubspace(const VariableSizeSubspace&) = default;
-  VariableSizeSubspace(VariableSizeSubspace&&) = default;
-  VariableSizeSubspace& operator=(const VariableSizeSubspace&) = default;
-  VariableSizeSubspace& operator=(VariableSizeSubspace&&) = default;
-
-  /// Size of the subspace.
-  constexpr std::size_t size() const { return m_size; }
-  /// Size of the full vector space.
-  static constexpr std::size_t fullSize() { return kFullSize; }
-
-  /// Access axis index by position.
-  ///
-  /// @param i Position in the subspace
-  /// @return Axis index in the full space
-  constexpr std::size_t operator[](std::size_t i) const {
-    assert(i < m_size);
-    return m_axes[i];
-  }
-
-  /// Check if the given axis index in the full space is part of the subspace.
-  constexpr bool contains(std::size_t index) const {
-    bool isContained = false;
-    // always iterate over all elements to avoid branching and hope the compiler
-    // can optimise this for us.
-    for (std::size_t i = 0; i < kFullSize; ++i) {
-      isContained |= ((i < m_size) & (m_axes[i] == index));
-    }
-    return isContained;
-  }
-
-  /// Projection matrix that maps from the full space into the subspace.
-  ///
-  /// @tparam scalar_t Scalar type for the projection matrix
-  template <typename scalar_t>
-  auto projector() const -> ProjectionMatrix<scalar_t> {
-    ProjectionMatrix<scalar_t> proj(m_size, kFullSize);
-    proj.setZero();
-    for (auto i = 0u; i < m_size; ++i) {
-      proj(i, m_axes[i]) = 1;
-    }
-    return proj;
-  }
-
-  /// Expansion matrix that maps from the subspace into the full space.
-  ///
-  /// @tparam scalar_t Scalar type of the generated expansion matrix
-  template <typename scalar_t>
-  auto expander() const -> ExpansionMatrix<scalar_t> {
-    ExpansionMatrix<scalar_t> expn(kFullSize, m_size);
-    expn.setZero();
-    for (auto i = 0u; i < m_size; ++i) {
-      expn(m_axes[i], i) = 1;
-    }
-    return expn;
-  }
-
-  /// Projection matrix that maps from the full space into the subspace.
-  ///
-  /// @tparam scalar_t Scalar type for the projection matrix
-  template <typename scalar_t>
-  auto fullProjector() const -> FullProjectionMatrix<scalar_t> {
-    FullProjectionMatrix<scalar_t> proj;
-    proj.setZero();
-    for (auto i = 0u; i < m_size; ++i) {
-      proj(i, m_axes[i]) = 1;
-    }
-    return proj;
-  }
-
-  /// Expansion matrix that maps from the subspace into the full space.
-  ///
-  /// @tparam scalar_t Scalar type of the generated expansion matrix
-  template <typename scalar_t>
-  auto fullExpander() const -> FullExpansionMatrix<scalar_t> {
-    FullExpansionMatrix<scalar_t> expn;
-    expn.setZero();
-    for (auto i = 0u; i < m_size; ++i) {
-      expn(m_axes[i], i) = 1;
-    }
-    return expn;
-  }
-
-  std::uint64_t projectorBits() const {
-    std::uint64_t result = 0;
-
-    for (std::size_t i = 0; i < m_size; ++i) {
-      for (std::size_t j = 0; j < kFullSize; ++j) {
-        // the bit order is defined in `Acts/Utilities/AlgebraHelpers.hpp`
-        // in `matrixToBitset`
-        std::size_t index = m_size * kFullSize - 1 - (i + j * m_size);
-        if (m_axes[i] == j) {
-          result |= (1ull << index);
-        }
-      }
-    }
-
-    return result;
-  }
-
-  std::uint64_t fullProjectorBits() const {
-    std::uint64_t result = 0;
-
-    for (std::size_t i = 0; i < kFullSize; ++i) {
-      for (std::size_t j = 0; j < kFullSize; ++j) {
-        // the bit order is defined in `Acts/Utilities/AlgebraHelpers.hpp`
-        // in `matrixToBitset`
-        std::size_t index = kFullSize * kFullSize - 1 - (i + j * kFullSize);
-        if (i < m_size && m_axes[i] == j) {
-          result |= (1ull << index);
-        }
-      }
-    }
-
-    return result;
-  }
-};
-
 /// @}
 
 }  // namespace Acts::detail