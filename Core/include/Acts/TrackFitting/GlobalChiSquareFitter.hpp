// This file is part of the Acts project.
//
// Copyright (C) 2023 CERN for the benefit of the Acts project
//
// This Source Code Form is subject to the terms of the Mozilla Public
// License, v. 2.0. If a copy of the MPL was not distributed with this
// file, You can obtain one at http://mozilla.org/MPL/2.0/.

#pragma once

// Workaround for building on clang+libstdc++
#include "Acts/Utilities/detail/ReferenceWrapperAnyCompat.hpp"

#include "Acts/Definitions/Algebra.hpp"
#include "Acts/EventData/Measurement.hpp"
#include "Acts/EventData/MeasurementHelpers.hpp"
#include "Acts/EventData/MultiTrajectory.hpp"
#include "Acts/EventData/MultiTrajectoryHelpers.hpp"
#include "Acts/EventData/SourceLink.hpp"
#include "Acts/EventData/TrackHelpers.hpp"
#include "Acts/EventData/TrackParameters.hpp"
#include "Acts/EventData/VectorMultiTrajectory.hpp"
#include "Acts/Geometry/GeometryContext.hpp"
#include "Acts/MagneticField/MagneticFieldContext.hpp"
#include "Acts/Material/MaterialSlab.hpp"
#include "Acts/Propagator/AbortList.hpp"
#include "Acts/Propagator/ActionList.hpp"
#include "Acts/Propagator/ConstrainedStep.hpp"
#include "Acts/Propagator/DirectNavigator.hpp"
#include "Acts/Propagator/Navigator.hpp"
#include "Acts/Propagator/Propagator.hpp"
#include "Acts/Propagator/StandardAborters.hpp"
#include "Acts/Propagator/StraightLineStepper.hpp"
#include "Acts/Propagator/detail/PointwiseMaterialInteraction.hpp"
#include "Acts/TrackFitting/GlobalChiSquareFitterError.hpp"
#include "Acts/TrackFitting/detail/VoidFitterComponents.hpp"
#include "Acts/Utilities/CalibrationContext.hpp"
#include "Acts/Utilities/Delegate.hpp"
#include "Acts/Utilities/Logger.hpp"
#include "Acts/Utilities/Result.hpp"

#include <functional>
#include <map>
#include <memory>

namespace Acts::Experimental {

namespace Gx2fConstants {
constexpr std::string_view gx2fnUpdateColumn = "Gx2fnUpdateColumn";
}  // namespace Gx2fConstants

/// Extension struct which holds delegates to customize the KF behavior
template <typename traj_t>
struct Gx2FitterExtensions {
  using TrackStateProxy = typename MultiTrajectory<traj_t>::TrackStateProxy;
  using ConstTrackStateProxy =
      typename MultiTrajectory<traj_t>::ConstTrackStateProxy;
  using Parameters = typename TrackStateProxy::Parameters;

  using Calibrator =
      Delegate<void(const GeometryContext&, const CalibrationContext&,
                    const SourceLink&, TrackStateProxy)>;

  using Updater = Delegate<Result<void>(const GeometryContext&, TrackStateProxy,
                                        Direction, const Logger&)>;

  using OutlierFinder = Delegate<bool(ConstTrackStateProxy)>;

  /// The Calibrator is a dedicated calibration algorithm that allows
  /// to calibrate measurements using track information, this could be
  /// e.g. sagging for wires, module deformations, etc.
  Calibrator calibrator;

  /// The updater incorporates measurement information into the track parameters
  Updater updater;

  /// Determines whether a measurement is supposed to be considered as an
  /// outlier
  OutlierFinder outlierFinder;

  /// Retrieves the associated surface from a source link
  SourceLinkSurfaceAccessor surfaceAccessor;

  /// Default constructor which connects the default void components
  Gx2FitterExtensions() {
    calibrator.template connect<&detail::voidFitterCalibrator<traj_t>>();
    updater.template connect<&detail::voidFitterUpdater<traj_t>>();
    outlierFinder.template connect<&detail::voidOutlierFinder<traj_t>>();
    surfaceAccessor.connect<&detail::voidSurfaceAccessor>();
  }
};

/// Combined options for the Global-Chi-Square fitter.
///
/// @tparam traj_t The trajectory type
template <typename traj_t>
struct Gx2FitterOptions {
  /// PropagatorOptions with context.
  ///
  /// @param gctx The geometry context for this fit
  /// @param mctx The magnetic context for this fit
  /// @param cctx The calibration context for this fit
  /// @param extensions_ The KF extensions
  /// @param pOptions The plain propagator options
  /// @param rSurface The reference surface for the fit to be expressed at
  /// @param mScattering Whether to include multiple scattering
  /// @param eLoss Whether to include energy loss
  /// @param freeToBoundCorrection_ Correction for non-linearity effect during transform from free to bound
  /// @param nUpdateMax_ Max number of iterations for updating the parameters
  /// @param zeroField_ Disables the QoP fit in case of missing B-field
  /// @param relChi2changeCutOff_ Check for convergence (abort condition). Set to 0 to skip.
  Gx2FitterOptions(const GeometryContext& gctx,
                   const MagneticFieldContext& mctx,
                   std::reference_wrapper<const CalibrationContext> cctx,
                   Gx2FitterExtensions<traj_t> extensions_,
                   const PropagatorPlainOptions& pOptions,
                   const Surface* rSurface = nullptr, bool mScattering = false,
                   bool eLoss = false,
                   const FreeToBoundCorrection& freeToBoundCorrection_ =
                       FreeToBoundCorrection(false),
                   const std::size_t nUpdateMax_ = 5,
                   const bool zeroField_ = false,
                   double relChi2changeCutOff_ = 1e-5)
      : geoContext(gctx),
        magFieldContext(mctx),
        calibrationContext(cctx),
        extensions(extensions_),
        propagatorPlainOptions(pOptions),
        referenceSurface(rSurface),
        multipleScattering(mScattering),
        energyLoss(eLoss),
        freeToBoundCorrection(freeToBoundCorrection_),
        nUpdateMax(nUpdateMax_),
        zeroField(zeroField_),
        relChi2changeCutOff(relChi2changeCutOff_) {}

  /// Contexts are required and the options must not be default-constructible.
  Gx2FitterOptions() = delete;

  /// Context object for the geometry
  std::reference_wrapper<const GeometryContext> geoContext;
  /// Context object for the magnetic field
  std::reference_wrapper<const MagneticFieldContext> magFieldContext;
  /// context object for the calibration
  std::reference_wrapper<const CalibrationContext> calibrationContext;

  Gx2FitterExtensions<traj_t> extensions;

  /// The trivial propagator options
  PropagatorPlainOptions propagatorPlainOptions;

  /// The reference Surface
  const Surface* referenceSurface = nullptr;

  /// Whether to consider multiple scattering
  bool multipleScattering = false;

  /// Whether to consider energy loss
  bool energyLoss = false;

  /// Whether to include non-linear correction during global to local
  /// transformation
  FreeToBoundCorrection freeToBoundCorrection;

  /// Max number of iterations during the fit (abort condition)
  std::size_t nUpdateMax = 5;

  /// Disables the QoP fit in case of missing B-field
  bool zeroField = false;

  /// Check for convergence (abort condition). Set to 0 to skip.
  double relChi2changeCutOff = 1e-7;
};

template <typename traj_t>
struct Gx2FitterResult {
  // Fitted states that the actor has handled.
  traj_t* fittedStates{nullptr};

  // This is the index of the 'tip' of the track stored in multitrajectory.
  // This corresponds to the last measurement state in the multitrajectory.
  // Since this KF only stores one trajectory, it is unambiguous.
  // SIZE_MAX is the start of a trajectory.
  std::size_t lastMeasurementIndex = Acts::MultiTrajectoryTraits::kInvalid;

  // This is the index of the 'tip' of the states stored in multitrajectory.
  // This corresponds to the last state in the multitrajectory.
  // Since this KF only stores one trajectory, it is unambiguous.
  // SIZE_MAX is the start of a trajectory.
  std::size_t lastTrackIndex = Acts::MultiTrajectoryTraits::kInvalid;

  // The optional Parameters at the provided surface
  std::optional<BoundTrackParameters> fittedParameters;

  // Counter for states with non-outlier measurements
  std::size_t measurementStates = 0;

  // Counter for measurements holes
  // A hole correspond to a surface with an associated detector element with no
  // associated measurement. Holes are only taken into account if they are
  // between the first and last measurements.
  std::size_t measurementHoles = 0;

  // Counter for handled states
  std::size_t processedStates = 0;

  // Counter for handled measurements
  std::size_t processedMeasurements = 0;

  // Indicator if track fitting has been done
  bool finished = false;

  // Measurement surfaces without hits
  std::vector<const Surface*> missedActiveSurfaces;

  // Measurement surfaces handled in both forward and
  // backward filtering
  std::vector<const Surface*> passedAgainSurfaces;

  Result<void> result{Result<void>::success()};

  // collectors
  std::vector<ActsScalar> collectorResiduals;
  std::vector<ActsScalar> collectorCovariances;
  std::vector<BoundVector> collectorProjectedJacobians;

  BoundMatrix jacobianFromStart = BoundMatrix::Identity();

  // Count how many surfaces have been hit
  std::size_t surfaceCount = 0;
};

/// Collector for the GX2F Actor
/// The collector prepares each measurement for the actual fitting process. Each
/// n-dimensional measurement is split into n 1-dimensional linearly independent
/// measurements. Then the collector saves the following information:
/// - Residual: Calculated from measurement and prediction
/// - Covariance: The covariance of the measurement
/// - Projected Jacobian: This implicitly contains the measurement type
/// It also checks if the covariance is above a threshold, to detect and avoid
/// too small covariances for a stable fit.
///
/// @tparam measDim Number of dimensions of the measurement
/// @tparam traj_t The trajectory type
///
/// @param trackStateProxy is the track state proxy
/// @param result is the mutable result/cache object
/// @param logger a logger instance
template <std::size_t measDim, typename traj_t>
void collector(const typename traj_t::ConstTrackStateProxy& trackStateProxy,
               Gx2FitterResult<traj_t>& result, const Logger& logger) {
  auto predicted = trackStateProxy.predicted();
  auto measurement = trackStateProxy.template calibrated<measDim>();
  auto covarianceMeasurement =
      trackStateProxy.template calibratedCovariance<measDim>();
  // Project Jacobian and predicted measurements into the measurement dimensions
  auto projJacobian = (trackStateProxy.projector()
                           .template topLeftCorner<measDim, eBoundSize>() *
                       result.jacobianFromStart)
                          .eval();
  auto projPredicted = (trackStateProxy.projector()
                            .template topLeftCorner<measDim, eBoundSize>() *
                        predicted)
                           .eval();

  ACTS_VERBOSE("Processing and collecting measurements in Actor:"
               << "\n    Measurement:\t" << measurement.transpose()
               << "\n    Predicted:\t" << predicted.transpose()
               << "\n    Projector:\t" << trackStateProxy.effectiveProjector()
               << "\n    Projected Jacobian:\t" << projJacobian
               << "\n    Covariance Measurements:\t" << covarianceMeasurement);

  // Collect residuals, covariances, and projected jacobians
  for (std::size_t i = 0; i < measDim; i++) {
    if (covarianceMeasurement(i, i) < 1e-10) {
      ACTS_WARNING("Invalid covariance of measurement: cov(" << i << "," << i
                                                             << ") ~ 0")
      continue;
    }

    result.collectorResiduals.push_back(measurement[i] - projPredicted[i]);
    result.collectorCovariances.push_back(covarianceMeasurement(i, i));
    result.collectorProjectedJacobians.push_back(projJacobian.row(i));

    ACTS_VERBOSE("    Splitting the measurement:"
                 << "\n        Residual:\t" << measurement[i] - projPredicted[i]
                 << "\n        Covariance:\t" << covarianceMeasurement(i, i)
                 << "\n        Projected Jacobian:\t" << projJacobian.row(i));
  }
}

BoundVector calculateDeltaParams(bool zeroField, const BoundMatrix& aMatrix,
                                 const BoundVector& bVector);

/// Global Chi Square fitter (GX2F) implementation.
///
/// @tparam propagator_t Type of the propagation class
///
/// TODO Write description
template <typename propagator_t, typename traj_t>
class Gx2Fitter {
  /// The navigator type
  using Gx2fNavigator = typename propagator_t::Navigator;

  /// The navigator has DirectNavigator type or not
  static constexpr bool isDirectNavigator =
      std::is_same<Gx2fNavigator, DirectNavigator>::value;

 public:
  Gx2Fitter(propagator_t pPropagator,
            std::unique_ptr<const Logger> _logger =
                getDefaultLogger("Gx2Fitter", Logging::INFO))
      : m_propagator(std::move(pPropagator)),
        m_logger{std::move(_logger)},
        m_actorLogger{m_logger->cloneWithSuffix("Actor")} {}

 private:
  /// The propagator for the transport and material update
  propagator_t m_propagator;

  /// The logger instance
  std::unique_ptr<const Logger> m_logger;
  std::unique_ptr<const Logger> m_actorLogger;

  const Logger& logger() const { return *m_logger; }

  /// @brief Propagator Actor plugin for the GX2F
  ///
  /// @tparam parameters_t The type of parameters used for "local" parameters.
  /// @tparam calibrator_t The type of calibrator
  /// @tparam outlier_finder_t Type of the outlier finder class
  ///
  /// The GX2FnActor does not rely on the measurements to be
  /// sorted along the track. /// TODO is this true?
  template <typename parameters_t>
  class Actor {
   public:
    /// Broadcast the result_type
    using result_type = Gx2FitterResult<traj_t>;

    /// The target surface
    const Surface* targetSurface = nullptr;

    /// Allows retrieving measurements for a surface
    const std::map<GeometryIdentifier, SourceLink>* inputMeasurements = nullptr;

    /// Whether to consider multiple scattering.
    bool multipleScattering = false;  /// TODO implement later

    /// Whether to consider energy loss.
    bool energyLoss = false;  /// TODO implement later

    /// Whether to include non-linear correction during global to local
    /// transformation
    FreeToBoundCorrection freeToBoundCorrection;

    /// Input MultiTrajectory
    std::shared_ptr<MultiTrajectory<traj_t>> outputStates;

    /// The logger instance
    const Logger* actorLogger{nullptr};

    /// Logger helper
    const Logger& logger() const { return *actorLogger; }

    Gx2FitterExtensions<traj_t> extensions;

    /// The Surface being
    SurfaceReached targetReached;

    /// Calibration context for the fit
    const CalibrationContext* calibrationContext{nullptr};

    /// @brief Gx2f actor operation
    ///
    /// @tparam propagator_state_t is the type of Propagator state
    /// @tparam stepper_t Type of the stepper
    /// @tparam navigator_t Type of the navigator
    ///
    /// @param state is the mutable propagator state object
    /// @param stepper The stepper in use
    /// @param navigator The navigator in use
    /// @param result is the mutable result state object
    template <typename propagator_state_t, typename stepper_t,
              typename navigator_t>
    void operator()(propagator_state_t& state, const stepper_t& stepper,
                    const navigator_t& navigator, result_type& result,
                    const Logger& /*logger*/) const {
      assert(result.fittedStates && "No MultiTrajectory set");

      // Check if we can stop to propagate
      if (result.measurementStates == inputMeasurements->size()) {
        ACTS_INFO("Actor: finish: All measurements have been found.");
        result.finished = true;
      } else if (state.navigation.navigationBreak) {
        ACTS_INFO("Actor: finish: navigationBreak.");
        result.finished = true;
      }

      // End the propagation and return to the fitter
      if (result.finished) {
        return;
      }

      // Add the measurement surface as external surface to the navigator.
      // We will try to hit those surface by ignoring boundary checks.
      if (state.navigation.externalSurfaces.size() == 0) {
        for (auto measurementIt = inputMeasurements->begin();
             measurementIt != inputMeasurements->end(); measurementIt++) {
          navigator.insertExternalSurface(state.navigation,
                                          measurementIt->first);
        }
      }

      // Update:
      // - Waiting for a current surface
      auto surface = navigator.currentSurface(state.navigation);
      if (surface != nullptr &&
          surface->associatedDetectorElement() != nullptr) {
        ++result.surfaceCount;
        ACTS_VERBOSE("Surface " << surface->geometryId() << " detected.");

        // check if measurement surface
        auto sourcelink_it = inputMeasurements->find(surface->geometryId());

        if (sourcelink_it != inputMeasurements->end()) {
          ACTS_VERBOSE("Measurement surface " << surface->geometryId()
                                              << " detected.");

          // Transport the covariance to the surface
          stepper.transportCovarianceToBound(state.stepping, *surface,
                                             freeToBoundCorrection);

          ACTS_VERBOSE(
              "Actor - indices before processing:"
              << "\n    "
              << "result.lastMeasurementIndex: " << result.lastMeasurementIndex
              << "\n    "
              << "result.lastTrackIndex: " << result.lastTrackIndex << "\n    "
              << "result.fittedStates->size(): " << result.fittedStates->size())

          // TODO generalize the update of the currentTrackIndex
          auto& fittedStates = *result.fittedStates;

          // Mask for the track states. We don't need Smoothed and Filtered
          TrackStatePropMask mask =
              ~(TrackStatePropMask::Smoothed | TrackStatePropMask::Filtered);

          ACTS_VERBOSE("    processSurface: addTrackState");

          // Add a <mask> TrackState entry multi trajectory. This allocates
          // storage for all components, which we will set later.
          typename traj_t::TrackStateProxy trackStateProxy =
              fittedStates.makeTrackState(mask, result.lastTrackIndex);
          std::size_t currentTrackIndex = trackStateProxy.index();

          // Set the trackStateProxy components with the state from the ongoing
          // propagation
          {
            trackStateProxy.setReferenceSurface(surface->getSharedPtr());
            // Bind the transported state to the current surface
            auto res = stepper.boundState(state.stepping, *surface, false,
                                          freeToBoundCorrection);
            if (!res.ok()) {
              result.result = res.error();
              return;
            }
            const auto& [boundParams, jacobian, pathLength] = *res;

            // Fill the track state
            trackStateProxy.predicted() = boundParams.parameters();
            trackStateProxy.predictedCovariance() = state.stepping.cov;

            trackStateProxy.jacobian() = jacobian;
            trackStateProxy.pathLength() = pathLength;
          }

          // We have predicted parameters, so calibrate the uncalibrated input
          // measurement
          extensions.calibrator(state.geoContext, *calibrationContext,
                                sourcelink_it->second, trackStateProxy);

          // Get and set the type flags
          auto typeFlags = trackStateProxy.typeFlags();
          typeFlags.set(TrackStateFlag::ParameterFlag);
          if (surface->surfaceMaterial() != nullptr) {
            typeFlags.set(TrackStateFlag::MaterialFlag);
          }

          result.jacobianFromStart =
              trackStateProxy.jacobian() * result.jacobianFromStart;

          // Collect:
          // - Residuals
          // - Covariances
          // - ProjectedJacobians
          if (trackStateProxy.calibratedSize() == 1) {
            collector<1>(trackStateProxy, result, *actorLogger);
          } else if (trackStateProxy.calibratedSize() == 2) {
            collector<2>(trackStateProxy, result, *actorLogger);
          } else {
            ACTS_WARNING("Found measurement with "
                         << trackStateProxy.calibratedSize()
                         << " dimensions. Only measurements of 1 and 2 "
                            "dimensions are implemented yet.");
          }

          // Set the measurement type flag
          typeFlags.set(TrackStateFlag::MeasurementFlag);
          // We count the processed measurement
          ++result.processedMeasurements;
          ACTS_VERBOSE("Actor - indices after processing, before over writing:"
                       << "\n    "
                       << "result.lastMeasurementIndex: "
                       << result.lastMeasurementIndex << "\n    "
                       << "trackStateProxy.index(): " << trackStateProxy.index()
                       << "\n    "
                       << "result.lastTrackIndex: " << result.lastTrackIndex
                       << "\n    "
                       << "currentTrackIndex: " << currentTrackIndex)
          result.lastMeasurementIndex = currentTrackIndex;
          result.lastTrackIndex = currentTrackIndex;

<<<<<<< HEAD
          // TODO check for outlier first
          // We count the state with measurement
          ++result.measurementStates;
=======
          // We count the processed state
          ++result.processedStates;
>>>>>>> 24eb2081
        } else {
          ACTS_INFO("Actor: This case is not implemented yet")
        }
      }
      ACTS_DEBUG("result.processedMeasurements: "
                 << result.processedMeasurements << "\n"
                 << "inputMeasurements.size()" << inputMeasurements->size())
      if (result.processedMeasurements >= inputMeasurements->size()) {
        ACTS_INFO("Actor: finish: all measurements found.");
        result.finished = true;
      }

      if (result.surfaceCount > 900) {
        ACTS_INFO("Actor: finish due to limit. Result might be garbage.");
        result.finished = true;
      }
    }
  };

  /// Aborter can stay like this probably
  template <typename parameters_t>
  class Aborter {
   public:
    /// Broadcast the result_type
    using action_type = Actor<parameters_t>;

    template <typename propagator_state_t, typename stepper_t,
              typename navigator_t, typename result_t>
    bool operator()(propagator_state_t& /*state*/, const stepper_t& /*stepper*/,
                    const navigator_t& /*navigator*/, const result_t& result,
                    const Logger& /*logger*/) const {
      if (!result.result.ok() || result.finished) {
        return true;
      }
      return false;
    }
  };

 public:
  /// Fit implementation
  ///
  /// @tparam source_link_iterator_t Iterator type used to pass source links
  /// @tparam start_parameters_t Type of the initial parameters
  /// @tparam parameters_t Type of parameters used for local parameters
  /// @tparam track_container_t Type of the track container backend
  /// @tparam holder_t Type defining track container backend ownership
  ///
  /// @param it Begin iterator for the fittable uncalibrated measurements
  /// @param end End iterator for the fittable uncalibrated measurements
  /// @param sParameters The initial track parameters
  /// @param gx2fOptions Gx2FitterOptions steering the fit
  /// @param trackContainer Input track container storage to append into
  /// @note The input measurements are given in the form of @c SourceLink s.
  /// It's the calibrators job to turn them into calibrated measurements used in
  /// the fit.
  ///
  /// @return the output as an output track
  template <typename source_link_iterator_t, typename start_parameters_t,
            typename parameters_t = BoundTrackParameters,
            typename track_container_t, template <typename> class holder_t,
            bool _isdn = isDirectNavigator>
  auto fit(source_link_iterator_t it, source_link_iterator_t end,
           const start_parameters_t& sParameters,
           const Gx2FitterOptions<traj_t>& gx2fOptions,
           TrackContainer<track_container_t, traj_t, holder_t>& trackContainer)
      const -> std::enable_if_t<
          !_isdn, Result<typename TrackContainer<track_container_t, traj_t,
                                                 holder_t>::TrackProxy>> {
    // Preprocess Measurements (Sourcelinks -> map)
    // To be able to find measurements later, we put them into a map
    // We need to copy input SourceLinks anyway, so the map can own them.
    ACTS_VERBOSE("Preparing " << std::distance(it, end)
                              << " input measurements");
    std::map<GeometryIdentifier, SourceLink> inputMeasurements;

    for (; it != end; ++it) {
      SourceLink sl = *it;
      auto geoId = gx2fOptions.extensions.surfaceAccessor(sl)->geometryId();
      inputMeasurements.emplace(geoId, std::move(sl));
    }
    ACTS_VERBOSE("inputMeasurements.size() = " << inputMeasurements.size());

    /// Fully understand Aborter, Actor, Result later
    // Create the ActionList and AbortList
    using GX2FAborter = Aborter<parameters_t>;
    using GX2FActor = Actor<parameters_t>;

    using GX2FResult = typename GX2FActor::result_type;
    using Actors = Acts::ActionList<GX2FActor>;
    using Aborters = Acts::AbortList<GX2FAborter>;

    using PropagatorOptions = Acts::PropagatorOptions<Actors, Aborters>;

    start_parameters_t params = sParameters;
    BoundVector deltaParams = BoundVector::Zero();
    double chi2sum = 0;
    double oldChi2sum = std::numeric_limits<double>::max();
    BoundMatrix aMatrix = BoundMatrix::Zero();
    BoundVector bVector = BoundVector::Zero();

    // Create an index of the 'tip' of the track stored in multitrajectory. It
    // is needed outside the update loop. It will be updated with each iteration
    // and used for the final track
    std::size_t tipIndex = Acts::MultiTrajectoryTraits::kInvalid;

    ACTS_VERBOSE("params:\n" << params);

    /// Actual Fitting /////////////////////////////////////////////////////////
    ACTS_DEBUG("Start to iterate");

    // Iterate the fit and improve result. Abort after n steps or after
    // convergence
    // nUpdate is initialized outside to save its state for the track
    std::size_t nUpdate = 0;
    for (nUpdate = 0; nUpdate < gx2fOptions.nUpdateMax; nUpdate++) {
      ACTS_VERBOSE("nUpdate = " << nUpdate + 1 << "/"
                                << gx2fOptions.nUpdateMax);

      // update params
      params.parameters() += deltaParams;
      ACTS_VERBOSE("updated params:\n" << params);

      // set up propagator and co
      Acts::GeometryContext geoCtx = gx2fOptions.geoContext;
      Acts::MagneticFieldContext magCtx = gx2fOptions.magFieldContext;
      // Set options for propagator
      PropagatorOptions propagatorOptions(geoCtx, magCtx);
      auto& gx2fActor = propagatorOptions.actionList.template get<GX2FActor>();
      gx2fActor.inputMeasurements = &inputMeasurements;
      gx2fActor.extensions = gx2fOptions.extensions;
      gx2fActor.calibrationContext = &gx2fOptions.calibrationContext.get();
      gx2fActor.actorLogger = m_actorLogger.get();

      auto propagatorState = m_propagator.makeState(params, propagatorOptions);

      auto& r = propagatorState.template get<Gx2FitterResult<traj_t>>();
      r.fittedStates = &trackContainer.trackStateContainer();

      // Clear the track container. It could be more performant to update the
      // existing states, but this needs some more thinking.
      trackContainer.clear();

      auto propagationResult = m_propagator.template propagate(propagatorState);

      auto result = m_propagator.template makeResult(std::move(propagatorState),
                                                     propagationResult,
                                                     propagatorOptions, false);

      // TODO Improve Propagator + Actor [allocate before loop], rewrite
      // makeMeasurements
      auto& propRes = *result;
      GX2FResult gx2fResult = std::move(propRes.template get<GX2FResult>());

      ACTS_VERBOSE("gx2fResult.collectorResiduals.size() = "
                   << gx2fResult.collectorResiduals.size());
      ACTS_VERBOSE("gx2fResult.collectorCovariances.size() = "
                   << gx2fResult.collectorCovariances.size());
      ACTS_VERBOSE("gx2fResult.collectorProjectedJacobians.size() = "
                   << gx2fResult.collectorProjectedJacobians.size());

      // This check takes into account the evaluated dimensions of the
      // measurements. To fit, we need at least NDF+1 measurements. However,
      // we count n-dimensional measurements for n measurements, reducing the
      // effective number of needed measurements.
      // We might encounter the case, where we cannot use some (parts of a)
      // measurements, maybe if we do not support that kind of measurement. This
      // is also taken into account here.
      // `ndf = 4` is chosen, since this a minimum that makes sense for us, but
      // a more general approach is desired.
      // We skip the check during the first iteration, since we cannot
      // guarantee to hit all/enough measurement surfaces with the initial
      // parameter guess.
      // TODO genernalize for n-dimensional fit
      constexpr std::size_t ndf = 4;
      if ((nUpdate > 0) && (ndf + 1 > gx2fResult.collectorResiduals.size())) {
        ACTS_INFO("Not enough measurements. Require "
                  << ndf + 1 << ", but only "
                  << gx2fResult.collectorResiduals.size() << " could be used.");
        return Experimental::GlobalChiSquareFitterError::NotEnoughMeasurements;
      }

      chi2sum = 0;
      aMatrix = BoundMatrix::Zero();
      bVector = BoundVector::Zero();

      // TODO generalize for non-2D measurements
      for (std::size_t iMeas = 0; iMeas < gx2fResult.collectorResiduals.size();
           iMeas++) {
        const auto ri = gx2fResult.collectorResiduals[iMeas];
        const auto covi = gx2fResult.collectorCovariances[iMeas];
        const auto projectedJacobian =
            gx2fResult.collectorProjectedJacobians[iMeas];

        const double chi2meas = ri / covi * ri;
        const BoundMatrix aMatrixMeas =
            projectedJacobian * projectedJacobian.transpose() / covi;
        const BoundVector bVectorMeas = projectedJacobian / covi * ri;

        chi2sum += chi2meas;
        aMatrix += aMatrixMeas;
        bVector += bVectorMeas;
      }

      // calculate delta params [a] * delta = b
      deltaParams =
          calculateDeltaParams(gx2fOptions.zeroField, aMatrix, bVector);

      ACTS_VERBOSE("aMatrix:\n"
                   << aMatrix << "\n"
                   << "bVector:\n"
                   << bVector << "\n"
                   << "deltaParams:\n"
                   << deltaParams << "\n"
                   << "oldChi2sum = " << oldChi2sum << "\n"
                   << "chi2sum = " << chi2sum);

      tipIndex = gx2fResult.lastMeasurementIndex;

      if ((gx2fOptions.relChi2changeCutOff != 0) && (nUpdate > 0) &&
          (std::abs(chi2sum / oldChi2sum - 1) <
           gx2fOptions.relChi2changeCutOff)) {
        ACTS_VERBOSE("Abort with relChi2changeCutOff after "
                     << nUpdate + 1 << "/" << gx2fOptions.nUpdateMax
                     << " iterations.");
        break;
      }

      // TODO investigate further
      if (chi2sum > oldChi2sum + 1e-5) {
        ACTS_DEBUG("chi2 not converging monotonically");
      }

      oldChi2sum = chi2sum;
    }
    ACTS_DEBUG("Finished to iterate");
    ACTS_VERBOSE("final params:\n" << params);
    /// Finish Fitting /////////////////////////////////////////////////////////

    // Since currently most of our tracks converge in 4-5 updates, we want to
    // set nUpdateMax higher than that to guarantee convergence for most tracks.
    // In cases, where we set a smaller nUpdateMax, it's because we want to
    // investigate the behaviour of the fitter before it converges, like in some
    // unit-tests.
    if (nUpdate == gx2fOptions.nUpdateMax && gx2fOptions.nUpdateMax > 5) {
      ACTS_INFO("Did not converge in " << gx2fOptions.nUpdateMax
                                       << " updates.");
      return Experimental::GlobalChiSquareFitterError::DidNotConverge;
    }

    // Calculate covariance of the fitted parameters with inverse of [a]
    BoundMatrix fullCovariancePredicted = BoundMatrix::Identity();
    bool aMatrixIsInvertible = false;
    if (gx2fOptions.zeroField) {
      constexpr std::size_t reducedMatrixSize = 4;

      auto safeReducedCovariance = safeInverse(
          aMatrix.topLeftCorner<reducedMatrixSize, reducedMatrixSize>().eval());
      if (safeReducedCovariance) {
        aMatrixIsInvertible = true;
        fullCovariancePredicted
            .topLeftCorner<reducedMatrixSize, reducedMatrixSize>() =
            *safeReducedCovariance;
      }
    } else {
      constexpr std::size_t reducedMatrixSize = 5;

      auto safeReducedCovariance = safeInverse(
          aMatrix.topLeftCorner<reducedMatrixSize, reducedMatrixSize>().eval());
      if (safeReducedCovariance) {
        aMatrixIsInvertible = true;
        fullCovariancePredicted
            .topLeftCorner<reducedMatrixSize, reducedMatrixSize>() =
            *safeReducedCovariance;
      }
    }

    if (!aMatrixIsInvertible && gx2fOptions.nUpdateMax > 0) {
      ACTS_ERROR("aMatrix is not invertible.");
      return Experimental::GlobalChiSquareFitterError::AIsNotInvertible;
    }

    ACTS_VERBOSE("final covariance:\n" << fullCovariancePredicted);

    // Propagate again with the final covariance matrix. This is necessary to
    // obtain the propagated covariance for each state.
    if (gx2fOptions.nUpdateMax > 0) {
      ACTS_VERBOSE("Propagate with the final covariance.");
      // update covariance
      ACTS_VERBOSE("finaldeltaParams:\n" << deltaParams);
      params.covariance() = fullCovariancePredicted;

      // set up propagator and co
      Acts::GeometryContext geoCtx = gx2fOptions.geoContext;
      Acts::MagneticFieldContext magCtx = gx2fOptions.magFieldContext;
      // Set options for propagator
      PropagatorOptions propagatorOptions(geoCtx, magCtx);
      auto& gx2fActor = propagatorOptions.actionList.template get<GX2FActor>();
      gx2fActor.inputMeasurements = &inputMeasurements;
      gx2fActor.extensions = gx2fOptions.extensions;
      gx2fActor.calibrationContext = &gx2fOptions.calibrationContext.get();
      gx2fActor.actorLogger = m_actorLogger.get();

      auto propagatorState = m_propagator.makeState(params, propagatorOptions);

      auto& r = propagatorState.template get<Gx2FitterResult<traj_t>>();
      r.fittedStates = &trackContainer.trackStateContainer();

      // Clear the track container. It could be more performant to update the
      // existing states, but this needs some more thinking.
      trackContainer.clear();

      m_propagator.template propagate(propagatorState);
    }

    if (!trackContainer.hasColumn(
            Acts::hashString(Gx2fConstants::gx2fnUpdateColumn))) {
      trackContainer.template addColumn<std::size_t>("Gx2fnUpdateColumn");
    }

    // Prepare track for return
    auto track = trackContainer.makeTrack();
    track.tipIndex() = tipIndex;
    track.parameters() = params.parameters();
    track.covariance() = fullCovariancePredicted;
    track.setReferenceSurface(params.referenceSurface().getSharedPtr());

    if (trackContainer.hasColumn(
            Acts::hashString(Gx2fConstants::gx2fnUpdateColumn))) {
      ACTS_DEBUG("Add nUpdate to track")
      track.template component<std::size_t>("Gx2fnUpdateColumn") = nUpdate;
    }

    // TODO write test for calculateTrackQuantities
    calculateTrackQuantities(track);

    // Set the chi2sum for the track summary manually, since we don't calculate
    // it for each state
    track.chi2() = chi2sum;

    // Return the converted Track
    return track;
  }
};

}  // namespace Acts::Experimental<|MERGE_RESOLUTION|>--- conflicted
+++ resolved
@@ -521,14 +521,12 @@
           result.lastMeasurementIndex = currentTrackIndex;
           result.lastTrackIndex = currentTrackIndex;
 
-<<<<<<< HEAD
           // TODO check for outlier first
           // We count the state with measurement
           ++result.measurementStates;
-=======
+
           // We count the processed state
           ++result.processedStates;
->>>>>>> 24eb2081
         } else {
           ACTS_INFO("Actor: This case is not implemented yet")
         }
