--- conflicted
+++ resolved
@@ -464,15 +464,13 @@
     /// Calibration context for the fit
     const CalibrationContext* calibrationContext{nullptr};
 
-<<<<<<< HEAD
+    /// Monitor which volume we start in. We do not allow to switch the start of
+    /// a following iteration in a different volume.
+    const TrackingVolume* startVolume = nullptr;
+
     /// TODO description
     std::unordered_map<GeometryIdentifier, ScatteringProperties>*
         scatteringMap = nullptr;
-=======
-    /// Monitor which volume we start in. We do not allow to switch the start of
-    /// a following iteration in a different volume.
-    const TrackingVolume* startVolume = nullptr;
->>>>>>> 1f8822ea
 
     /// @brief Gx2f actor operation
     ///
@@ -890,14 +888,12 @@
     // want to fit e.g. q/p and adjusts itself later.
     std::size_t ndfSystem = std::numeric_limits<std::size_t>::max();
 
-<<<<<<< HEAD
-    // TODO description
-    std::unordered_map<GeometryIdentifier, ScatteringProperties> scatteringMap;
-=======
     // Monitor which volume we start in. We do not allow to switch the start of
     // a following iteration in a different volume.
     const TrackingVolume* startVolume = nullptr;
->>>>>>> 1f8822ea
+
+    // TODO description
+    std::unordered_map<GeometryIdentifier, ScatteringProperties> scatteringMap;
 
     ACTS_VERBOSE("params:\n" << params);
 
@@ -932,11 +928,8 @@
       gx2fActor.extensions = gx2fOptions.extensions;
       gx2fActor.calibrationContext = &gx2fOptions.calibrationContext.get();
       gx2fActor.actorLogger = m_actorLogger.get();
-<<<<<<< HEAD
+      gx2fActor.startVolume = startVolume;
       gx2fActor.scatteringMap = &scatteringMap;
-=======
-      gx2fActor.startVolume = startVolume;
->>>>>>> 1f8822ea
 
       auto propagatorState = m_propagator.makeState(params, propagatorOptions);
 
@@ -1062,15 +1055,6 @@
                 "Found measurement with less than 1 or more than 6 "
                 "dimension(s).");
           }
-<<<<<<< HEAD
-=======
-        } else if (typeFlags.test(TrackStateFlag::HoleFlag)) {
-          // Handle hole
-          // TODO: write hole handling
-          ACTS_VERBOSE("Placeholder: Handle hole.");
-        } else {
-          ACTS_WARNING("Unknown state encountered");
->>>>>>> 1f8822ea
         }
 
         if (typeFlags.test(TrackStateFlag::MaterialFlag)) {
