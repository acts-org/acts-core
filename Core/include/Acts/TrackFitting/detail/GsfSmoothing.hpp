// This file is part of the Acts project.
//
// Copyright (C) 2021 CERN for the benefit of the Acts project
//
// This Source Code Form is subject to the terms of the Mozilla Public
// License, v. 2.0. If a copy of the MPL was not distributed with this
// file, You can obtain one at http://mozilla.org/MPL/2.0/.

#pragma once

#include "Acts/TrackFitting/GsfError.hpp"
#include "Acts/TrackFitting/KalmanFitter.hpp"
#include "Acts/TrackFitting/detail/GsfUtils.hpp"
#include "Acts/Utilities/detail/gaussian_mixture_helpers.hpp"

namespace Acts {

namespace detail {

template <typename Function>
class ScopeGuard {
  Function f;

 public:
  ScopeGuard(Function &&fun) : f(std::move(fun)) {}
  ~ScopeGuard() { f(); }
};

/// @brief Smoothing function, which takes two ranges of
/// MultiTrajectory-indices and the corresponding projectors.
template <typename component_iterator_t, typename fwd_projector_t = Identity,
          typename bwd_projector_t = Identity>
auto bayesianSmoothing(component_iterator_t fwdBegin,
                       component_iterator_t fwdEnd,
                       component_iterator_t bwdBegin,
                       component_iterator_t bwdEnd,
                       fwd_projector_t fwdProjector = fwd_projector_t{},
                       bwd_projector_t bwdProjector = bwd_projector_t{},
                       ActsScalar weightCutoff = 1.e-16) {
  std::vector<std::tuple<double, BoundVector, std::optional<BoundSymMatrix>>>
      smoothedState;

  using ResType = Result<decltype(smoothedState)>;

  for (auto fwd = fwdBegin; fwd != fwdEnd; ++fwd) {
    const auto &[weight_a, pars_a, cov_a] = fwdProjector(*fwd);
    throw_assert(cov_a, "for now we require a covariance here");

    for (auto bwd = bwdBegin; bwd != bwdEnd; ++bwd) {
      const auto &[weight_b, pars_b, cov_b] = bwdProjector(*bwd);
      throw_assert(cov_b, "for now we require a covariance here");

      const auto summedCov = *cov_a + *cov_b;

      const auto K = *cov_a * summedCov.inverse();
      const auto new_pars = (pars_a + K * (pars_b - pars_a)).eval();
      const auto new_cov = (K * *cov_b).eval();

      const auto diff = pars_a - pars_b;
      const ActsScalar exponent = diff.transpose() * summedCov.inverse() * diff;

      const auto new_weight = std::exp(-0.5 * exponent) * weight_a * weight_b;

<<<<<<< HEAD
      if (new_weight == 0) {
        return ResType(Experimental::GsfError::SmoothingFailed);
=======
      if (std::isfinite(new_weight) and new_weight > weightCutoff) {
        smoothedState.push_back({new_weight, new_pars, new_cov});
>>>>>>> 66e0b953
      }
    }
  }

  if (smoothedState.empty()) {
    return ResType(GsfError::SmoothingFailed);
  }

  normalizeWeights(smoothedState, [](auto &tuple) -> decltype(auto) {
    return std::get<double>(tuple);
  });

  throw_assert(weightsAreNormalized(
                   smoothedState,
                   [](const auto &tuple) { return std::get<double>(tuple); }),
               "smoothed state not normalized");

  return ResType(smoothedState);
}

/// Enumeration type to allow templating on the state we want to project on with
/// a MultiTrajectory
enum class StatesType { ePredicted, eFiltered, eSmoothed };

inline std::ostream &operator<<(std::ostream &os, StatesType type) {
  constexpr static std::array names = {"predicted", "filtered", "smoothed"};
  os << names[static_cast<int>(type)];
  return os;
}

/// @brief Projector type which maps a MultiTrajectory-Index to a tuple of
/// [weight, parameters, covariance]. Therefore, it contains a MultiTrajectory
/// and for now a std::map for the weights
template <StatesType type, typename traj_t>
struct MultiTrajectoryProjector {
  const MultiTrajectory<traj_t> &mt;
  const std::map<MultiTrajectoryTraits::IndexType, double> &weights;

  auto operator()(MultiTrajectoryTraits::IndexType idx) const {
    const auto proxy = mt.getTrackState(idx);
    switch (type) {
      case StatesType::ePredicted:
        return std::make_tuple(weights.at(idx), proxy.predicted(),
                               std::optional{proxy.predictedCovariance()});
      case StatesType::eFiltered:
        return std::make_tuple(weights.at(idx), proxy.filtered(),
                               std::optional{proxy.filteredCovariance()});
      case StatesType::eSmoothed:
        return std::make_tuple(weights.at(idx), proxy.smoothed(),
                               std::optional{proxy.smoothedCovariance()});
    }
  }
};

/// @brief This function takes two MultiTrajectory objects and corresponding
/// index lists (one of the backward pass, one of the forward pass), combines
/// them, applies smoothing, and returns a new, single-component MultiTrajectory
/// @tparam ReturnSmootedStates If set to true, the function returns not only
/// combined MultiTrajectory, but also a std::vector contianing the
/// component-wise smoothed states
/// TODO this function does not handle outliers correctly at the moment I think
/// TODO change std::vector< size_t > to boost::small_vector for better
/// performance
template <typename traj_t, bool ReturnSmootedStates = false>
auto smoothAndCombineTrajectories(
    const MultiTrajectory<traj_t> &fwd,
    const std::vector<MultiTrajectoryTraits::IndexType> &fwdStartTips,
    const std::map<MultiTrajectoryTraits::IndexType, double> &fwdWeights,
    const MultiTrajectory<traj_t> &bwd,
    const std::vector<MultiTrajectoryTraits::IndexType> &bwdStartTips,
    const std::map<MultiTrajectoryTraits::IndexType, double> &bwdWeights,
    LoggerWrapper logger = getDummyLogger()) {
  // This vector gets only filled if ReturnSmootedStates is true
  std::vector<std::pair<const Surface *,
                        std::vector<std::tuple<double, BoundVector,
                                               std::optional<BoundSymMatrix>>>>>
      smoothedStates;

  // Use backward trajectory as basic trajectory, so that final trajectory is
  // ordered correctly. We ensure also that they are unique.
  std::vector<MultiTrajectoryTraits::IndexType> bwdTips = bwdStartTips;

  // Ensures that the bwd tips are unique and do not contain kInvalid which
  // represents an invalid trajectory state
  auto sortUniqueValidateBwdTips = [&]() {
    std::sort(bwdTips.begin(), bwdTips.end());
    bwdTips.erase(std::unique(bwdTips.begin(), bwdTips.end()), bwdTips.end());

    auto invalid_it = std::find(bwdTips.begin(), bwdTips.end(),
                                MultiTrajectoryTraits::kInvalid);
    if (invalid_it != bwdTips.end()) {
      bwdTips.erase(invalid_it);
    }
  };

  sortUniqueValidateBwdTips();

  KalmanFitterResult<traj_t> result;
  result.fittedStates = std::make_shared<traj_t>();

  while (!bwdTips.empty()) {
    // Ensure that we update the bwd tips whenever we go to the next iteration
    // (This allows using continue etc in the loop)
    ScopeGuard scopeGuard([&]() {
      for (auto &tip : bwdTips) {
        const auto p = bwd.getTrackState(tip);
        tip = p.previous();
      }

      sortUniqueValidateBwdTips();
    });

    const auto firstBwdState = bwd.getTrackState(bwdTips.front());
    const auto &currentSurface = firstBwdState.referenceSurface();

    // Search corresponding forward tips
    const auto bwdGeoId = currentSurface.geometryId();
    std::vector<MultiTrajectoryTraits::IndexType> fwdTips;

    for (const auto tip : fwdStartTips) {
      fwd.visitBackwards(tip, [&](const auto &state) {
        if (state.referenceSurface().geometryId() == bwdGeoId) {
          fwdTips.push_back(state.index());
        }
      });
    }

    // Check if we have forward tips
    if (fwdTips.empty()) {
      ACTS_WARNING("Did not find forward states on surface " << bwdGeoId);
      continue;
    }

    // Ensure we have no duplicates
    std::sort(fwdTips.begin(), fwdTips.end());
    fwdTips.erase(std::unique(fwdTips.begin(), fwdTips.end()), fwdTips.end());

    // Add state to MultiTrajectory
    result.lastTrackIndex = result.fittedStates->addTrackState(
        TrackStatePropMask::All, result.lastTrackIndex);
    result.processedStates++;

    auto proxy = result.fittedStates->getTrackState(result.lastTrackIndex);

    // This way we copy all relevant flags and the calibrated field. However
    // this assumes that the relevant flags do not differ between components
    proxy.copyFrom(firstBwdState);

    // Define some Projector types we need in the following
    using PredProjector =
        MultiTrajectoryProjector<StatesType::ePredicted, traj_t>;
    using FiltProjector =
        MultiTrajectoryProjector<StatesType::eFiltered, traj_t>;

    if (proxy.typeFlags().test(Acts::TrackStateFlag::HoleFlag)) {
      result.measurementHoles++;
    } else {
      // We also need to save outlier states here, otherwise they would not be
      // included in the MT if they are at the end of the track
      result.lastMeasurementIndex = result.lastTrackIndex;
    }

    // If we have a hole or an outlier, just take the combination of filtered
    // and predicted and no smoothed state
    if (not proxy.typeFlags().test(Acts::TrackStateFlag::MeasurementFlag)) {
      const auto [mean, cov] =
          angleDescriptionSwitch(currentSurface, [&](const auto &desc) {
            return combineGaussianMixture(bwdTips,
                                          FiltProjector{bwd, bwdWeights}, desc);
          });

      proxy.predicted() = mean;
      proxy.predictedCovariance() = cov.value();
      using PM = TrackStatePropMask;
      proxy.shareFrom(proxy, PM::Predicted, PM::Filtered);

    }
    // If we have a measurement, do the smoothing
    else {
      result.measurementStates++;

      // The predicted state is the forward pass
      const auto [fwdMeanPred, fwdCovPred] =
          angleDescriptionSwitch(currentSurface, [&](const auto &desc) {
            return combineGaussianMixture(fwdTips,
                                          PredProjector{fwd, fwdWeights}, desc);
          });
      proxy.predicted() = fwdMeanPred;
      proxy.predictedCovariance() = fwdCovPred.value();

      // The filtered state is the backward pass
      const auto [bwdMeanFilt, bwdCovFilt] =
          angleDescriptionSwitch(currentSurface, [&](const auto &desc) {
            return combineGaussianMixture(bwdTips,
                                          FiltProjector{bwd, bwdWeights}, desc);
          });
      proxy.filtered() = bwdMeanFilt;
      proxy.filteredCovariance() = bwdCovFilt.value();

      // Do the smoothing
      auto smoothedStateResult = bayesianSmoothing(
          fwdTips.begin(), fwdTips.end(), bwdTips.begin(), bwdTips.end(),
          PredProjector{fwd, fwdWeights}, FiltProjector{bwd, bwdWeights});

      if (!smoothedStateResult.ok()) {
        ACTS_WARNING("Smoothing failed on " << bwdGeoId);
        continue;
      }

      const auto &smoothedState = *smoothedStateResult;

      if constexpr (ReturnSmootedStates) {
        smoothedStates.push_back({&currentSurface, smoothedState});
      }

      // The smoothed state is a combination
      const auto [smoothedMean, smoothedCov] =
          angleDescriptionSwitch(currentSurface, [&](const auto &desc) {
            return combineGaussianMixture(smoothedState, Identity{}, desc);
          });
      proxy.smoothed() = smoothedMean;
      proxy.smoothedCovariance() = smoothedCov.value();
      ACTS_VERBOSE("Added smoothed state to MultiTrajectory");
    }
  }

  result.smoothed = true;
  result.reversed = true;
  result.finished = true;

  if constexpr (ReturnSmootedStates) {
    return std::make_tuple(result, smoothedStates);
  } else {
    return std::make_tuple(result);
  }
}

}  // namespace detail
}  // namespace Acts<|MERGE_RESOLUTION|>--- conflicted
+++ resolved
@@ -61,19 +61,14 @@
 
       const auto new_weight = std::exp(-0.5 * exponent) * weight_a * weight_b;
 
-<<<<<<< HEAD
-      if (new_weight == 0) {
-        return ResType(Experimental::GsfError::SmoothingFailed);
-=======
       if (std::isfinite(new_weight) and new_weight > weightCutoff) {
         smoothedState.push_back({new_weight, new_pars, new_cov});
->>>>>>> 66e0b953
       }
     }
   }
 
   if (smoothedState.empty()) {
-    return ResType(GsfError::SmoothingFailed);
+    return ResType(Experimental::GsfError::SmoothingFailed);
   }
 
   normalizeWeights(smoothedState, [](auto &tuple) -> decltype(auto) {
