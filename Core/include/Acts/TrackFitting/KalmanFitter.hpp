// This file is part of the Acts project.
//
// Copyright (C) 2016-2023 CERN for the benefit of the Acts project
//
// This Source Code Form is subject to the terms of the Mozilla Public
// License, v. 2.0. If a copy of the MPL was not distributed with this
// file, You can obtain one at http://mozilla.org/MPL/2.0/.

#pragma once

// Workaround for building on clang+libstdc++
#include "Acts/Utilities/detail/ReferenceWrapperAnyCompat.hpp"

#include "Acts/Definitions/Algebra.hpp"
#include "Acts/EventData/Measurement.hpp"
#include "Acts/EventData/MeasurementHelpers.hpp"
#include "Acts/EventData/MultiTrajectory.hpp"
#include "Acts/EventData/MultiTrajectoryHelpers.hpp"
#include "Acts/EventData/SourceLink.hpp"
#include "Acts/EventData/TrackHelpers.hpp"
#include "Acts/EventData/TrackParameters.hpp"
#include "Acts/EventData/VectorMultiTrajectory.hpp"
#include "Acts/Geometry/GeometryContext.hpp"
#include "Acts/MagneticField/MagneticFieldContext.hpp"
#include "Acts/Material/MaterialSlab.hpp"
#include "Acts/Propagator/AbortList.hpp"
#include "Acts/Propagator/ActionList.hpp"
#include "Acts/Propagator/ConstrainedStep.hpp"
#include "Acts/Propagator/DirectNavigator.hpp"
#include "Acts/Propagator/Navigator.hpp"
#include "Acts/Propagator/Propagator.hpp"
#include "Acts/Propagator/StandardAborters.hpp"
#include "Acts/Propagator/detail/PointwiseMaterialInteraction.hpp"
#include "Acts/TrackFitting/KalmanFitterError.hpp"
#include "Acts/TrackFitting/detail/KalmanUpdateHelpers.hpp"
#include "Acts/TrackFitting/detail/VoidFitterComponents.hpp"
#include "Acts/Utilities/CalibrationContext.hpp"
#include "Acts/Utilities/Delegate.hpp"
#include "Acts/Utilities/Logger.hpp"
#include "Acts/Utilities/Result.hpp"

#include <functional>
#include <limits>
#include <map>
#include <memory>

namespace Acts {

enum class KalmanFitterTargetSurfaceStrategy {
  /// Use the first trackstate to reach target surface
  first,
  /// Use the last trackstate to reach target surface
  last,
  /// Use the first or last trackstate to reach target surface depending on the
  /// distance
  firstOrLast,
};

/// Extension struct which holds delegates to customise the KF behavior
template <typename traj_t>
struct KalmanFitterExtensions {
  using TrackStateProxy = typename traj_t::TrackStateProxy;
  using ConstTrackStateProxy = typename traj_t::ConstTrackStateProxy;
  using Parameters = typename TrackStateProxy::Parameters;

  using Calibrator =
      Delegate<void(const GeometryContext&, const CalibrationContext&,
                    const SourceLink&, TrackStateProxy)>;

  using Smoother = Delegate<Result<void>(const GeometryContext&, traj_t&,
                                         std::size_t, const Logger&)>;

  using Updater = Delegate<Result<void>(const GeometryContext&, TrackStateProxy,
                                        Direction, const Logger&)>;

  using OutlierFinder = Delegate<bool(ConstTrackStateProxy)>;

  using ReverseFilteringLogic = Delegate<bool(ConstTrackStateProxy)>;

  /// The Calibrator is a dedicated calibration algorithm that allows
  /// to calibrate measurements using track information, this could be
  /// e.g. sagging for wires, module deformations, etc.
  Calibrator calibrator;

  /// The updater incorporates measurement information into the track parameters
  Updater updater;

  /// The smoother back-propagates measurement information along the track
  Smoother smoother;

  /// Determines whether a measurement is supposed to be considered as an
  /// outlier
  OutlierFinder outlierFinder;

  /// Decides whether the smoothing stage uses linearized transport or full
  /// reverse propagation
  ReverseFilteringLogic reverseFilteringLogic;

  /// Retrieves the associated surface from a source link
  SourceLinkSurfaceAccessor surfaceAccessor;

  /// Default constructor which connects the default void components
  KalmanFitterExtensions() {
    calibrator.template connect<&detail::voidFitterCalibrator<traj_t>>();
    updater.template connect<&detail::voidFitterUpdater<traj_t>>();
    smoother.template connect<&detail::voidFitterSmoother<traj_t>>();
    outlierFinder.template connect<&detail::voidOutlierFinder<traj_t>>();
    reverseFilteringLogic
        .template connect<&detail::voidReverseFilteringLogic<traj_t>>();
  }
};

/// Combined options for the Kalman fitter.
///
/// @tparam traj_t The trajectory type
template <typename traj_t>
struct KalmanFitterOptions {
  /// PropagatorOptions with context.
  ///
  /// @param gctx The geometry context for this fit
  /// @param mctx The magnetic context for this fit
  /// @param cctx The calibration context for this fit
  /// @param extensions_ The KF extensions
  /// @param pOptions The plain propagator options
  /// @param rSurface The reference surface for the fit to be expressed at
  /// @param mScattering Whether to include multiple scattering
  /// @param eLoss Whether to include energy loss
  /// @param rFiltering Whether to run filtering in reversed direction as smoothing
  /// @param rfScaling Scale factor for the covariance matrix before the backward filtering
  /// @param freeToBoundCorrection_ Correction for non-linearity effect during transform from free to bound
  KalmanFitterOptions(const GeometryContext& gctx,
                      const MagneticFieldContext& mctx,
                      std::reference_wrapper<const CalibrationContext> cctx,
                      KalmanFitterExtensions<traj_t> extensions_,
                      const PropagatorPlainOptions& pOptions,
                      const Surface* rSurface = nullptr,
                      bool mScattering = true, bool eLoss = true,
                      bool rFiltering = false, double rfScaling = 1.0,
                      const FreeToBoundCorrection& freeToBoundCorrection_ =
                          FreeToBoundCorrection(false))
      : geoContext(gctx),
        magFieldContext(mctx),
        calibrationContext(cctx),
        extensions(extensions_),
        propagatorPlainOptions(pOptions),
        referenceSurface(rSurface),
        multipleScattering(mScattering),
        energyLoss(eLoss),
        reversedFiltering(rFiltering),
        reversedFilteringCovarianceScaling(rfScaling),
        freeToBoundCorrection(freeToBoundCorrection_) {}
  /// Contexts are required and the options must not be default-constructible.
  KalmanFitterOptions() = delete;

  /// Context object for the geometry
  std::reference_wrapper<const GeometryContext> geoContext;
  /// Context object for the magnetic field
  std::reference_wrapper<const MagneticFieldContext> magFieldContext;
  /// context object for the calibration
  std::reference_wrapper<const CalibrationContext> calibrationContext;

  KalmanFitterExtensions<traj_t> extensions;

  /// The trivial propagator options
  PropagatorPlainOptions propagatorPlainOptions;

  /// The reference Surface
  const Surface* referenceSurface = nullptr;

  /// Strategy to propagate to reference surface
  KalmanFitterTargetSurfaceStrategy referenceSurfaceStrategy =
      KalmanFitterTargetSurfaceStrategy::firstOrLast;

  /// Whether to consider multiple scattering
  bool multipleScattering = true;

  /// Whether to consider energy loss
  bool energyLoss = true;

  /// Whether to run filtering in reversed direction overwrite the
  /// ReverseFilteringLogic
  bool reversedFiltering = false;

  /// Factor by which the covariance of the input of the reversed filtering is
  /// scaled. This is only used in the backwardfiltering (if reversedFiltering
  /// is true or if the ReverseFilteringLogic return true for the track of
  /// interest)
  double reversedFilteringCovarianceScaling = 1.0;

  /// Whether to include non-linear correction during global to local
  /// transformation
  FreeToBoundCorrection freeToBoundCorrection;
};

template <typename traj_t>
struct KalmanFitterResult {
  /// Fitted states that the actor has handled.
  traj_t* fittedStates{nullptr};

<<<<<<< HEAD
  /// This is the index of the 'tip' of the track stored in multitrajectory.
  /// This corresponds to the last measurement state in the multitrajectory.
  /// Since this KF only stores one trajectory, it is unambiguous.
  /// SIZE_MAX is the start of a trajectory.
  size_t lastMeasurementIndex = SIZE_MAX;

  /// This is the index of the 'tip' of the states stored in multitrajectory.
  /// This corresponds to the last state in the multitrajectory.
  /// Since this KF only stores one trajectory, it is unambiguous.
  /// SIZE_MAX is the start of a trajectory.
  size_t lastTrackIndex = SIZE_MAX;
=======
  // This is the index of the 'tip' of the track stored in multitrajectory.
  // This corresponds to the last measurement state in the multitrajectory.
  // Since this KF only stores one trajectory, it is unambiguous.
  // SIZE_MAX is the start of a trajectory.
  std::size_t lastMeasurementIndex = SIZE_MAX;

  // This is the index of the 'tip' of the states stored in multitrajectory.
  // This corresponds to the last state in the multitrajectory.
  // Since this KF only stores one trajectory, it is unambiguous.
  // SIZE_MAX is the start of a trajectory.
  std::size_t lastTrackIndex = SIZE_MAX;
>>>>>>> 85a0fea8

  /// The optional Parameters at the provided surface
  std::optional<BoundTrackParameters> fittedParameters;

<<<<<<< HEAD
  /// Counter for states with non-outlier measurements
  size_t measurementStates = 0;

  /// Counter for measurements holes
  /// A hole correspond to a surface with an associated detector element with no
  /// associated measurement. Holes are only taken into account if they are
  /// between the first and last measurements.
  size_t measurementHoles = 0;

  /// Counter for handled states
  size_t processedStates = 0;
=======
  // Counter for states with non-outlier measurements
  std::size_t measurementStates = 0;

  // Counter for measurements holes
  // A hole correspond to a surface with an associated detector element with no
  // associated measurement. Holes are only taken into account if they are
  // between the first and last measurements.
  std::size_t measurementHoles = 0;

  // Counter for handled states
  std::size_t processedStates = 0;
>>>>>>> 85a0fea8

  /// Indicator if smoothing has been done.
  bool smoothed = false;

  /// Indicator if navigation direction has been reversed
  bool reversed = false;

  /// Indicator if track fitting has been done
  bool finished = false;

  /// Measurement surfaces without hits
  std::vector<const Surface*> missedActiveSurfaces;

  /// Measurement surfaces handled in both forward and backward filtering
  std::vector<const Surface*> passedAgainSurfaces;

  Result<void> result{Result<void>::success()};
};

/// Kalman fitter implementation.
///
/// @tparam propagator_t Type of the propagation class
///
/// The Kalman filter contains an Actor and a Sequencer sub-class.
/// The Sequencer has to be part of the Navigator of the Propagator
/// in order to initialize and provide the measurement surfaces.
///
/// The Actor is part of the Propagation call and does the Kalman update
/// and eventually the smoothing.  Updater, Smoother and Calibrator are
/// given to the Actor for further use:
/// - The Updater is the implemented kalman updater formalism, it
///   runs via a visitor pattern through the measurements.
/// - The Smoother is called at the end of the filtering by the Actor.
///
/// Measurements are not required to be ordered for the KalmanFilter,
/// measurement ordering needs to be figured out by the navigation of
/// the propagator.
///
/// The void components are provided mainly for unit testing.
template <typename propagator_t, typename traj_t>
class KalmanFitter {
  /// The navigator type
  using KalmanNavigator = typename propagator_t::Navigator;

  /// The navigator has DirectNavigator type or not
  static constexpr bool isDirectNavigator =
      std::is_same<KalmanNavigator, DirectNavigator>::value;

 public:
  KalmanFitter(propagator_t pPropagator,
               std::unique_ptr<const Logger> _logger =
                   getDefaultLogger("KalmanFitter", Logging::INFO))
      : m_propagator(std::move(pPropagator)),
        m_logger{std::move(_logger)},
        m_actorLogger{m_logger->cloneWithSuffix("Actor")} {}

 private:
  /// The propagator for the transport and material update
  propagator_t m_propagator;

  /// The logger instance
  std::unique_ptr<const Logger> m_logger;
  std::unique_ptr<const Logger> m_actorLogger;

  const Logger& logger() const { return *m_logger; }

  /// @brief Propagator Actor plugin for the KalmanFilter
  ///
  /// @tparam parameters_t The type of parameters used for "local" parameters.
  /// @tparam calibrator_t The type of calibrator
  /// @tparam outlier_finder_t Type of the outlier finder class
  ///
  /// The KalmanActor does not rely on the measurements to be
  /// sorted along the track.
  template <typename parameters_t>
  class Actor {
   public:
    /// Broadcast the result_type
    using result_type = KalmanFitterResult<traj_t>;

    /// The target surface
    const Surface* targetSurface = nullptr;

    /// Strategy to propagate to target surface
    KalmanFitterTargetSurfaceStrategy targetSurfaceStrategy =
        KalmanFitterTargetSurfaceStrategy::firstOrLast;

    /// Allows retrieving measurements for a surface
    const std::map<GeometryIdentifier, SourceLink>* inputMeasurements = nullptr;

    /// Whether to consider multiple scattering.
    bool multipleScattering = true;

    /// Whether to consider energy loss.
    bool energyLoss = true;

    /// Whether run reversed filtering
    bool reversedFiltering = false;

    /// Scale the covariance before the reversed filtering
    double reversedFilteringCovarianceScaling = 1.0;

    /// Whether to include non-linear correction during global to local
    /// transformation
    FreeToBoundCorrection freeToBoundCorrection;

    /// Input MultiTrajectory
    std::shared_ptr<traj_t> outputStates;

    /// The logger instance
    const Logger* actorLogger{nullptr};

    /// Logger helper
    const Logger& logger() const { return *actorLogger; }

    KalmanFitterExtensions<traj_t> extensions;

    /// The Surface being
    SurfaceReached targetReached{std::numeric_limits<double>::lowest()};

    /// Calibration context for the fit
    const CalibrationContext* calibrationContext{nullptr};

    /// @brief Kalman actor operation
    ///
    /// @tparam propagator_state_t is the type of Propagator state
    /// @tparam stepper_t Type of the stepper
    /// @tparam navigator_t Type of the navigator
    ///
    /// @param state is the mutable propagator state object
    /// @param stepper The stepper in use
    /// @param navigator The navigator in use
    /// @param result is the mutable result state object
    template <typename propagator_state_t, typename stepper_t,
              typename navigator_t>
    void operator()(propagator_state_t& state, const stepper_t& stepper,
                    const navigator_t& navigator, result_type& result,
                    const Logger& /*logger*/) const {
      assert(result.fittedStates && "No MultiTrajectory set");

      if (result.finished) {
        return;
      }

      ACTS_VERBOSE("KalmanFitter step at pos: "
                   << stepper.position(state.stepping).transpose()
                   << " dir: " << stepper.direction(state.stepping).transpose()
                   << " momentum: "
                   << stepper.absoluteMomentum(state.stepping));

      // Add the measurement surface as external surface to navigator.
      // We will try to hit those surface by ignoring boundary checks.
      if constexpr (!isDirectNavigator) {
        if (result.processedStates == 0) {
          for (auto measurementIt = inputMeasurements->begin();
               measurementIt != inputMeasurements->end(); measurementIt++) {
            navigator.insertExternalSurface(state.navigation,
                                            measurementIt->first);
          }
        }
      }

      // Update:
      // - Waiting for a current surface
      auto surface = navigator.currentSurface(state.navigation);
      std::string direction = state.options.direction.toString();
      if (surface != nullptr) {
        // Check if the surface is in the measurement map
        // -> Get the measurement / calibrate
        // -> Create the predicted state
        // -> Check outlier behavior, if non-outlier:
        // -> Perform the kalman update
        // -> Fill track state information & update stepper information

        if (!result.smoothed && !result.reversed) {
          ACTS_VERBOSE("Perform " << direction << " filter step");
          auto res = filter(surface, state, stepper, navigator, result);
          if (!res.ok()) {
            ACTS_ERROR("Error in " << direction << " filter: " << res.error());
            result.result = res.error();
          }
        }
        if (result.reversed) {
          ACTS_VERBOSE("Perform " << direction << " filter step");
          auto res = reversedFilter(surface, state, stepper, navigator, result);
          if (!res.ok()) {
            ACTS_ERROR("Error in " << direction << " filter: " << res.error());
            result.result = res.error();
          }
        }
      }

      // Finalization:
      // when all track states have been handled or the navigation is breaked,
      // reset navigation&stepping before run reversed filtering or
      // proceed to run smoothing
      if (!result.smoothed && !result.reversed) {
        if (result.measurementStates == inputMeasurements->size() ||
            (result.measurementStates > 0 &&
             navigator.navigationBreak(state.navigation))) {
          // Remove the missing surfaces that occur after the last measurement
          result.missedActiveSurfaces.resize(result.measurementHoles);
          // now get track state proxy for the smoothing logic
          auto trackStateProxy =
              result.fittedStates->getTrackState(result.lastMeasurementIndex);
          if (reversedFiltering ||
              extensions.reverseFilteringLogic(trackStateProxy)) {
            // Start to run reversed filtering:
            // Reverse navigation direction and reset navigation and stepping
            // state to last measurement
            ACTS_VERBOSE("Reverse navigation direction.");
            auto res = reverse(state, stepper, navigator, result);
            if (!res.ok()) {
              ACTS_ERROR("Error in reversing navigation: " << res.error());
              result.result = res.error();
            }
          } else {
            // --> Search the starting state to run the smoothing
            // --> Call the smoothing
            // --> Set a stop condition when all track states have been
            // handled
            ACTS_VERBOSE("Finalize/run smoothing");
            auto res = finalize(state, stepper, navigator, result);
            if (!res.ok()) {
              ACTS_ERROR("Error in finalize: " << res.error());
              result.result = res.error();
            }
          }
        }
      }

      // Post-finalization:
      // - Progress to target/reference surface and built the final track
      // parameters
      if (result.smoothed || result.reversed) {
        if (result.smoothed) {
          // Update state and stepper with material effects
          // Only for smoothed as reverse filtering will handle this separately
          materialInteractor(navigator.currentSurface(state.navigation), state,
                             stepper, navigator,
                             MaterialUpdateStage::FullUpdate);
        }

        if (targetSurface == nullptr) {
          // If no target surface provided:
          // -> Return an error when using reversed filtering mode
          // -> Fitting is finished here
          if (result.reversed) {
            ACTS_ERROR(
                "The target surface needed for aborting reversed propagation "
                "is not provided");
            result.result =
                Result<void>(KalmanFitterError::BackwardUpdateFailed);
          } else {
            ACTS_VERBOSE(
                "No target surface set. Completing without fitted track "
                "parameter");
            // Remember the track fitting is done
            result.finished = true;
          }
        } else if (targetReached(state, stepper, navigator, *targetSurface,
                                 logger())) {
          ACTS_VERBOSE("Completing with fitted track parameter");
          // Transport & bind the parameter to the final surface
          auto res = stepper.boundState(state.stepping, *targetSurface, true,
                                        freeToBoundCorrection);
          if (!res.ok()) {
            ACTS_ERROR("Error in " << direction << " filter: " << res.error());
            result.result = res.error();
            return;
          }
          auto& fittedState = *res;
          // Assign the fitted parameters
          result.fittedParameters = std::get<BoundTrackParameters>(fittedState);

          // Reset smoothed status of states missed in reversed filtering
          if (result.reversed) {
            result.fittedStates->applyBackwards(
                result.lastMeasurementIndex, [&](auto trackState) {
                  auto fSurface = &trackState.referenceSurface();
                  auto surface_it = std::find_if(
                      result.passedAgainSurfaces.begin(),
                      result.passedAgainSurfaces.end(),
                      [=](const Surface* s) { return s == fSurface; });
                  if (surface_it == result.passedAgainSurfaces.end()) {
                    // If reversed filtering missed this surface, then there is
                    // no smoothed parameter
                    trackState.unset(TrackStatePropMask::Smoothed);
                    trackState.typeFlags().set(TrackStateFlag::OutlierFlag);
                  }
                });
          }
          // Remember the track fitting is done
          result.finished = true;
        }
      }
    }

    /// @brief Kalman actor operation: reverse direction
    ///
    /// @tparam propagator_state_t is the type of Propagator state
    /// @tparam stepper_t Type of the stepper
    /// @tparam navigator_t Type of the navigator
    ///
    /// @param state is the mutable propagator state object
    /// @param stepper The stepper in use
    /// @param navigator The navigator in use
    /// @param result is the mutable result state object
    template <typename propagator_state_t, typename stepper_t,
              typename navigator_t>
    Result<void> reverse(propagator_state_t& state, const stepper_t& stepper,
                         const navigator_t& navigator,
                         result_type& result) const {
      // Check if there is a measurement on track
      if (result.lastMeasurementIndex == SIZE_MAX) {
        ACTS_ERROR("No point to reverse for a track without measurements.");
        return KalmanFitterError::ReverseNavigationFailed;
      }

      // Remember the navigation direction has been reversed
      result.reversed = true;

      // Reverse navigation direction
      state.options.direction = state.options.direction.invert();

      // Reset propagator options
      // TODO Not sure if reset of pathLimit during propagation makes any sense
      state.options.pathLimit =
          state.options.direction * std::abs(state.options.pathLimit);

      // Get the last measurement state and reset navigation&stepping state
      // based on information on this state
      auto st = result.fittedStates->getTrackState(result.lastMeasurementIndex);

      // Update the stepping state
      stepper.resetState(
          state.stepping, st.filtered(),
          reversedFilteringCovarianceScaling * st.filteredCovariance(),
          st.referenceSurface(), state.options.maxStepSize);

      // For the last measurement state, smoothed is filtered
      st.smoothed() = st.filtered();
      st.smoothedCovariance() = st.filteredCovariance();
      result.passedAgainSurfaces.push_back(&st.referenceSurface());

      // Reset navigation state
      // We do not need to specify a target here since this will be handled
      // separately in the KF actor
      navigator.resetState(
          state.navigation, state.geoContext, stepper.position(state.stepping),
          state.options.direction * stepper.direction(state.stepping),
          &st.referenceSurface(), nullptr);

      // Update material effects for last measurement state in reversed
      // direction
      materialInteractor(navigator.currentSurface(state.navigation), state,
                         stepper, navigator, MaterialUpdateStage::FullUpdate);

      return Result<void>::success();
    }

    /// @brief Kalman actor operation: update
    ///
    /// @tparam propagator_state_t is the type of Propagator state
    /// @tparam stepper_t Type of the stepper
    /// @tparam navigator_t Type of the navigator
    ///
    /// @param surface The surface where the update happens
    /// @param state The mutable propagator state object
    /// @param stepper The stepper in use
    /// @param navigator The navigator in use
    /// @param result The mutable result state object
    template <typename propagator_state_t, typename stepper_t,
              typename navigator_t>
    Result<void> filter(const Surface* surface, propagator_state_t& state,
                        const stepper_t& stepper, const navigator_t& navigator,
                        result_type& result) const {
      // Try to find the surface in the measurement surfaces
      auto sourcelink_it = inputMeasurements->find(surface->geometryId());
      if (sourcelink_it != inputMeasurements->end()) {
        // Screen output message
        ACTS_VERBOSE("Measurement surface " << surface->geometryId()
                                            << " detected.");
        // Transport the covariance to the surface
        stepper.transportCovarianceToBound(state.stepping, *surface,
                                           freeToBoundCorrection);

        // Update state and stepper with pre material effects
        materialInteractor(surface, state, stepper, navigator,
                           MaterialUpdateStage::PreUpdate);

        // do the kalman update (no need to perform covTransport here, hence no
        // point in performing globalToLocal correction)
        auto trackStateProxyRes = detail::kalmanHandleMeasurement(
            *calibrationContext, state, stepper, extensions, *surface,
            sourcelink_it->second, *result.fittedStates, result.lastTrackIndex,
            false, logger());

        if (!trackStateProxyRes.ok()) {
          return trackStateProxyRes.error();
        }

        const auto& trackStateProxy = *trackStateProxyRes;
        result.lastTrackIndex = trackStateProxy.index();

        // Update the stepper if it is not an outlier
        if (trackStateProxy.typeFlags().test(
                Acts::TrackStateFlag::MeasurementFlag)) {
          // Update the stepping state with filtered parameters
          ACTS_VERBOSE("Filtering step successful, updated parameters are:\n"
                       << trackStateProxy.filtered().transpose());
          // update stepping state using filtered parameters after kalman
          stepper.update(state.stepping,
                         MultiTrajectoryHelpers::freeFiltered(
                             state.options.geoContext, trackStateProxy),
                         trackStateProxy.filtered(),
                         trackStateProxy.filteredCovariance(), *surface);
          // We count the state with measurement
          ++result.measurementStates;
        }

        // Update state and stepper with post material effects
        materialInteractor(surface, state, stepper, navigator,
                           MaterialUpdateStage::PostUpdate);
        // We count the processed state
        ++result.processedStates;
        // Update the number of holes count only when encountering a
        // measurement
        result.measurementHoles = result.missedActiveSurfaces.size();
        // Since we encountered a measurement update the lastMeasurementIndex to
        // the lastTrackIndex.
        result.lastMeasurementIndex = result.lastTrackIndex;

      } else if (surface->associatedDetectorElement() != nullptr ||
                 surface->surfaceMaterial() != nullptr) {
        // We only create track states here if there is already measurement
        // detected or if the surface has material (no holes before the first
        // measurement)
        if (result.measurementStates > 0 ||
            surface->surfaceMaterial() != nullptr) {
          auto trackStateProxyRes = detail::kalmanHandleNoMeasurement(
              state, stepper, *surface, *result.fittedStates,
              result.lastTrackIndex, true, logger(), freeToBoundCorrection);

          if (!trackStateProxyRes.ok()) {
            return trackStateProxyRes.error();
          }

          const auto& trackStateProxy = *trackStateProxyRes;
          result.lastTrackIndex = trackStateProxy.index();

          if (trackStateProxy.typeFlags().test(TrackStateFlag::HoleFlag)) {
            // Count the missed surface
            result.missedActiveSurfaces.push_back(surface);
          }

          ++result.processedStates;
        }
        if (surface->surfaceMaterial() != nullptr) {
          // Update state and stepper with material effects
          materialInteractor(surface, state, stepper, navigator,
                             MaterialUpdateStage::FullUpdate);
        }
      }
      return Result<void>::success();
    }

    /// @brief Kalman actor operation: update in reversed direction
    ///
    /// @tparam propagator_state_t is the type of Propagator state
    /// @tparam stepper_t Type of the stepper
    /// @tparam navigator_t Type of the navigator
    ///
    /// @param surface The surface where the update happens
    /// @param state The mutable propagator state object
    /// @param stepper The stepper in use
    /// @param navigator The navigator in use
    /// @param result The mutable result state object
    template <typename propagator_state_t, typename stepper_t,
              typename navigator_t>
    Result<void> reversedFilter(const Surface* surface,
                                propagator_state_t& state,
                                const stepper_t& stepper,
                                const navigator_t& navigator,
                                result_type& result) const {
      // Try to find the surface in the measurement surfaces
      auto sourcelink_it = inputMeasurements->find(surface->geometryId());
      if (sourcelink_it != inputMeasurements->end()) {
        // Screen output message
        ACTS_VERBOSE("Measurement surface "
                     << surface->geometryId()
                     << " detected in reversed propagation.");

        // No reversed filtering for last measurement state, but still update
        // with material effects
        if (result.reversed &&
            surface == navigator.startSurface(state.navigation)) {
          materialInteractor(surface, state, stepper, navigator,
                             MaterialUpdateStage::FullUpdate);
          return Result<void>::success();
        }

        // Transport the covariance to the surface
        stepper.transportCovarianceToBound(state.stepping, *surface,
                                           freeToBoundCorrection);

        // Update state and stepper with pre material effects
        materialInteractor(surface, state, stepper, navigator,
                           MaterialUpdateStage::PreUpdate);

        auto fittedStates = *result.fittedStates;

        // Add a <mask> TrackState entry multi trajectory. This allocates
        // storage for all components, which we will set later.
        TrackStatePropMask mask = TrackStatePropMask::All;
        const std::size_t currentTrackIndex = fittedStates.addTrackState(
            mask, Acts::MultiTrajectoryTraits::kInvalid);

        // now get track state proxy back
        typename traj_t::TrackStateProxy trackStateProxy =
            fittedStates.getTrackState(currentTrackIndex);

        // Set the trackStateProxy components with the state from the ongoing
        // propagation
        {
          trackStateProxy.setReferenceSurface(surface->getSharedPtr());
          // Bind the transported state to the current surface
          auto res = stepper.boundState(state.stepping, *surface, false,
                                        freeToBoundCorrection);
          if (!res.ok()) {
            return res.error();
          }
          auto& [boundParams, jacobian, pathLength] = *res;

          // Fill the track state
          trackStateProxy.predicted() = std::move(boundParams.parameters());
          if (boundParams.covariance().has_value()) {
            trackStateProxy.predictedCovariance() =
                std::move(*boundParams.covariance());
          }

          trackStateProxy.jacobian() = std::move(jacobian);
          trackStateProxy.pathLength() = std::move(pathLength);
        }

        // We have predicted parameters, so calibrate the uncalibrated input
        // measurement
        extensions.calibrator(state.geoContext, *calibrationContext,
                              sourcelink_it->second, trackStateProxy);

        // If the update is successful, set covariance and
        auto updateRes = extensions.updater(state.geoContext, trackStateProxy,
                                            state.options.direction, logger());
        if (!updateRes.ok()) {
          ACTS_ERROR("Backward update step failed: " << updateRes.error());
          return updateRes.error();
        } else {
          // Update the stepping state with filtered parameters
          ACTS_VERBOSE(
              "Backward filtering step successful, updated parameters are:\n"
              << trackStateProxy.filtered().transpose());

          // Fill the smoothed parameter for the existing track state
          result.fittedStates->applyBackwards(
              result.lastMeasurementIndex, [&](auto trackState) {
                auto fSurface = &trackState.referenceSurface();
                if (fSurface == surface) {
                  result.passedAgainSurfaces.push_back(surface);
                  trackState.smoothed() = trackStateProxy.filtered();
                  trackState.smoothedCovariance() =
                      trackStateProxy.filteredCovariance();
                  return false;
                }
                return true;
              });

          // update stepping state using filtered parameters after kalman
          // update We need to (re-)construct a BoundTrackParameters instance
          // here, which is a bit awkward.
          stepper.update(state.stepping,
                         MultiTrajectoryHelpers::freeFiltered(
                             state.options.geoContext, trackStateProxy),
                         trackStateProxy.filtered(),
                         trackStateProxy.filteredCovariance(), *surface);

          // Update state and stepper with post material effects
          materialInteractor(surface, state, stepper, navigator,
                             MaterialUpdateStage::PostUpdate);
        }
      } else if (surface->associatedDetectorElement() != nullptr ||
                 surface->surfaceMaterial() != nullptr) {
        // Transport covariance
        if (surface->associatedDetectorElement() != nullptr) {
          ACTS_VERBOSE("Detected hole on " << surface->geometryId()
                                           << " in reversed filtering");
          if (state.stepping.covTransport) {
            stepper.transportCovarianceToBound(state.stepping, *surface);
          }
        } else if (surface->surfaceMaterial() != nullptr) {
          ACTS_VERBOSE("Detected in-sensitive surface "
                       << surface->geometryId() << " in reversed filtering");
          if (state.stepping.covTransport) {
            stepper.transportCovarianceToCurvilinear(state.stepping);
          }
        }
        // Not creating bound state here, so need manually reinitialize
        // jacobian
        stepper.setIdentityJacobian(state.stepping);
        if (surface->surfaceMaterial() != nullptr) {
          // Update state and stepper with material effects
          materialInteractor(surface, state, stepper, navigator,
                             MaterialUpdateStage::FullUpdate);
        }
      }

      return Result<void>::success();
    }

    /// @brief Kalman actor operation: material interaction
    ///
    /// @tparam propagator_state_t is the type of Propagator state
    /// @tparam stepper_t Type of the stepper
    /// @tparam navigator_t Type of the navigator
    ///
    /// @param surface The surface where the material interaction happens
    /// @param state The mutable propagator state object
    /// @param stepper The stepper in use
    /// @param navigator The navigator in use
    /// @param updateStage The material update stage
    ///
    template <typename propagator_state_t, typename stepper_t,
              typename navigator_t>
    void materialInteractor(const Surface* surface, propagator_state_t& state,
                            const stepper_t& stepper,
                            const navigator_t& navigator,
                            const MaterialUpdateStage& updateStage) const {
      // Protect against null surface
      if (!surface) {
        ACTS_VERBOSE(
            "Surface is nullptr. Cannot be used for material interaction");
        return;
      }

      // Indicator if having material
      bool hasMaterial = false;

      if (surface && surface->surfaceMaterial()) {
        // Prepare relevant input particle properties
        detail::PointwiseMaterialInteraction interaction(surface, state,
                                                         stepper);
        // Evaluate the material properties
        if (interaction.evaluateMaterialSlab(state, navigator, updateStage)) {
          // Surface has material at this stage
          hasMaterial = true;

          // Evaluate the material effects
          interaction.evaluatePointwiseMaterialInteraction(multipleScattering,
                                                           energyLoss);

          // Screen out material effects info
          ACTS_VERBOSE("Material effects on surface: "
                       << surface->geometryId()
                       << " at update stage: " << updateStage << " are :");
          ACTS_VERBOSE("eLoss = "
                       << interaction.Eloss << ", "
                       << "variancePhi = " << interaction.variancePhi << ", "
                       << "varianceTheta = " << interaction.varianceTheta
                       << ", "
                       << "varianceQoverP = " << interaction.varianceQoverP);

          // Update the state and stepper with material effects
          interaction.updateState(state, stepper, addNoise);
        }
      }

      if (!hasMaterial) {
        // Screen out message
        ACTS_VERBOSE("No material effects on surface: " << surface->geometryId()
                                                        << " at update stage: "
                                                        << updateStage);
      }
    }

    /// @brief Kalman actor operation: finalize
    ///
    /// @tparam propagator_state_t is the type of Propagator state
    /// @tparam stepper_t Type of the stepper
    /// @tparam navigator_t Type of the navigator
    ///
    /// @param state is the mutable propagator state object
    /// @param stepper The stepper in use
    /// @param navigator The navigator in use
    /// @param result is the mutable result state object
    template <typename propagator_state_t, typename stepper_t,
              typename navigator_t>
    Result<void> finalize(propagator_state_t& state, const stepper_t& stepper,
                          const navigator_t& navigator,
                          result_type& result) const {
      // Remember you smoothed the track states
      result.smoothed = true;

      // Get the indices of the first states (can be either a measurement or
      // material);
      std::size_t firstStateIndex = result.lastMeasurementIndex;
      // Count track states to be smoothed
      std::size_t nStates = 0;
      result.fittedStates->applyBackwards(
          result.lastMeasurementIndex, [&](auto st) {
            bool isMeasurement =
                st.typeFlags().test(TrackStateFlag::MeasurementFlag);
            bool isOutlier = st.typeFlags().test(TrackStateFlag::OutlierFlag);
            // We are excluding non measurement states and outlier here. Those
            // can decrease resolution because only the smoothing corrected the
            // very first prediction as filtering is not possible.
            if (isMeasurement && !isOutlier) {
              firstStateIndex = st.index();
            }
            nStates++;
          });
      // Return error if the track has no measurement states (but this should
      // not happen)
      if (nStates == 0) {
        ACTS_ERROR("Smoothing for a track without measurements.");
        return KalmanFitterError::SmoothFailed;
      }
      // Screen output for debugging
      ACTS_VERBOSE("Apply smoothing on " << nStates
                                         << " filtered track states.");

      // Smooth the track states
      auto smoothRes =
          extensions.smoother(state.geoContext, *result.fittedStates,
                              result.lastMeasurementIndex, logger());
      if (!smoothRes.ok()) {
        ACTS_ERROR("Smoothing step failed: " << smoothRes.error());
        return smoothRes.error();
      }

      // Return in case no target surface
      if (targetSurface == nullptr) {
        return Result<void>::success();
      }

      // Obtain the smoothed parameters at first/last measurement state
      auto firstCreatedState =
          result.fittedStates->getTrackState(firstStateIndex);
      auto lastCreatedMeasurement =
          result.fittedStates->getTrackState(result.lastMeasurementIndex);

      // Lambda to get the intersection of the free params on the target surface
      auto target = [&](const FreeVector& freeVector) -> SurfaceIntersection {
        return targetSurface
            ->intersect(
                state.geoContext, freeVector.segment<3>(eFreePos0),
                state.options.direction * freeVector.segment<3>(eFreeDir0),
                BoundaryCheck(true), state.options.surfaceTolerance)
            .closest();
      };

      // The smoothed free params at the first/last measurement state.
      // (the first state can also be a material state)
      auto firstParams = MultiTrajectoryHelpers::freeSmoothed(
          state.options.geoContext, firstCreatedState);
      auto lastParams = MultiTrajectoryHelpers::freeSmoothed(
          state.options.geoContext, lastCreatedMeasurement);
      // Get the intersections of the smoothed free parameters with the target
      // surface
      const auto firstIntersection = target(firstParams);
      const auto lastIntersection = target(lastParams);

      // Update the stepping parameters - in order to progress to destination.
      // At the same time, reverse navigation direction for further stepping if
      // necessary.
      // @note The stepping parameters is updated to the smoothed parameters at
      // either the first measurement state or the last measurement state. It
      // assumes the target surface is not within the first and the last
      // smoothed measurement state. Also, whether the intersection is on
      // surface is not checked here.
      bool useFirstTrackState = true;
      switch (targetSurfaceStrategy) {
        case KalmanFitterTargetSurfaceStrategy::first:
          useFirstTrackState = true;
          break;
        case KalmanFitterTargetSurfaceStrategy::last:
          useFirstTrackState = false;
          break;
        case KalmanFitterTargetSurfaceStrategy::firstOrLast:
          useFirstTrackState = std::abs(firstIntersection.pathLength()) <=
                               std::abs(lastIntersection.pathLength());
          break;
        default:
          ACTS_ERROR("Unknown target surface strategy");
          return KalmanFitterError::SmoothFailed;
      }
      bool reverseDirection = false;
      if (useFirstTrackState) {
        stepper.resetState(state.stepping, firstCreatedState.smoothed(),
                           firstCreatedState.smoothedCovariance(),
                           firstCreatedState.referenceSurface(),
                           state.options.maxStepSize);
        reverseDirection = firstIntersection.pathLength() < 0;
      } else {
        stepper.resetState(state.stepping, lastCreatedMeasurement.smoothed(),
                           lastCreatedMeasurement.smoothedCovariance(),
                           lastCreatedMeasurement.referenceSurface(),
                           state.options.maxStepSize);
        reverseDirection = lastIntersection.pathLength() < 0;
      }
      // Reverse the navigation direction if necessary
      if (reverseDirection) {
        ACTS_VERBOSE(
            "Reverse navigation direction after smoothing for reaching the "
            "target surface");
        state.options.direction = state.options.direction.invert();
      }
      const auto& surface = useFirstTrackState
                                ? firstCreatedState.referenceSurface()
                                : lastCreatedMeasurement.referenceSurface();

      ACTS_VERBOSE(
          "Smoothing successful, updating stepping state to smoothed "
          "parameters at surface "
          << surface.geometryId() << ". Prepared to reach the target surface.");

      // Reset the navigation state to enable propagation towards the target
      // surface
      // Set targetSurface to nullptr as it is handled manually in the actor
      navigator.resetState(
          state.navigation, state.geoContext, stepper.position(state.stepping),
          state.options.direction * stepper.direction(state.stepping), &surface,
          nullptr);

      return Result<void>::success();
    }
  };

  template <typename parameters_t>
  class Aborter {
   public:
    /// Broadcast the action type
    using action_type = Actor<parameters_t>;

    template <typename propagator_state_t, typename stepper_t,
              typename navigator_t>
    bool operator()(propagator_state_t& /*state*/, const stepper_t& /*stepper*/,
                    const navigator_t& /*navigator*/,
                    const typename action_type::result_type& result,
                    const Logger& /*logger*/) const {
      if (!result.result.ok() || result.finished) {
        return true;
      }
      return false;
    }
  };

 public:
  /// Fit implementation of the forward filter, calls the
  /// the filter and smoother/reversed filter
  ///
  /// @tparam source_link_iterator_t Iterator type used to pass source links
  /// @tparam start_parameters_t Type of the initial parameters
  /// @tparam parameters_t Type of parameters used for local parameters
  /// @tparam track_container_t Type of the track container backend
  /// @tparam holder_t Type defining track container backend ownership
  ///
  /// @param it Begin iterator for the fittable uncalibrated measurements
  /// @param end End iterator for the fittable uncalibrated measurements
  /// @param sParameters The initial track parameters
  /// @param kfOptions KalmanOptions steering the fit
  /// @param trackContainer Input track container storage to append into
  /// @note The input measurements are given in the form of @c SourceLink s.
  /// It's the calibrators job to turn them into calibrated measurements used in
  /// the fit.
  ///
  /// @return the output as an output track
  template <typename source_link_iterator_t, typename start_parameters_t,
            typename parameters_t = BoundTrackParameters,
            typename track_container_t, template <typename> class holder_t,
            bool _isdn = isDirectNavigator>
  auto fit(source_link_iterator_t it, source_link_iterator_t end,
           const start_parameters_t& sParameters,
           const KalmanFitterOptions<traj_t>& kfOptions,
           TrackContainer<track_container_t, traj_t, holder_t>& trackContainer)
      const -> std::enable_if_t<
          !_isdn, Result<typename TrackContainer<track_container_t, traj_t,
                                                 holder_t>::TrackProxy>> {
    // To be able to find measurements later, we put them into a map
    // We need to copy input SourceLinks anyway, so the map can own them.
    ACTS_VERBOSE("Preparing " << std::distance(it, end)
                              << " input measurements");
    std::map<GeometryIdentifier, SourceLink> inputMeasurements;
    // for (const auto& sl : sourcelinks) {
    for (; it != end; ++it) {
      SourceLink sl = *it;
      const Surface* surface = kfOptions.extensions.surfaceAccessor(sl);
      // @TODO: This can probably change over to surface pointers as keys
      auto geoId = surface->geometryId();
      inputMeasurements.emplace(geoId, std::move(sl));
    }

    // Create the ActionList and AbortList
    using KalmanAborter = Aborter<parameters_t>;
    using KalmanActor = Actor<parameters_t>;

    using KalmanResult = typename KalmanActor::result_type;
    using Actors = ActionList<KalmanActor>;
    using Aborters = AbortList<KalmanAborter>;

    // Create relevant options for the propagation options
    PropagatorOptions<Actors, Aborters> kalmanOptions(
        kfOptions.geoContext, kfOptions.magFieldContext);

    // // Set the trivial propagator options
    kalmanOptions.setPlainOptions(kfOptions.propagatorPlainOptions);

    // Catch the actor and set the measurements
    auto& kalmanActor = kalmanOptions.actionList.template get<KalmanActor>();
    kalmanActor.inputMeasurements = &inputMeasurements;
    kalmanActor.targetSurface = kfOptions.referenceSurface;
    kalmanActor.multipleScattering = kfOptions.multipleScattering;
    kalmanActor.energyLoss = kfOptions.energyLoss;
    kalmanActor.reversedFiltering = kfOptions.reversedFiltering;
    kalmanActor.reversedFilteringCovarianceScaling =
        kfOptions.reversedFilteringCovarianceScaling;
    kalmanActor.freeToBoundCorrection = kfOptions.freeToBoundCorrection;
    kalmanActor.calibrationContext = &kfOptions.calibrationContext.get();
    kalmanActor.extensions = kfOptions.extensions;
    kalmanActor.actorLogger = m_actorLogger.get();

    auto propagatorState =
        m_propagator.template makeState(sParameters, kalmanOptions);

    auto& r = propagatorState.template get<KalmanFitterResult<traj_t>>();
    r.fittedStates = &trackContainer.trackStateContainer();

    // Run the fitter
    auto result = m_propagator.template makeResult(
        m_propagator.template propagate(propagatorState), propagatorState,
        kalmanOptions, false);

    if (!result.ok()) {
      ACTS_ERROR("Propagation failed: " << result.error());
      return result.error();
    }

    auto& propRes = *result;

    /// Get the result of the fit
    auto kalmanResult = std::move(propRes.template get<KalmanResult>());

    /// It could happen that the fit ends in zero measurement states.
    /// The result gets meaningless so such case is regarded as fit failure.
    if (kalmanResult.result.ok() && !kalmanResult.measurementStates) {
      kalmanResult.result = Result<void>(KalmanFitterError::NoMeasurementFound);
    }

    if (!kalmanResult.result.ok()) {
      ACTS_ERROR("KalmanFilter failed: "
                 << kalmanResult.result.error() << ", "
                 << kalmanResult.result.error().message());
      return kalmanResult.result.error();
    }

    auto track = trackContainer.getTrack(trackContainer.addTrack());
    track.tipIndex() = kalmanResult.lastMeasurementIndex;
    if (kalmanResult.fittedParameters) {
      const auto& params = kalmanResult.fittedParameters.value();
      track.parameters() = params.parameters();
      track.covariance() = params.covariance().value();
      track.setReferenceSurface(params.referenceSurface().getSharedPtr());
    }

    calculateTrackQuantities(track);

    if (trackContainer.hasColumn(hashString("smoothed"))) {
      track.template component<bool, hashString("smoothed")>() =
          kalmanResult.smoothed;
    }
    if (trackContainer.hasColumn(hashString("reversed"))) {
      track.template component<bool, hashString("reversed")>() =
          kalmanResult.reversed;
    }

    // Return the converted Track
    return track;
  }

  /// Fit implementation of the forward filter, calls the
  /// the filter and smoother/reversed filter
  ///
  /// @tparam source_link_iterator_t Iterator type used to pass source links
  /// @tparam start_parameters_t Type of the initial parameters
  /// @tparam parameters_t Type of parameters used for local parameters
  /// @tparam track_container_t Type of the track container backend
  /// @tparam holder_t Type defining track container backend ownership
  ///
  /// @param it Begin iterator for the fittable uncalibrated measurements
  /// @param end End iterator for the fittable uncalibrated measurements
  /// @param sParameters The initial track parameters
  /// @param kfOptions KalmanOptions steering the fit
  /// @param sSequence surface sequence used to initialize a DirectNavigator
  /// @param trackContainer Input track container storage to append into
  /// @note The input measurements are given in the form of @c SourceLinks.
  /// It's
  /// @c calibrator_t's job to turn them into calibrated measurements used in
  /// the fit.
  ///
  /// @return the output as an output track
  template <typename source_link_iterator_t, typename start_parameters_t,
            typename parameters_t = BoundTrackParameters,
            typename track_container_t, template <typename> class holder_t,
            bool _isdn = isDirectNavigator>
  auto fit(source_link_iterator_t it, source_link_iterator_t end,
           const start_parameters_t& sParameters,
           const KalmanFitterOptions<traj_t>& kfOptions,
           const std::vector<const Surface*>& sSequence,
           TrackContainer<track_container_t, traj_t, holder_t>& trackContainer)
      const -> std::enable_if_t<
          _isdn, Result<typename TrackContainer<track_container_t, traj_t,
                                                holder_t>::TrackProxy>> {
    // To be able to find measurements later, we put them into a map
    // We need to copy input SourceLinks anyway, so the map can own them.
    ACTS_VERBOSE("Preparing " << std::distance(it, end)
                              << " input measurements");
    std::map<GeometryIdentifier, SourceLink> inputMeasurements;
    for (; it != end; ++it) {
      SourceLink sl = *it;
      const Surface* surface = kfOptions.extensions.surfaceAccessor(sl);
      // @TODO: This can probably change over to surface pointers as keys
      auto geoId = surface->geometryId();
      inputMeasurements.emplace(geoId, sl);
    }

    // Create the ActionList and AbortList
    using KalmanAborter = Aborter<parameters_t>;
    using KalmanActor = Actor<parameters_t>;

    using KalmanResult = typename KalmanActor::result_type;
    using Actors = ActionList<DirectNavigator::Initializer, KalmanActor>;
    using Aborters = AbortList<KalmanAborter>;

    // Create relevant options for the propagation options
    PropagatorOptions<Actors, Aborters> kalmanOptions(
        kfOptions.geoContext, kfOptions.magFieldContext);

    // Set the trivial propagator options
    kalmanOptions.setPlainOptions(kfOptions.propagatorPlainOptions);

    // Catch the actor and set the measurements
    auto& kalmanActor = kalmanOptions.actionList.template get<KalmanActor>();
    kalmanActor.inputMeasurements = &inputMeasurements;
    kalmanActor.targetSurface = kfOptions.referenceSurface;
    kalmanActor.targetSurfaceStrategy = kfOptions.referenceSurfaceStrategy;
    kalmanActor.multipleScattering = kfOptions.multipleScattering;
    kalmanActor.energyLoss = kfOptions.energyLoss;
    kalmanActor.reversedFiltering = kfOptions.reversedFiltering;
    kalmanActor.reversedFilteringCovarianceScaling =
        kfOptions.reversedFilteringCovarianceScaling;
    kalmanActor.extensions = kfOptions.extensions;
    kalmanActor.actorLogger = m_actorLogger.get();

    // Set the surface sequence
    auto& dInitializer =
        kalmanOptions.actionList.template get<DirectNavigator::Initializer>();
    dInitializer.navSurfaces = sSequence;

    auto propagatorState =
        m_propagator.template makeState(sParameters, kalmanOptions);

    auto& r = propagatorState.template get<KalmanFitterResult<traj_t>>();
    r.fittedStates = &trackContainer.trackStateContainer();

    // Run the fitter
    auto result = m_propagator.template makeResult(
        m_propagator.template propagate(propagatorState), propagatorState,
        kalmanOptions, false);

    if (!result.ok()) {
      ACTS_ERROR("Propagation failed: " << result.error());
      return result.error();
    }

    const auto& propRes = *result;

    /// Get the result of the fit
    auto kalmanResult = propRes.template get<KalmanResult>();

    /// It could happen that the fit ends in zero measurement states.
    /// The result gets meaningless so such case is regarded as fit failure.
    if (kalmanResult.result.ok() && !kalmanResult.measurementStates) {
      kalmanResult.result = Result<void>(KalmanFitterError::NoMeasurementFound);
    }

    if (!kalmanResult.result.ok()) {
      ACTS_ERROR("KalmanFilter failed: "
                 << kalmanResult.result.error() << ", "
                 << kalmanResult.result.error().message());
      return kalmanResult.result.error();
    }

    auto track = trackContainer.getTrack(trackContainer.addTrack());
    track.tipIndex() = kalmanResult.lastMeasurementIndex;
    if (kalmanResult.fittedParameters) {
      const auto& params = kalmanResult.fittedParameters.value();
      track.parameters() = params.parameters();
      track.covariance() = params.covariance().value();
      track.setReferenceSurface(params.referenceSurface().getSharedPtr());
    }

    calculateTrackQuantities(track);

    if (trackContainer.hasColumn(hashString("smoothed"))) {
      track.template component<bool, hashString("smoothed")>() =
          kalmanResult.smoothed;
    }
    if (trackContainer.hasColumn(hashString("reversed"))) {
      track.template component<bool, hashString("reversed")>() =
          kalmanResult.reversed;
    }

    // Return the converted Track
    return track;
  }
};

}  // namespace Acts<|MERGE_RESOLUTION|>--- conflicted
+++ resolved
@@ -197,60 +197,32 @@
   /// Fitted states that the actor has handled.
   traj_t* fittedStates{nullptr};
 
-<<<<<<< HEAD
   /// This is the index of the 'tip' of the track stored in multitrajectory.
   /// This corresponds to the last measurement state in the multitrajectory.
   /// Since this KF only stores one trajectory, it is unambiguous.
   /// SIZE_MAX is the start of a trajectory.
-  size_t lastMeasurementIndex = SIZE_MAX;
+  std::size_t lastMeasurementIndex = SIZE_MAX;
 
   /// This is the index of the 'tip' of the states stored in multitrajectory.
   /// This corresponds to the last state in the multitrajectory.
   /// Since this KF only stores one trajectory, it is unambiguous.
   /// SIZE_MAX is the start of a trajectory.
-  size_t lastTrackIndex = SIZE_MAX;
-=======
-  // This is the index of the 'tip' of the track stored in multitrajectory.
-  // This corresponds to the last measurement state in the multitrajectory.
-  // Since this KF only stores one trajectory, it is unambiguous.
-  // SIZE_MAX is the start of a trajectory.
-  std::size_t lastMeasurementIndex = SIZE_MAX;
-
-  // This is the index of the 'tip' of the states stored in multitrajectory.
-  // This corresponds to the last state in the multitrajectory.
-  // Since this KF only stores one trajectory, it is unambiguous.
-  // SIZE_MAX is the start of a trajectory.
   std::size_t lastTrackIndex = SIZE_MAX;
->>>>>>> 85a0fea8
 
   /// The optional Parameters at the provided surface
   std::optional<BoundTrackParameters> fittedParameters;
 
-<<<<<<< HEAD
   /// Counter for states with non-outlier measurements
-  size_t measurementStates = 0;
+  std::size_t measurementStates = 0;
 
   /// Counter for measurements holes
   /// A hole correspond to a surface with an associated detector element with no
   /// associated measurement. Holes are only taken into account if they are
   /// between the first and last measurements.
-  size_t measurementHoles = 0;
+  std::size_t measurementHoles = 0;
 
   /// Counter for handled states
-  size_t processedStates = 0;
-=======
-  // Counter for states with non-outlier measurements
-  std::size_t measurementStates = 0;
-
-  // Counter for measurements holes
-  // A hole correspond to a surface with an associated detector element with no
-  // associated measurement. Holes are only taken into account if they are
-  // between the first and last measurements.
-  std::size_t measurementHoles = 0;
-
-  // Counter for handled states
   std::size_t processedStates = 0;
->>>>>>> 85a0fea8
 
   /// Indicator if smoothing has been done.
   bool smoothed = false;
