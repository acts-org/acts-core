--- conflicted
+++ resolved
@@ -29,16 +29,10 @@
 
 namespace Acts {
 
-<<<<<<< HEAD
 /// list of point used in the mapping of a volume
 using RecordedMaterialVolumePoint = std::vector<
-    std::pair<Acts::MaterialProperties, std::vector<Acts::Vector3D>>>;
-=======
-/// list of point used in the mapping of a surface
-using RecordedMaterialPoint =
-    std::vector<std::pair<Acts::MaterialSlab, Acts::Vector3D>>;
->>>>>>> 1eaed107
-
+    std::pair<Acts::MaterialSlab, std::vector<Acts::Vector3D>>>;
+    
 //
 /// @brief VolumeMaterialMapper
 ///
