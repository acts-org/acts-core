// This file is part of the ACTS project.
//
// Copyright (C) 2016 CERN for the benefit of the ACTS project
//
// This Source Code Form is subject to the terms of the Mozilla Public
// License, v. 2.0. If a copy of the MPL was not distributed with this
// file, You can obtain one at https://mozilla.org/MPL/2.0/.

#pragma once

#include "Acts/Detector/Blueprint.hpp"
#include "Acts/Detector/DetectorComponents.hpp"
#include "Acts/Detector/interface/IDetectorComponentBuilder.hpp"
#include "Acts/Geometry/GeometryContext.hpp"
#include "Acts/Utilities/AxisDefinitions.hpp"
#include "Acts/Utilities/Logger.hpp"

#include <memory>
#include <string>
#include <vector>

namespace Acts::Experimental {

class IRootVolumeFinderBuilder;
class IGeometryIdGenerator;

/// @brief A dedicated container builder for cuboid detector containers
///
/// It relies on the detailed implementation of the CuboidDetectorHelper
/// and allows for DetectorVolume attachment in x/y/z
///
/// There exists an option to create this container builder (recursively)
/// from a blueprint tree, which attempts to fill in the gap volumes
/// accordingly.
///
/// @note the builder expects a fully consistent set of sub volume builders
/// that will be executed in a chain
///
/// @note allowed AxisDirection(s) for the cuboid container builder are
/// {AxisX}, {AxisY}, {AxisZ}.
///
/// @note Connecting containers isn't functional yet due to the underlying
/// issues in the CuboidDetectorHelper
///
class CuboidalContainerBuilder : public IDetectorComponentBuilder {
 public:
  /// Nested configuration object
  struct Config {
    /// The configured volume builders
    std::vector<std::shared_ptr<const IDetectorComponentBuilder>> builders = {};
    /// Axis direction for the binning
    AxisDirection binning{};
    /// The root volume finder
    std::shared_ptr<const IRootVolumeFinderBuilder> rootVolumeFinderBuilder =
        nullptr;
    /// The geometry id generator
    std::shared_ptr<const IGeometryIdGenerator> geoIdGenerator = nullptr;
    /// An eventual reverse geometry id generation
    bool geoIdReverseGen = false;
    /// Auxiliary information, mainly for screen output
    std::string auxiliary = "";
  };

  /// Constructor with configuration struct
  ///
  /// @param cfg is the configuration struct
  /// @param logger logging instance for screen output
  explicit CuboidalContainerBuilder(
      const Config& cfg,
      std::unique_ptr<const Logger> logger =
          getDefaultLogger("CuboidalContainerBuilder", Logging::INFO));

  /// Constructor from blueprint and logging level
  ///
  /// It will create recursively the builders of sub volumes
  ///
  /// @param bpNode is the entry blue print node
  /// @param logLevel is the logging output level for the builder tools
  ///
  /// @note no checking is being done on consistency of the blueprint,
  /// it is assumed it has passed first through gap filling via the
  /// blueprint helper.
  ///
  /// @note that the naming of the builders is taken from the bluprint nodes
  ///
  /// @return a cylindrical container builder representing this blueprint
<<<<<<< HEAD
  explicit CuboidalContainerBuilder(
      const Acts::Experimental::Blueprint::Node& bpNode,
=======
  CuboidalContainerBuilder(
      const Acts::Experimental::Gen2Blueprint::Node& bpNode,
>>>>>>> 986cfe25
      Acts::Logging::Level logLevel = Acts::Logging::INFO);

  /// The final implementation of the cylindrical container builder
  ///
  /// @param gctx The geometry context for this call
  ///
  /// @return an outgoing detector component
  DetectorComponent construct(const GeometryContext& gctx) const final;

 private:
  /// configuration object
  Config m_cfg;

  /// Private access method to the logger
  const Logger& logger() const { return *m_logger; }

  /// logging instance
  std::unique_ptr<const Logger> m_logger;
};

}  // namespace Acts::Experimental<|MERGE_RESOLUTION|>--- conflicted
+++ resolved
@@ -84,13 +84,8 @@
   /// @note that the naming of the builders is taken from the bluprint nodes
   ///
   /// @return a cylindrical container builder representing this blueprint
-<<<<<<< HEAD
   explicit CuboidalContainerBuilder(
-      const Acts::Experimental::Blueprint::Node& bpNode,
-=======
-  CuboidalContainerBuilder(
       const Acts::Experimental::Gen2Blueprint::Node& bpNode,
->>>>>>> 986cfe25
       Acts::Logging::Level logLevel = Acts::Logging::INFO);
 
   /// The final implementation of the cylindrical container builder
