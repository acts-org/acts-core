// This file is part of the ACTS project.
//
// Copyright (C) 2016 CERN for the benefit of the ACTS project
//
// This Source Code Form is subject to the terms of the Mozilla Public
// License, v. 2.0. If a copy of the MPL was not distributed with this
// file, You can obtain one at https://mozilla.org/MPL/2.0/.

#pragma once

#include "Acts/Detector/Blueprint.hpp"
#include "Acts/Detector/DetectorComponents.hpp"
#include "Acts/Detector/interface/IDetectorComponentBuilder.hpp"
#include "Acts/Geometry/GeometryContext.hpp"
#include "Acts/Utilities/AxisDefinitions.hpp"
#include "Acts/Utilities/Logger.hpp"
#include "Acts/Utilities/ProtoAxis.hpp"

#include <map>
#include <memory>
#include <string>
#include <vector>

namespace Acts::Experimental {

class IRootVolumeFinderBuilder;
class IGeometryIdGenerator;

/// @brief A dedicated container builder for cylindrical detector containers
///
/// It relies on the detailed implementation of the CylindricalDetectorHelper
/// and allows for DetectorVolume attachment in z/r/phi, such as wrapping
/// of bevelled cylinder objects in z/r
///
/// There exists an option to create this container builder (recursively)
/// from a blueprint tree, which attempts to fill in the gap volumes
/// accordingly.
///
/// @note the builder expects a fully consistent set of sub volume builders
/// that will be executed in a chain
///
/// @note allowed AxisDirection(s) for the cylindrical container builder are
/// {AxisZ}, {AxisR}, {AxisPhi}, {AxisZ, AxisR}, whereas the last option
/// indicates a wrapping setup.
class CylindricalContainerBuilder : public IDetectorComponentBuilder {
 public:
  /// Nested configuration object
  struct Config {
    /// The configured volume builders
    std::vector<std::shared_ptr<const IDetectorComponentBuilder>> builders = {};
    /// The axis direction for the binning
    std::vector<AxisDirection> binning = {};
    /// The root volume finder
    std::shared_ptr<const IRootVolumeFinderBuilder> rootVolumeFinderBuilder =
        nullptr;
    /// The geometry id generator
    std::shared_ptr<const IGeometryIdGenerator> geoIdGenerator = nullptr;
    /// Material binning to be assigned to portals
    std::map<unsigned int, std::vector<ProtoAxis>> portalMaterialBinning = {};
    /// An eventual reverse geometry id generation
    bool geoIdReverseGen = false;
    /// Auxiliary information, mainly for screen output
    std::string auxiliary = "";
  };

  /// Constructor with configuration struct
  ///
  /// @param cfg is the configuration struct
  /// @param logger logging instance for screen output
  explicit CylindricalContainerBuilder(
      const Config& cfg,
      std::unique_ptr<const Logger> logger =
          getDefaultLogger("CylindricalContainerBuilder", Logging::INFO));

  /// Constructor from blueprint and logging level
  ///
  /// It will create recursively the builders of sub volumes
  ///
  /// @param bpNode is the entry blue print node
  /// @param logLevel is the logging output level for the builder tools
  ///
  /// @note no checking is being done on consistency of the blueprint,
  /// it is assumed it has passed first through gap filling via the
  /// blueprint helper.
  ///
  /// @note that the naming of the builders is taken from the bluprint nodes
  ///
  /// @return a cylindrical container builder representing this blueprint
<<<<<<< HEAD
  explicit CylindricalContainerBuilder(
      const Acts::Experimental::Blueprint::Node& bpNode,
=======
  CylindricalContainerBuilder(
      const Acts::Experimental::Gen2Blueprint::Node& bpNode,
>>>>>>> 986cfe25
      Acts::Logging::Level logLevel = Acts::Logging::INFO);

  /// The final implementation of the cylindrical container builder
  ///
  /// @param gctx The geometry context for this call
  ///
  /// @return an outgoing detector component
  DetectorComponent construct(const GeometryContext& gctx) const final;

 private:
  /// configuration object
  Config m_cfg;

  /// Private access method to the logger
  const Logger& logger() const { return *m_logger; }

  /// logging instance
  std::unique_ptr<const Logger> m_logger;
};

}  // namespace Acts::Experimental<|MERGE_RESOLUTION|>--- conflicted
+++ resolved
@@ -86,13 +86,8 @@
   /// @note that the naming of the builders is taken from the bluprint nodes
   ///
   /// @return a cylindrical container builder representing this blueprint
-<<<<<<< HEAD
   explicit CylindricalContainerBuilder(
-      const Acts::Experimental::Blueprint::Node& bpNode,
-=======
-  CylindricalContainerBuilder(
       const Acts::Experimental::Gen2Blueprint::Node& bpNode,
->>>>>>> 986cfe25
       Acts::Logging::Level logLevel = Acts::Logging::INFO);
 
   /// The final implementation of the cylindrical container builder
