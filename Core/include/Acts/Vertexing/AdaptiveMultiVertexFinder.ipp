// This file is part of the Acts project.
//
// Copyright (C) 2020 CERN for the benefit of the Acts project
//
// This Source Code Form is subject to the terms of the Mozilla Public
// License, v. 2.0. If a copy of the MPL was not distributed with this
// file, You can obtain one at http://mozilla.org/MPL/2.0/.

#include "Acts/Utilities/AlgebraHelpers.hpp"
#include "Acts/Vertexing/VertexingError.hpp"

template <typename vfitter_t, typename sfinder_t>
auto Acts::AdaptiveMultiVertexFinder<vfitter_t, sfinder_t>::find(
    const std::vector<const InputTrack_t*>& allTracks,
    const VertexingOptions<InputTrack_t>& vertexingOptions,
    State& /*state*/) const -> Result<std::vector<Vertex<InputTrack_t>>> {
  if (allTracks.empty()) {
    ACTS_ERROR("Empty track collection handed to find method");
    return VertexingError::EmptyInput;
  }
  // Original tracks
  const std::vector<const InputTrack_t*>& origTracks = allTracks;

  // Seed tracks
  std::vector<const InputTrack_t*> seedTracks = allTracks;

  FitterState_t fitterState(*m_cfg.bField, vertexingOptions.magFieldContext);
  SeedFinderState_t seedFinderState;

  std::vector<std::unique_ptr<Vertex<InputTrack_t>>> allVertices;

  std::vector<Vertex<InputTrack_t>*> allVerticesPtr;

  int iteration = 0;
  std::vector<const InputTrack_t*> removedSeedTracks;
  while (((m_cfg.addSingleTrackVertices && !seedTracks.empty()) ||
          ((!m_cfg.addSingleTrackVertices) && !seedTracks.empty())) &&
         iteration < m_cfg.maxIterations) {
    // Tracks that are used for searching compatible tracks
    // near a vertex candidate
    std::vector<const InputTrack_t*> searchTracks;
    if (m_cfg.doRealMultiVertex) {
      searchTracks = origTracks;
    } else {
      searchTracks = seedTracks;
    }
    Vertex<InputTrack_t> currentConstraint = vertexingOptions.beamSpot;
    // Retrieve seed vertex from all remaining seedTracks
    auto seedResult = doSeeding(seedTracks, currentConstraint, vertexingOptions,
                                seedFinderState, removedSeedTracks);
    if (!seedResult.ok()) {
      return seedResult.error();
    }
    allVertices.push_back(std::make_unique<Vertex<InputTrack_t>>(*seedResult));

    Vertex<InputTrack_t>& vtxCandidate = *allVertices.back();
    allVerticesPtr.push_back(&vtxCandidate);

    ACTS_DEBUG("Position of current vertex candidate after seeding: "
               << vtxCandidate.fullPosition().transpose());
    if (vtxCandidate.position().z() ==
        vertexingOptions.beamSpot.position().z()) {
      ACTS_DEBUG(
          "No seed found anymore. Break and stop primary vertex finding.");
      allVertices.pop_back();
      allVerticesPtr.pop_back();
      break;
    }

    // Clear the seed track collection that has been removed in last iteration
    // now after seed finding is done
    removedSeedTracks.clear();

    auto prepResult = canPrepareVertexForFit(searchTracks, seedTracks,
                                             vtxCandidate, currentConstraint,
                                             fitterState, vertexingOptions);

    if (!prepResult.ok()) {
      return prepResult.error();
    }
    if (!(*prepResult)) {
      ACTS_DEBUG("Could not prepare for fit anymore. Break.");
      allVertices.pop_back();
      allVerticesPtr.pop_back();
      break;
    }
    // Update fitter state with all vertices
    fitterState.addVertexToMultiMap(vtxCandidate);

    // Perform the fit
    auto fitResult = m_cfg.vertexFitter.addVtxToFit(
        fitterState, vtxCandidate, m_cfg.linearizer, vertexingOptions);
    if (!fitResult.ok()) {
      return fitResult.error();
    }
    ACTS_DEBUG("New position of current vertex candidate after fit: "
               << vtxCandidate.fullPosition().transpose());
    // Check if vertex is good vertex
    auto [nCompatibleTracks, isGoodVertex] =
        checkVertexAndCompatibleTracks(vtxCandidate, seedTracks, fitterState,
                                       vertexingOptions.useBeamSpotConstraint);

    ACTS_DEBUG("Vertex is good vertex: " << isGoodVertex);
    if (nCompatibleTracks > 0) {
      removeCompatibleTracksFromSeedTracks(vtxCandidate, seedTracks,
                                           fitterState, removedSeedTracks);
    } else {
      bool removedIncompatibleTrack = removeTrackIfIncompatible(
          vtxCandidate, seedTracks, fitterState, removedSeedTracks,
          vertexingOptions.geoContext);
      if (!removedIncompatibleTrack) {
        ACTS_DEBUG(
            "Could not remove any further track from seed tracks. Break.");
        allVertices.pop_back();
        allVerticesPtr.pop_back();
        break;
      }
    }
    bool keepVertex = isGoodVertex &&
                      keepNewVertex(vtxCandidate, allVerticesPtr, fitterState);
    ACTS_DEBUG("New vertex will be saved: " << keepVertex);

    // Delete vertex from allVertices list again if it's not kept
    if (not keepVertex) {
      auto deleteVertexResult =
          deleteLastVertex(vtxCandidate, allVertices, allVerticesPtr,
                           fitterState, vertexingOptions);
      if (not deleteVertexResult.ok()) {
        return deleteVertexResult.error();
      }
    }
    iteration++;
  }  // end while loop

  return getVertexOutputList(allVerticesPtr, fitterState);
}

template <typename vfitter_t, typename sfinder_t>
auto Acts::AdaptiveMultiVertexFinder<vfitter_t, sfinder_t>::doSeeding(
    const std::vector<const InputTrack_t*>& trackVector,
    Vertex<InputTrack_t>& currentConstraint,
    const VertexingOptions<InputTrack_t>& vertexingOptions,
    SeedFinderState_t& seedFinderState,
    const std::vector<const InputTrack_t*>& removedSeedTracks) const
    -> Result<Vertex<InputTrack_t>> {
  VertexingOptions<InputTrack_t> seedOptions = vertexingOptions;
  seedOptions.beamSpot = currentConstraint;

  if constexpr (NeedsRemovedTracks<typename sfinder_t::State>::value) {
    seedFinderState.tracksToRemove = removedSeedTracks;
  }

  // Run seed finder
  auto seedResult =
      m_cfg.seedFinder.find(trackVector, seedOptions, seedFinderState);

  if (!seedResult.ok()) {
    return seedResult.error();
  }

  Vertex<InputTrack_t> seedVertex = (*seedResult).back();
  // Update constraints according to seed vertex
  setConstraintAfterSeeding(currentConstraint,
                            seedOptions.useBeamSpotConstraint, seedVertex);

  return seedVertex;
}

template <typename vfitter_t, typename sfinder_t>
auto Acts::AdaptiveMultiVertexFinder<vfitter_t, sfinder_t>::
    setConstraintAfterSeeding(Vertex<InputTrack_t>& currentConstraint,
                              bool useBeamSpotConstraint,
                              Vertex<InputTrack_t>& seedVertex) const -> void {
<<<<<<< HEAD
  if (useBeamSpotConstraint) {
=======
  if (m_cfg.useBeamSpotConstraint) {
    if (currentConstraint.fullCovariance() == SquareMatrix4::Zero()) {
      ACTS_WARNING(
          "No constraint provided, but useBeamSpotConstraint set to true.");
    }
>>>>>>> 557c0f38
    if (not m_cfg.useSeedConstraint) {
      // Set seed vertex constraint to old constraint before seeding
      seedVertex.setFullCovariance(currentConstraint.fullCovariance());
    } else {
      // Use the constraint provided by the seed finder
      currentConstraint.setFullPosition(seedVertex.fullPosition());
      currentConstraint.setFullCovariance(seedVertex.fullCovariance());
    }
  } else {
    currentConstraint.setFullPosition(seedVertex.fullPosition());
    currentConstraint.setFullCovariance(SquareMatrix4::Identity() *
                                        m_cfg.looseConstrValue);
    currentConstraint.setFitQuality(m_cfg.defaultConstrFitQuality);
  }
}

template <typename vfitter_t, typename sfinder_t>
auto Acts::AdaptiveMultiVertexFinder<vfitter_t, sfinder_t>::getIPSignificance(
    const InputTrack_t* track, const Vertex<InputTrack_t>& vtx,
    const VertexingOptions<InputTrack_t>& vertexingOptions) const
    -> Result<double> {
  // TODO: In original implementation the covariance of the given vertex is set
  // to zero. I did the same here now, but consider removing this and just
  // passing the vtx object to the estimator without changing its covariance.
  // After all, the vertex seed does have a non-zero convariance in general and
  // it probably should be used.
  Vertex<InputTrack_t> newVtx = vtx;
  if (not m_cfg.useVertexCovForIPEstimation) {
    newVtx.setFullCovariance(SquareMatrix4::Zero());
  }

  auto estRes = m_cfg.ipEstimator.estimateImpactParameters(
      m_extractParameters(*track), newVtx, vertexingOptions.geoContext,
      vertexingOptions.magFieldContext);
  if (!estRes.ok()) {
    return estRes.error();
  }

  ImpactParametersAndSigma ipas = *estRes;

  double significance = 0.;
  if (ipas.sigmad0 > 0 && ipas.sigmaz0 > 0) {
    significance = std::sqrt(std::pow(ipas.IPd0 / ipas.sigmad0, 2) +
                             std::pow(ipas.IPz0 / ipas.sigmaz0, 2));
  }

  return significance;
}

template <typename vfitter_t, typename sfinder_t>
auto Acts::AdaptiveMultiVertexFinder<vfitter_t, sfinder_t>::
    addCompatibleTracksToVertex(
        const std::vector<const InputTrack_t*>& tracks,
        Vertex<InputTrack_t>& vtx, FitterState_t& fitterState,
        const VertexingOptions<InputTrack_t>& vertexingOptions) const
    -> Result<void> {
  for (const auto& trk : tracks) {
    auto params = m_extractParameters(*trk);
    auto pos = params.position(vertexingOptions.geoContext);
    // If track is too far away from vertex, do not consider checking the IP
    // significance
    if (m_cfg.tracksMaxZinterval < std::abs(pos[eZ] - vtx.position()[eZ])) {
      continue;
    }
    auto sigRes = getIPSignificance(trk, vtx, vertexingOptions);
    if (!sigRes.ok()) {
      return sigRes.error();
    }
    double ipSig = *sigRes;
    if (ipSig < m_cfg.tracksMaxSignificance) {
      // Create TrackAtVertex objects, unique for each (track, vertex) pair
      fitterState.tracksAtVerticesMap.emplace(std::make_pair(trk, &vtx),
                                              TrackAtVertex(params, trk));

      // Add the original track parameters to the list for vtx
      fitterState.vtxInfoMap[&vtx].trackLinks.push_back(trk);
    }
  }
  return {};
}

template <typename vfitter_t, typename sfinder_t>
auto Acts::AdaptiveMultiVertexFinder<vfitter_t, sfinder_t>::
    canRecoverFromNoCompatibleTracks(
        const std::vector<const InputTrack_t*>& allTracks,
        const std::vector<const InputTrack_t*>& seedTracks,
        Vertex<InputTrack_t>& vtx,
        const Vertex<InputTrack_t>& currentConstraint,
        FitterState_t& fitterState,
        const VertexingOptions<InputTrack_t>& vertexingOptions) const
    -> Result<bool> {
  // Recover from cases where no compatible tracks to vertex
  // candidate were found
  // TODO: This is for now how it's done in athena... this look a bit
  // nasty to me
  if (fitterState.vtxInfoMap[&vtx].trackLinks.empty()) {
    // Find nearest track to vertex candidate
    double smallestDeltaZ = std::numeric_limits<double>::max();
    double newZ = 0;
    bool nearTrackFound = false;
    for (const auto& trk : seedTracks) {
      auto pos =
          m_extractParameters(*trk).position(vertexingOptions.geoContext);
      auto zDistance = std::abs(pos[eZ] - vtx.position()[eZ]);
      if (zDistance < smallestDeltaZ) {
        smallestDeltaZ = zDistance;
        nearTrackFound = true;
        newZ = pos[eZ];
      }
    }
    if (nearTrackFound) {
      vtx.setFullPosition(Vector4(0., 0., newZ, 0.));

      // Update vertex info for current vertex
      fitterState.vtxInfoMap[&vtx] =
          VertexInfo<InputTrack_t>(currentConstraint, vtx.fullPosition());

      // Try to add compatible track with adapted vertex position
      auto res = addCompatibleTracksToVertex(allTracks, vtx, fitterState,
                                             vertexingOptions);
      if (!res.ok()) {
        return Result<bool>::failure(res.error());
      }

      if (fitterState.vtxInfoMap[&vtx].trackLinks.empty()) {
        ACTS_DEBUG(
            "No tracks near seed were found, while at least one was "
            "expected. Break.");
        return Result<bool>::success(false);
      }

    } else {
      ACTS_DEBUG("No nearest track to seed found. Break.");
      return Result<bool>::success(false);
    }
  }

  return Result<bool>::success(true);
}

template <typename vfitter_t, typename sfinder_t>
auto Acts::AdaptiveMultiVertexFinder<vfitter_t, sfinder_t>::
    canPrepareVertexForFit(
        const std::vector<const InputTrack_t*>& allTracks,
        const std::vector<const InputTrack_t*>& seedTracks,
        Vertex<InputTrack_t>& vtx,
        const Vertex<InputTrack_t>& currentConstraint,
        FitterState_t& fitterState,
        const VertexingOptions<InputTrack_t>& vertexingOptions) const
    -> Result<bool> {
  // Add vertex info to fitter state
  fitterState.vtxInfoMap[&vtx] =
      VertexInfo<InputTrack_t>(currentConstraint, vtx.fullPosition());

  // Add all compatible tracks to vertex
  auto resComp = addCompatibleTracksToVertex(allTracks, vtx, fitterState,
                                             vertexingOptions);
  if (!resComp.ok()) {
    return Result<bool>::failure(resComp.error());
  }

  // Try to recover from cases where adding compatible track was not possible
  auto resRec = canRecoverFromNoCompatibleTracks(allTracks, seedTracks, vtx,
                                                 currentConstraint, fitterState,
                                                 vertexingOptions);
  if (!resRec.ok()) {
    return Result<bool>::failure(resRec.error());
  }

  return Result<bool>::success(*resRec);
}

template <typename vfitter_t, typename sfinder_t>
auto Acts::AdaptiveMultiVertexFinder<vfitter_t, sfinder_t>::
    checkVertexAndCompatibleTracks(
        Vertex<InputTrack_t>& vtx,
        const std::vector<const InputTrack_t*>& seedTracks,
        FitterState_t& fitterState, bool useBeamSpotConstraint) const
    -> std::pair<int, bool> {
  bool isGoodVertex = false;
  int nCompatibleTracks = 0;
  for (const auto& trk : fitterState.vtxInfoMap[&vtx].trackLinks) {
    const auto& trkAtVtx =
        fitterState.tracksAtVerticesMap.at(std::make_pair(trk, &vtx));
    if ((trkAtVtx.vertexCompatibility < m_cfg.maxVertexChi2 &&
         m_cfg.useFastCompatibility) ||
        (trkAtVtx.trackWeight > m_cfg.minWeight &&
         trkAtVtx.chi2Track < m_cfg.maxVertexChi2 &&
         !m_cfg.useFastCompatibility)) {
      // TODO: Understand why looking for compatible tracks only in seed tracks
      // and not also in all tracks
      auto foundIter =
          std::find_if(seedTracks.begin(), seedTracks.end(),
                       [&trk](auto seedTrk) { return trk == seedTrk; });
      if (foundIter != seedTracks.end()) {
        nCompatibleTracks++;
        ACTS_DEBUG("Compatible track found.");

        if (m_cfg.addSingleTrackVertices && useBeamSpotConstraint) {
          isGoodVertex = true;
          break;
        }
        if (nCompatibleTracks > 1) {
          isGoodVertex = true;
          break;
        }
      }
    }
  }  // end loop over all tracks at vertex

  return {nCompatibleTracks, isGoodVertex};
}

template <typename vfitter_t, typename sfinder_t>
auto Acts::AdaptiveMultiVertexFinder<vfitter_t, sfinder_t>::
    removeCompatibleTracksFromSeedTracks(
        Vertex<InputTrack_t>& vtx, std::vector<const InputTrack_t*>& seedTracks,
        FitterState_t& fitterState,
        std::vector<const InputTrack_t*>& removedSeedTracks) const -> void {
  for (const auto& trk : fitterState.vtxInfoMap[&vtx].trackLinks) {
    const auto& trkAtVtx =
        fitterState.tracksAtVerticesMap.at(std::make_pair(trk, &vtx));
    if ((trkAtVtx.vertexCompatibility < m_cfg.maxVertexChi2 &&
         m_cfg.useFastCompatibility) ||
        (trkAtVtx.trackWeight > m_cfg.minWeight &&
         trkAtVtx.chi2Track < m_cfg.maxVertexChi2 &&
         !m_cfg.useFastCompatibility)) {
      // Find and remove track from seedTracks
      auto foundSeedIter =
          std::find_if(seedTracks.begin(), seedTracks.end(),
                       [&trk](auto seedTrk) { return trk == seedTrk; });
      if (foundSeedIter != seedTracks.end()) {
        seedTracks.erase(foundSeedIter);
        removedSeedTracks.push_back(trk);
      }
    }
  }
}

template <typename vfitter_t, typename sfinder_t>
auto Acts::AdaptiveMultiVertexFinder<vfitter_t, sfinder_t>::
    removeTrackIfIncompatible(
        Vertex<InputTrack_t>& vtx, std::vector<const InputTrack_t*>& seedTracks,
        FitterState_t& fitterState,
        std::vector<const InputTrack_t*>& removedSeedTracks,
        const GeometryContext& geoCtx) const -> bool {
  // Try to find the track with highest compatibility
  double maxCompatibility = 0;

  auto maxCompSeedIt = seedTracks.end();
  const InputTrack_t* removedTrack = nullptr;
  for (const auto& trk : fitterState.vtxInfoMap[&vtx].trackLinks) {
    const auto& trkAtVtx =
        fitterState.tracksAtVerticesMap.at(std::make_pair(trk, &vtx));
    double compatibility = trkAtVtx.vertexCompatibility;
    if (compatibility > maxCompatibility) {
      // Try to find track in seed tracks
      auto foundSeedIter =
          std::find_if(seedTracks.begin(), seedTracks.end(),
                       [&trk](auto seedTrk) { return trk == seedTrk; });
      if (foundSeedIter != seedTracks.end()) {
        maxCompatibility = compatibility;
        maxCompSeedIt = foundSeedIter;
        removedTrack = trk;
      }
    }
  }
  if (maxCompSeedIt != seedTracks.end()) {
    // Remove track with highest compatibility from seed tracks
    seedTracks.erase(maxCompSeedIt);
    removedSeedTracks.push_back(removedTrack);
  } else {
    // Could not find any seed with compatibility > 0, use alternative
    // method to remove a track from seed tracks: Closest track in z to
    // vtx candidate
    double smallestDeltaZ = std::numeric_limits<double>::max();
    auto smallestDzSeedIter = seedTracks.end();
    for (unsigned int i = 0; i < seedTracks.size(); i++) {
      auto pos = m_extractParameters(*seedTracks[i]).position(geoCtx);
      double zDistance = std::abs(pos[eZ] - vtx.position()[eZ]);
      if (zDistance < smallestDeltaZ) {
        smallestDeltaZ = zDistance;
        smallestDzSeedIter = seedTracks.begin() + i;
        removedTrack = seedTracks[i];
      }
    }
    if (smallestDzSeedIter != seedTracks.end()) {
      seedTracks.erase(smallestDzSeedIter);
      removedSeedTracks.push_back(removedTrack);
    } else {
      ACTS_DEBUG("No track found to remove. Stop vertex finding now.");
      return false;
    }
  }
  return true;
}

template <typename vfitter_t, typename sfinder_t>
auto Acts::AdaptiveMultiVertexFinder<vfitter_t, sfinder_t>::keepNewVertex(
    Vertex<InputTrack_t>& vtx,
    const std::vector<Vertex<InputTrack_t>*>& allVertices,
    FitterState_t& fitterState) const -> bool {
  double contamination = 0.;
  double contaminationNum = 0;
  double contaminationDeNom = 0;
  for (const auto& trk : fitterState.vtxInfoMap[&vtx].trackLinks) {
    const auto& trkAtVtx =
        fitterState.tracksAtVerticesMap.at(std::make_pair(trk, &vtx));
    double trackWeight = trkAtVtx.trackWeight;
    contaminationNum += trackWeight * (1. - trackWeight);
    contaminationDeNom += trackWeight * trackWeight;
  }
  if (contaminationDeNom != 0) {
    contamination = contaminationNum / contaminationDeNom;
  }
  if (contamination > m_cfg.maximumVertexContamination) {
    return false;
  }

  if (isMergedVertex(vtx, allVertices)) {
    return false;
  }

  return true;
}

template <typename vfitter_t, typename sfinder_t>
auto Acts::AdaptiveMultiVertexFinder<vfitter_t, sfinder_t>::isMergedVertex(
    const Vertex<InputTrack_t>& vtx,
    const std::vector<Vertex<InputTrack_t>*>& allVertices) const -> bool {
  const Vector4& candidatePos = vtx.fullPosition();
  const SquareMatrix4& candidateCov = vtx.fullCovariance();
  const double candidateZPos = candidatePos[eZ];
  const double candidateZCov = candidateCov(eZ, eZ);

  for (const auto otherVtx : allVertices) {
    if (&vtx == otherVtx) {
      continue;
    }
    const Vector4& otherPos = otherVtx->fullPosition();
    const SquareMatrix4& otherCov = otherVtx->fullCovariance();
    const double otherZPos = otherPos[eZ];
    const double otherZCov = otherCov(eZ, eZ);

    const Vector4 deltaPos = otherPos - candidatePos;
    const double deltaZPos = otherZPos - candidateZPos;
    const double sumCovZ = otherZCov + candidateZCov;

    double significance = 0;
    if (not m_cfg.do3dSplitting) {
      if (sumCovZ <= 0) {
        // TODO FIXME this should never happen
        continue;
      }
      // Use only z significance
      significance = std::abs(deltaZPos) / std::sqrt(sumCovZ);
    } else {
      // Use full 3d information for significance
      SquareMatrix4 sumCov = candidateCov + otherCov;
      auto sumCovInverse = safeInverse(sumCov);
      if (!sumCovInverse) {
        // TODO FIXME this should never happen
        continue;
      }
      significance = std::sqrt(deltaPos.dot(*sumCovInverse * deltaPos));
    }
    if (significance < m_cfg.maxMergeVertexSignificance) {
      return true;
    }
  }
  return false;
}

template <typename vfitter_t, typename sfinder_t>
auto Acts::AdaptiveMultiVertexFinder<vfitter_t, sfinder_t>::deleteLastVertex(
    Vertex<InputTrack_t>& vtx,
    std::vector<std::unique_ptr<Vertex<InputTrack_t>>>& allVertices,
    std::vector<Vertex<InputTrack_t>*>& allVerticesPtr,
    FitterState_t& fitterState,
    const VertexingOptions<InputTrack_t>& vertexingOptions) const
    -> Result<void> {
  allVertices.pop_back();
  allVerticesPtr.pop_back();

  // Update fitter state with removed vertex candidate
  fitterState.removeVertexFromMultiMap(vtx);

  for (auto& entry : fitterState.tracksAtVerticesMap) {
    // Delete all linearized tracks for current (bad) vertex
    if (entry.first.second == &vtx) {
      entry.second.isLinearized = false;
    }
  }

  // Do the fit with removed vertex
  auto fitResult = m_cfg.vertexFitter.addVtxToFit(
      fitterState, vtx, m_cfg.linearizer, vertexingOptions);
  if (!fitResult.ok()) {
    return fitResult.error();
  }

  return {};
}

template <typename vfitter_t, typename sfinder_t>
auto Acts::AdaptiveMultiVertexFinder<vfitter_t, sfinder_t>::getVertexOutputList(
    const std::vector<Vertex<InputTrack_t>*>& allVerticesPtr,
    FitterState_t& fitterState) const
    -> Acts::Result<std::vector<Vertex<InputTrack_t>>> {
  std::vector<Vertex<InputTrack_t>> outputVec;
  for (auto vtx : allVerticesPtr) {
    auto& outVtx = *vtx;
    std::vector<TrackAtVertex<InputTrack_t>> tracksAtVtx;
    for (const auto& trk : fitterState.vtxInfoMap[vtx].trackLinks) {
      tracksAtVtx.push_back(
          fitterState.tracksAtVerticesMap.at(std::make_pair(trk, vtx)));
    }
    outVtx.setTracksAtVertex(tracksAtVtx);
    outputVec.push_back(outVtx);
  }
  return Result<std::vector<Vertex<InputTrack_t>>>(outputVec);
}<|MERGE_RESOLUTION|>--- conflicted
+++ resolved
@@ -171,15 +171,7 @@
     setConstraintAfterSeeding(Vertex<InputTrack_t>& currentConstraint,
                               bool useBeamSpotConstraint,
                               Vertex<InputTrack_t>& seedVertex) const -> void {
-<<<<<<< HEAD
   if (useBeamSpotConstraint) {
-=======
-  if (m_cfg.useBeamSpotConstraint) {
-    if (currentConstraint.fullCovariance() == SquareMatrix4::Zero()) {
-      ACTS_WARNING(
-          "No constraint provided, but useBeamSpotConstraint set to true.");
-    }
->>>>>>> 557c0f38
     if (not m_cfg.useSeedConstraint) {
       // Set seed vertex constraint to old constraint before seeding
       seedVertex.setFullCovariance(currentConstraint.fullCovariance());
