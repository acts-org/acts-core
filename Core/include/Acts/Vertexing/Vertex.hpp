--- conflicted
+++ resolved
@@ -83,13 +83,9 @@
   /// @deprecated Use setFullPosition instead
   ///
   /// @param position Vertex position
-<<<<<<< HEAD
-  void setPosition(const Vector3& position);
-=======
   /// @param time The time
   [[deprecated("Use setFullPosition instead")]] void setPosition(
       const Vector3& position, ActsScalar time);
->>>>>>> 5754dd98
 
   /// @brief Set position and time
   ///
