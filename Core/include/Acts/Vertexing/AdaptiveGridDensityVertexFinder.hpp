// This file is part of the Acts project.
//
// Copyright (C) 2020-2023 CERN for the benefit of the Acts project
//
// This Source Code Form is subject to the terms of the Mozilla Public
// License, v. 2.0. If a copy of the MPL was not distributed with this
// file, You can obtain one at http://mozilla.org/MPL/2.0/.

#pragma once

#include "Acts/Definitions/Algebra.hpp"
#include "Acts/EventData/TrackParameters.hpp"
#include "Acts/Utilities/Result.hpp"
#include "Acts/Vertexing/AdaptiveGridTrackDensity.hpp"
#include "Acts/Vertexing/DummyVertexFitter.hpp"
#include "Acts/Vertexing/Vertex.hpp"
#include "Acts/Vertexing/VertexingOptions.hpp"

#include <unordered_map>

namespace Acts {

/// @class AdaptiveGridDensityVertexFinder
/// @brief Vertex finder that makes use of a track density grid.
/// Each single track is modelled as a 2-dim Gaussian distribution grid
/// in the d0-z0 plane, but only the overlap with the z-axis (i.e. a 1-dim
/// density vector) needs to be calculated. All track contributions along the
/// beam axis (main density vector) are superimposed and the z-value of the bin
/// with the highest track density is returned as a vertex candidate.
/// Unlike the GridDensityVertexFinder, this seeder implements an adaptive
/// version where the density grid grows bigger with added tracks.
///
/// @tparam vfitter_t Vertex fitter type
template <typename vfitter_t = DummyVertexFitter<>>
class AdaptiveGridDensityVertexFinder {
  using InputTrack_t = typename vfitter_t::InputTrack_t;
  using GridDensity = AdaptiveGridTrackDensity;

 public:
  using DensityMap = typename GridDensity::DensityMap;

  /// @brief The Config struct
  struct Config {
<<<<<<< HEAD
    /// @param spatialBinExtent The spatial extent of a bin in mm
    Config(float spatialBinExtent = 0.1)
        : gridDensity(typename GridDensity::Config(spatialBinExtent)) {}
    /// @param spatialBinExtent The spatial extent of a bin in mm
    /// @param temporalBinExtent The temporal extent of a bin in mm
    /// @note The speed of light is set to 1, hence the unit.
    Config(float spatialBinExtent, float temporalBinExtent)
        : gridDensity(typename GridDensity::Config(spatialBinExtent,
                                                   temporalBinExtent)) {}
=======
>>>>>>> 407df936
    ///@param gDensity The grid density
    Config(const GridDensity& gDensity) : gridDensity(gDensity) {}

    // The grid density object
    GridDensity gridDensity;

    // Cache the main grid and the density contributions (trackGrid and z-bin)
    // for every single track.
    // This option enables the possibility to calculate the entire main grid
    // only once in the first iteration. If tracks are removed from the track
    // collection, the individual track density contributions to the main grid
    // can just be removed without calculating the entire grid from scratch.
    bool cacheGridStateForTrackRemoval = true;

    // Maximum d0 impact parameter significance to use a track
    double maxD0TrackSignificance = 3.5;
    // Maximum z0 impact parameter significance to use a track
    double maxZ0TrackSignificance = 12.;
    // The actual corresponding cut values in the algorithm
    double d0SignificanceCut = maxD0TrackSignificance * maxD0TrackSignificance;
    double z0SignificanceCut = maxZ0TrackSignificance * maxZ0TrackSignificance;
    bool estimateSeedWidth = false;
  };

  /// @brief The State struct
  ///
  /// Only needed if cacheGridStateForTrackRemoval == true
  struct State {
    // Map from the z bin values to the corresponding track density
    DensityMap mainDensityMap;

    // Map from input track to corresponding track density map
    std::unordered_map<const InputTrack_t*, DensityMap> trackDensities;

    // Map to store bool if track has passed track selection or not
    std::unordered_map<const InputTrack_t*, bool> trackSelectionMap;

    // Store tracks that have been removed from track collection. These
    // tracks will be removed from the main grid
    std::vector<const InputTrack_t*> tracksToRemove;

    bool isInitialized = false;
  };

  /// @brief Function that finds single vertex candidate
  ///
  /// @param trackVector Input track collection
  /// @param vertexingOptions Vertexing options
  /// @param state The state object to cache the density grid
  /// and density contributions of each track, to be used
  /// if cacheGridStateForTrackRemoval == true
  ///
  /// @return Vector of vertices, filled with a single
  ///         vertex (for consistent interfaces)
  Result<std::vector<Vertex<InputTrack_t>>> find(
      const std::vector<const InputTrack_t*>& trackVector,
      const VertexingOptions<InputTrack_t>& vertexingOptions,
      State& state) const;

  /// @brief Constructor used if InputTrack_t type == BoundTrackParameters
  ///
  /// @param cfg Configuration object
  template <
      typename T = InputTrack_t,
      std::enable_if_t<std::is_same<T, BoundTrackParameters>::value, int> = 0>
  AdaptiveGridDensityVertexFinder(const Config& cfg)
      : m_cfg(cfg), m_extractParameters([](T params) { return params; }) {}

  /// @brief Default constructor used if InputTrack_t type ==
  /// BoundTrackParameters
  template <
      typename T = InputTrack_t,
      std::enable_if_t<std::is_same<T, BoundTrackParameters>::value, int> = 0>
  AdaptiveGridDensityVertexFinder()
      : m_extractParameters([](T params) { return params; }) {}

  /// @brief Constructor for user-defined InputTrack_t type =!
  /// BoundTrackParameters
  ///
  /// @param cfg Configuration object
  /// @param func Function extracting BoundTrackParameters from InputTrack_t
  /// object
  AdaptiveGridDensityVertexFinder(
      const Config& cfg,
      const std::function<BoundTrackParameters(InputTrack_t)>& func)
      : m_cfg(cfg), m_extractParameters(func) {}

  /// @brief Constructor for user-defined InputTrack_t type =!
  /// BoundTrackParameters with default Config object
  ///
  /// @param func Function extracting BoundTrackParameters from InputTrack_t
  /// object
  AdaptiveGridDensityVertexFinder(
      const std::function<BoundTrackParameters(InputTrack_t)>& func)
      : m_extractParameters(func) {}

 private:
  /// @brief Checks if a track passes the selection criteria for seeding
  ///
  /// @param trk The track
  ///
  /// @return Bool track passes selection
  bool doesPassTrackSelection(const BoundTrackParameters& trk) const;

  // The configuration object
  const Config m_cfg;

  /// @brief Function to extract track parameters,
  /// InputTrack_t objects are BoundTrackParameters by default, function to be
  /// overwritten to return BoundTrackParameters for other InputTrack_t objects.
  std::function<BoundTrackParameters(InputTrack_t)> m_extractParameters;
};

}  // namespace Acts

#include "AdaptiveGridDensityVertexFinder.ipp"<|MERGE_RESOLUTION|>--- conflicted
+++ resolved
@@ -41,18 +41,6 @@
 
   /// @brief The Config struct
   struct Config {
-<<<<<<< HEAD
-    /// @param spatialBinExtent The spatial extent of a bin in mm
-    Config(float spatialBinExtent = 0.1)
-        : gridDensity(typename GridDensity::Config(spatialBinExtent)) {}
-    /// @param spatialBinExtent The spatial extent of a bin in mm
-    /// @param temporalBinExtent The temporal extent of a bin in mm
-    /// @note The speed of light is set to 1, hence the unit.
-    Config(float spatialBinExtent, float temporalBinExtent)
-        : gridDensity(typename GridDensity::Config(spatialBinExtent,
-                                                   temporalBinExtent)) {}
-=======
->>>>>>> 407df936
     ///@param gDensity The grid density
     Config(const GridDensity& gDensity) : gridDensity(gDensity) {}
 
