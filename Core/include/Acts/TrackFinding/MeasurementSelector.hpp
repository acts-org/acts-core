--- conflicted
+++ resolved
@@ -27,10 +27,7 @@
 #include <vector>
 #include <chrono>
 #include <iostream>
-<<<<<<< HEAD
 
-=======
->>>>>>> 8b514d83
 namespace Acts {
 
 /// Selection cuts for associating measurements with predicted track
@@ -88,12 +85,8 @@
       typename std::vector<typename traj_t::TrackStateProxy>::iterator>>
   select(std::vector<typename traj_t::TrackStateProxy>& candidates,
          bool& isOutlier, const Logger& logger) const;
-<<<<<<< HEAD
 
-=======
-  
->>>>>>> 8b514d83
- private:
+private:
   template <typename traj_t, typename cut_value_t>
   static cut_value_t VariableCut(
       const typename traj_t::TrackStateProxy& trackState,
