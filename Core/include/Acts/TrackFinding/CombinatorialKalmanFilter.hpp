--- conflicted
+++ resolved
@@ -839,7 +839,6 @@
         ACTS_VERBOSE("Detected " << (isSensitive ? "sensitive" : "passive")
                                  << " surface: " << surface->geometryId());
 
-<<<<<<< HEAD
         // No source links on surface, add either hole or passive material
         // TrackState. No storage allocation for uncalibrated/calibrated
         // measurement and filtered parameter
@@ -847,10 +846,6 @@
 
         // Transport the covariance to a curvilinear surface
         stepper.transportCovarianceToCurvilinear(state.stepping);
-=======
-          // Transport the covariance to a curvilinear surface
-          stepper.transportCovarianceToCurvilinear(state.stepping);
->>>>>>> 2c1d0198
 
         // Update state and stepper with pre material effects
         materialInteractor(surface, state, stepper, navigator,
@@ -866,23 +861,11 @@
         auto& [boundParams, jacobian, pathLength] = boundState;
         boundParams.covariance() = state.stepping.cov;
 
-<<<<<<< HEAD
         // Add a hole or material track state to the multitrajectory
         TrackIndexType currentTip = addNonSourcelinkState(
             stateMask, boundState, result, isSensitive, prevTip);
         auto nonSourcelinkState = result.trackStates->getTrackState(currentTip);
         currentBranch.tipIndex() = currentTip;
-=======
-          // Add a hole or material track state to the multitrajectory
-          TrackIndexType currentTip = addNonSourcelinkState(
-              stateMask, boundState, result, isSensitive, prevTip);
-          auto nonSourcelinkState =
-              result.trackStates->getTrackState(currentTip);
-          currentBranch.tipIndex() = currentTip;
-          if (isSensitive) {
-            currentBranch.nHoles()++;
-          }
->>>>>>> 2c1d0198
 
         if (isSensitive) {
           currentBranch.nHoles()++;
