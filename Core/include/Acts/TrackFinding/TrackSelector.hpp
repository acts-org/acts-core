--- conflicted
+++ resolved
@@ -374,24 +374,14 @@
 
   const Config& cuts = *cutsPtr;
 
-<<<<<<< HEAD
-  return within(track.transverseMomentum(), cuts.ptMin, cuts.ptMax) &&
+  return track.hasReferenceSurface() &&
+         within(track.transverseMomentum(), cuts.ptMin, cuts.ptMax) &&
          (m_noEtaCuts || (within(absEta(), cuts.absEtaMin, cuts.absEtaMax) &&
                           within(_eta, cuts.etaMin, cuts.etaMax))) &&
          within(track.phi(), cuts.phiMin, cuts.phiMax) &&
          within(track.loc0(), cuts.loc0Min, cuts.loc0Max) &&
          within(track.loc1(), cuts.loc1Min, cuts.loc1Max) &&
          within(track.time(), cuts.timeMin, cuts.timeMax) &&
-=======
-  return track.hasReferenceSurface() and
-         within(track.transverseMomentum(), cuts.ptMin, cuts.ptMax) and
-         (m_noEtaCuts || (within(absEta(), cuts.absEtaMin, cuts.absEtaMax) and
-                          within(_eta, cuts.etaMin, cuts.etaMax))) and
-         within(track.phi(), cuts.phiMin, cuts.phiMax) and
-         within(track.loc0(), cuts.loc0Min, cuts.loc0Max) and
-         within(track.loc1(), cuts.loc1Min, cuts.loc1Max) and
-         within(track.time(), cuts.timeMin, cuts.timeMax) and
->>>>>>> 9ba6e127
          checkMin(track.nMeasurements(), cuts.minMeasurements);
 }
 
