--- conflicted
+++ resolved
@@ -29,15 +29,9 @@
 set( TRACCC_SETUP_COVFIE OFF CACHE BOOL
     "Do not set up Covfie as part of Traccc" )
 set( TRACCC_SETUP_DFELIBS OFF CACHE BOOL
-<<<<<<< HEAD
     "Do not set up dfelibs as part of Traccc" )
-set( TRACCC_SETUP_DETRAY OFF CACHE BOOL
-    "Do not set up Detray as part of Traccc" )
-=======
-    "Do not set up dfelibs as part of Traccc" ) 
 set( TRACCC_SETUP_DETRAY ON CACHE BOOL
     "Set up Detray as part of Traccc" )
->>>>>>> 223cba28
 set( TRACCC_SETUP_ACTS OFF CACHE BOOL
     "Do not set up ACTS as part of Traccc" )
 set( TRACCC_SETUP_TBB OFF CACHE BOOL
