// This file is part of the Acts project.
//
// Copyright (C) 2024 CERN for the benefit of the Acts project
//
// This Source Code Form is subject to the terms of the Mozilla Public
// License, v. 2.0. If a copy of the MPL was not distributed with this
// file, You can obtain one at http://mozilla.org/MPL/2.0/.

#pragma once

#include <memory>

#include <GeoModelRead/ReadGeoModel.h>

class GeoVPhysVol;

namespace Acts {

struct GeoModelTree {
  std::shared_ptr<GeoModelIO::ReadGeoModel> geoReader = nullptr;
<<<<<<< HEAD
  PVConstLink worldVolume{nullptr};
=======
  PVConstLink worldVolume = nullptr;
>>>>>>> b592b39a
  std::string worldVolumeName = "World";
};

}  // namespace Acts<|MERGE_RESOLUTION|>--- conflicted
+++ resolved
@@ -18,11 +18,7 @@
 
 struct GeoModelTree {
   std::shared_ptr<GeoModelIO::ReadGeoModel> geoReader = nullptr;
-<<<<<<< HEAD
-  PVConstLink worldVolume{nullptr};
-=======
   PVConstLink worldVolume = nullptr;
->>>>>>> b592b39a
   std::string worldVolumeName = "World";
 };
 
