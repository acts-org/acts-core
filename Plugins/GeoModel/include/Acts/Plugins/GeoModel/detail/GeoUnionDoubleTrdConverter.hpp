--- conflicted
+++ resolved
@@ -35,14 +35,9 @@
   /// @param bool sensitive
   ///
   /// @return The detector element and surface
-<<<<<<< HEAD
-  Result<GeoModelSensitiveSurface> operator()(PVConstLink geoPV,
-                                              const GeoShapeUnion& geoTube,
-=======
 
   Result<GeoModelSensitiveSurface> operator()(PVConstLink geoFPV,
                                               const GeoShapeUnion& geoUnion,
->>>>>>> 80c4eb03
                                               const Transform3& absTransform,
                                               bool sensitive) const;
 };
