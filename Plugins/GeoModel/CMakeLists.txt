--- conflicted
+++ resolved
@@ -8,11 +8,8 @@
     src/GeoModelToDetectorVolume.cpp
     src/GeoModelReader.cpp
     src/GeoModelDetectorElement.cpp
-<<<<<<< HEAD
-=======
     src/GeoModelDetectorObjectFactory.cpp
     src/GeoModelMaterialConverter.cpp
->>>>>>> 68470451
     src/detail/GeoBoxConverter.cpp
     src/detail/GeoTrdConverter.cpp
     src/detail/GeoTubeConverter.cpp
