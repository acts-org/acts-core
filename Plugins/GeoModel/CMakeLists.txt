include(FetchContent)

add_library(
<<<<<<< HEAD
  ActsPluginGeoModel SHARED
  src/GeoModelBlueprintCreater.cpp
  src/GeoModelConversionError.cpp
  src/GeoModelToDetectorVolume.cpp
  src/GeoModelReader.cpp
  src/GeoModelDetectorElement.cpp
  src/GeoModelDetectorSurfaceFactory.cpp
  src/GeoModelMaterialConverter.cpp
  src/detail/GeoBoxConverter.cpp
  src/detail/GeoTrdConverter.cpp
  src/detail/GeoTubeConverter.cpp
  src/detail/GeoShiftConverter.cpp
  src/detail/GeoIntersectionAnnulusConverter.cpp
  src/detail/GeoModelBinningHelper.cpp
  src/detail/GeoModelExtentHelper.cpp
  src/detail/GeoUnionDoubleTrdConverter.cpp)
=======
    ActsPluginGeoModel
    SHARED
    src/GeoModelBlueprintCreater.cpp
    src/GeoModelConversionError.cpp
    src/GeoModelReader.cpp
    src/GeoModelDetectorElement.cpp
    src/GeoModelDetectorSurfaceFactory.cpp
    src/detail/GeoBoxConverter.cpp
    src/detail/GeoTrdConverter.cpp
    src/detail/GeoTubeConverter.cpp
    src/detail/GeoShiftConverter.cpp
    src/detail/GeoIntersectionAnnulusConverter.cpp
    src/detail/GeoModelBinningHelper.cpp
    src/detail/GeoModelExtentHelper.cpp
    src/detail/GeoUnionDoubleTrdConverter.cpp
)
>>>>>>> d3df1409
target_include_directories(
    ActsPluginGeoModel
    PUBLIC
        $<BUILD_INTERFACE:${CMAKE_CURRENT_SOURCE_DIR}/include>
        $<INSTALL_INTERFACE:${CMAKE_INSTALL_INCLUDEDIR}>
)
target_link_libraries(
    ActsPluginGeoModel
    PUBLIC
        ActsCore
        GeoModelCore::GeoModelKernel
        GeoModelIO::GeoModelDBManager
        GeoModelIO::GeoModelRead
)

install(
    TARGETS ActsPluginGeoModel
    EXPORT ActsPluginGeoModelTargets
    LIBRARY DESTINATION ${CMAKE_INSTALL_LIBDIR}
)
install(DIRECTORY include/Acts DESTINATION ${CMAKE_INSTALL_INCLUDEDIR})<|MERGE_RESOLUTION|>--- conflicted
+++ resolved
@@ -1,31 +1,15 @@
 include(FetchContent)
 
 add_library(
-<<<<<<< HEAD
-  ActsPluginGeoModel SHARED
-  src/GeoModelBlueprintCreater.cpp
-  src/GeoModelConversionError.cpp
-  src/GeoModelToDetectorVolume.cpp
-  src/GeoModelReader.cpp
-  src/GeoModelDetectorElement.cpp
-  src/GeoModelDetectorSurfaceFactory.cpp
-  src/GeoModelMaterialConverter.cpp
-  src/detail/GeoBoxConverter.cpp
-  src/detail/GeoTrdConverter.cpp
-  src/detail/GeoTubeConverter.cpp
-  src/detail/GeoShiftConverter.cpp
-  src/detail/GeoIntersectionAnnulusConverter.cpp
-  src/detail/GeoModelBinningHelper.cpp
-  src/detail/GeoModelExtentHelper.cpp
-  src/detail/GeoUnionDoubleTrdConverter.cpp)
-=======
     ActsPluginGeoModel
     SHARED
     src/GeoModelBlueprintCreater.cpp
     src/GeoModelConversionError.cpp
+    src/GeoModelToDetectorVolume.cpp
     src/GeoModelReader.cpp
     src/GeoModelDetectorElement.cpp
     src/GeoModelDetectorSurfaceFactory.cpp
+    src/GeoModelMaterialConverter.cpp
     src/detail/GeoBoxConverter.cpp
     src/detail/GeoTrdConverter.cpp
     src/detail/GeoTubeConverter.cpp
@@ -35,7 +19,6 @@
     src/detail/GeoModelExtentHelper.cpp
     src/detail/GeoUnionDoubleTrdConverter.cpp
 )
->>>>>>> d3df1409
 target_include_directories(
     ActsPluginGeoModel
     PUBLIC
