--- conflicted
+++ resolved
@@ -29,13 +29,8 @@
 #include <GeoModelKernel/GeoTubs.h>
 
 namespace Acts::GeoModel {
-<<<<<<< HEAD
-Volume package(const Transform3& trf, const GeoShape& shape) {
-  std::shared_ptr<const VolumeBounds> bounds;
-=======
 Volume convertVolume(const Transform3& trf, const GeoShape& shape) {
   std::shared_ptr<VolumeBounds> bounds;
->>>>>>> 5a420db1
   GeoTrf::Transform3D newTrf = trf;
   if (shape.typeID() == GeoTube::getClassTypeID()) {
     const GeoTube* tube = dynamic_cast<const GeoTube*>(&shape);
@@ -49,11 +44,7 @@
     newTrf = trf * GeoTrf::RotateZ3D(tubs->getSPhi() + 0.5 * tubs->getDPhi());
   } else if (shape.typeID() == GeoBox::getClassTypeID()) {
     const GeoBox* box = dynamic_cast<const GeoBox*>(&shape);
-<<<<<<< HEAD
-    bounds = std::make_shared<const CuboidVolumeBounds>(
-=======
     bounds = std::make_shared<CuboidVolumeBounds>(
->>>>>>> 5a420db1
         box->getXHalfLength(), box->getYHalfLength(), box->getZHalfLength());
   } else if (shape.typeID() == GeoTrd::getClassTypeID()) {
     const GeoTrd* trd = dynamic_cast<const GeoTrd*>(&shape);
@@ -100,8 +91,6 @@
     unionShape->extent(xmin, ymin, zmin, xmax, ymax, zmax);
     bounds = std::make_shared<CuboidVolumeBounds>(
         (xmax - xmin) / 2, (ymax - ymin) / 2, (zmax - zmin) / 2);
-<<<<<<< HEAD
-=======
   } else if (shape.typeID() == GeoShapeSubtraction::getClassTypeID()) {
     // Go down the left side (opA) of the subtraction until we reach a normal
     // shape
@@ -109,25 +98,13 @@
         dynamic_cast<const GeoShapeSubtraction*>(&shape);
     const GeoShape* shapeA = subtractionShape->getOpA();
     return convertVolume(trf, *shapeA);
->>>>>>> 5a420db1
   } else if (shape.typeID() == GeoShapeSubtraction::getClassTypeID()) {
     // Go down the left side (opA) of the subtraction until we reach a normal
     // shape
     const GeoShapeSubtraction* subtractionShape =
         dynamic_cast<const GeoShapeSubtraction*>(&shape);
     const GeoShape* shapeA = subtractionShape->getOpA();
-<<<<<<< HEAD
-    return package(trf, *shapeA);
-  } else if (shape.typeID() == GeoShapeSubtraction::getClassTypeID()) {
-    // Go down the left side (opA) of the subtraction until we reach a normal
-    // shape
-    const GeoShapeSubtraction* subtractionShape =
-        dynamic_cast<const GeoShapeSubtraction*>(&shape);
-    const GeoShape* shapeA = subtractionShape->getOpA();
-    return package(trf, *shapeA);
-=======
     return convertVolume(trf, *shapeA);
->>>>>>> 5a420db1
   } else if (shape.typeID() == GeoPcon::getClassTypeID()) {
     // Will change in future, get bounding box for now
     double xmin{0}, xmax{0}, ymin{0}, ymax{0}, zmin{0}, zmax{0};
@@ -140,18 +117,6 @@
         dynamic_cast<const GeoShapeShift*>(&shape);
     const GeoShape* shapeOp = shiftShape->getOp();
     newTrf = trf * shiftShape->getX();
-<<<<<<< HEAD
-    return package(trf, *shapeOp);
-  } else {
-    throw std::runtime_error("FATAL: Unsupported GeoModel shape");
-  }
-
-  Volume vol = Volume(newTrf, bounds);
-  return vol;
-}
-
-std::shared_ptr<Experimental::DetectorVolume> convertVolume(
-=======
     return convertVolume(trf, *shapeOp);
   } else {
     throw std::runtime_error("FATAL: Unsupported GeoModel shape");
@@ -160,7 +125,6 @@
 }
 
 std::shared_ptr<Experimental::DetectorVolume> convertDetectorVolume(
->>>>>>> 5a420db1
     const GeometryContext& context, const GeoShape& shape,
     const std::string& name, const GeoTrf::Transform3D& transform,
     const std::vector<GeoModelSensitiveSurface>& sensitives) {
@@ -172,16 +136,9 @@
                    return std::get<1>(t);
                  });
   auto portalGenerator = Experimental::defaultPortalAndSubPortalGenerator();
-<<<<<<< HEAD
-  Volume vol = package(transform, shape);
-  return Experimental::DetectorVolumeFactory::construct(
-      portalGenerator, context, name, vol.transform(),
-      std::const_pointer_cast<VolumeBounds>(vol.volumeBoundsPtr()),
-=======
   Volume vol = convertVolume(transform, shape);
   return Experimental::DetectorVolumeFactory::construct(
       portalGenerator, context, name, vol.transform(), vol.volumeBoundsPtr(),
->>>>>>> 5a420db1
       sensSurfaces,
       std::vector<std::shared_ptr<Acts::Experimental::DetectorVolume>>{},
       Experimental::tryNoVolumes(), Experimental::tryAllPortalsAndSurfaces());
