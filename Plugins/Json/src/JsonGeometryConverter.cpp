// This file is part of the Acts project.
//
// Copyright (C) 2017-2019 CERN for the benefit of the Acts project
//
// This Source Code Form is subject to the terms of the Mozilla Public
// License, v. 2.0. If a copy of the MPL was not distributed with this
// file, You can obtain one at http://mozilla.org/MPL/2.0/.

#include "Acts/Plugins/Json/JsonGeometryConverter.hpp"

#include "Acts/Geometry/ApproachDescriptor.hpp"
#include "Acts/Geometry/CuboidVolumeBounds.hpp"
#include "Acts/Geometry/CylinderVolumeBounds.hpp"
#include "Acts/Geometry/GeometryID.hpp"
#include "Acts/Geometry/TrackingVolume.hpp"
#include "Acts/Material/BinnedSurfaceMaterial.hpp"
#include "Acts/Material/HomogeneousSurfaceMaterial.hpp"
#include "Acts/Material/HomogeneousVolumeMaterial.hpp"
#include "Acts/Material/InterpolatedMaterialMap.hpp"
#include "Acts/Material/MaterialGridHelper.hpp"
#include "Acts/Material/ProtoSurfaceMaterial.hpp"
#include "Acts/Material/ProtoVolumeMaterial.hpp"
#include "Acts/Surfaces/SurfaceArray.hpp"
#include "Acts/Utilities/BinUtility.hpp"
#include "Acts/Utilities/BinningType.hpp"
#include <Acts/Surfaces/AnnulusBounds.hpp>
#include <Acts/Surfaces/CylinderBounds.hpp>
#include <Acts/Surfaces/RadialBounds.hpp>
#include <Acts/Surfaces/SurfaceBounds.hpp>

#include <cstdio>
#include <fstream>
#include <iostream>
#include <map>
#include <sstream>
#include <stdexcept>
#include <string>

#include <boost/algorithm/string.hpp>
#include <boost/algorithm/string/finder.hpp>
#include <boost/algorithm/string/iter_find.hpp>

using json = nlohmann::json;

Acts::JsonGeometryConverter::JsonGeometryConverter(
    const Acts::JsonGeometryConverter::Config& cfg)
    : m_cfg(std::move(cfg)) {
  // Validate the configuration
  if (!m_cfg.logger) {
    throw std::invalid_argument("Missing logger");
  }
}

std::pair<
    std::map<Acts::GeometryID, std::shared_ptr<const Acts::ISurfaceMaterial>>,
    std::map<Acts::GeometryID, std::shared_ptr<const Acts::IVolumeMaterial>>>
Acts::JsonGeometryConverter::jsonToMaterialMaps(const json& materialmaps) {
  auto& j = materialmaps;
  // The return maps
  std::pair<SurfaceMaterialMap, VolumeMaterialMap> maps;
  ACTS_VERBOSE("j2a: Reading material maps from json file.");
  ACTS_VERBOSE("j2a: Found entries for " << j.count(m_cfg.volkey)
                                         << " volume(s).");
  // Structured binding
  for (auto& [key, value] : j.items()) {
    // Check if this the volume key
    if (key == m_cfg.volkey) {
      // Get the volume json
      auto volj = value;
      for (auto& [vkey, vvalue] : volj.items()) {
        // Create the volume id
        int vid = std::stoi(vkey);
        Acts::GeometryID volumeID;
        volumeID.setVolume(vid);
        ACTS_VERBOSE("j2a: -> Found Volume " << vid);
        // Loop through the information in the volume
        for (auto& [vckey, vcvalue] : vvalue.items()) {
          if (vckey == m_cfg.boukey and m_cfg.processBoundaries and
              not vcvalue.empty()) {
            ACTS_VERBOSE("j2a: --> BoundarySurface(s) to be parsed");
            for (auto& [bkey, bvalue] : vcvalue.items()) {
              // Create the boundary id
              int bid = std::stoi(bkey);
              Acts::GeometryID boundaryID(volumeID);
              boundaryID.setBoundary(bid);
              ACTS_VERBOSE("j2a: ---> Found boundary surface " << bid);
              if (bvalue[m_cfg.mapkey] == true) {
                auto boumat = jsonToSurfaceMaterial(bvalue);
                maps.first[boundaryID] =
                    std::shared_ptr<const ISurfaceMaterial>(boumat);
              }
            }
          } else if (vckey == m_cfg.laykey) {
            ACTS_VERBOSE("j2a: --> Layer(s) to be parsed");
            // Loop over layers and repeat
            auto layj = vcvalue;
            for (auto& [lkey, lvalue] : layj.items()) {
              // Create the layer id
              int lid = std::stoi(lkey);
              Acts::GeometryID layerID(volumeID);
              layerID.setLayer(lid);
              ACTS_VERBOSE("j2a: ---> Found Layer " << lid);
              // Finally loop over layer components
              for (auto& [lckey, lcvalue] : lvalue.items()) {
                if (lckey == m_cfg.repkey and m_cfg.processRepresenting and
                    not lcvalue.empty()) {
                  ACTS_VERBOSE("j2a: ----> Found representing surface");
                  if (lcvalue[m_cfg.mapkey] == true) {
                    auto repmat = jsonToSurfaceMaterial(lcvalue);
                    maps.first[layerID] =
                        std::shared_ptr<const Acts::ISurfaceMaterial>(repmat);
                  }
                } else if (lckey == m_cfg.appkey and m_cfg.processApproaches and
                           not lcvalue.empty()) {
                  ACTS_VERBOSE("j2a: ----> Found approach surface(s)");
                  // Loop over approach surfaces
                  for (auto& [askey, asvalue] : lcvalue.items()) {
                    // Create the layer id, todo set to max value
                    int aid = (askey == "*") ? 0 : std::stoi(askey);
                    Acts::GeometryID approachID(layerID);
                    approachID.setApproach(aid);
                    ACTS_VERBOSE("j2a: -----> Approach surface " << askey);
                    if (asvalue[m_cfg.mapkey] == true) {
                      auto appmat = jsonToSurfaceMaterial(asvalue);
                      maps.first[approachID] =
                          std::shared_ptr<const Acts::ISurfaceMaterial>(appmat);
                    }
                  }
                } else if (lckey == m_cfg.senkey and m_cfg.processSensitives and
                           not lcvalue.empty()) {
                  ACTS_VERBOSE("j2a: ----> Found sensitive surface(s)");
                  // Loop over sensitive surfaces
                  for (auto& [sskey, ssvalue] : lcvalue.items()) {
                    // Create the layer id, todo set to max value
                    int sid = (sskey == "*") ? 0 : std::stoi(sskey);
                    Acts::GeometryID senisitiveID(layerID);
                    senisitiveID.setSensitive(sid);
                    ACTS_VERBOSE("j2a: -----> Sensitive surface " << sskey);
                    if (ssvalue[m_cfg.mapkey] == true) {
                      auto senmat = jsonToSurfaceMaterial(ssvalue);
                      maps.first[senisitiveID] =
                          std::shared_ptr<const Acts::ISurfaceMaterial>(senmat);
                    }
                  }
                }
              }
            }

          } else if (m_cfg.processVolumes and vckey == m_cfg.matkey and
                     not vcvalue.empty()) {
            ACTS_VERBOSE("--> VolumeMaterial to be parsed");
            if (vcvalue[m_cfg.mapkey] == true) {
              auto intermat = jsonToVolumeMaterial(vcvalue);
              maps.second[volumeID] =
                  std::shared_ptr<const Acts::IVolumeMaterial>(intermat);
            }
          }
        }
      }
    } else if (key == m_cfg.geoversion) {
      ACTS_VERBOSE("Detector version: " << m_cfg.geoversion);
    }
  }

  // Return the filled maps
  return maps;
}

/// Convert method
///
json Acts::JsonGeometryConverter::materialMapsToJson(
    const DetectorMaterialMaps& maps) {
  DetectorRep detRep;
  // Collect all GeometryIDs per VolumeID for the formatted output
  for (auto& [key, value] : maps.first) {
    geo_id_value vid = key.volume();
    auto volRep = detRep.volumes.find(vid);
    if (volRep == detRep.volumes.end()) {
      detRep.volumes.insert({vid, VolumeRep()});
      volRep = detRep.volumes.find(vid);
      volRep->second.volumeID = key;
    }
    geo_id_value lid = key.layer();
    if (lid != 0) {
      // we are on a layer, get the layer rep
      auto layRep = volRep->second.layers.find(lid);
      if (layRep == volRep->second.layers.end()) {
        volRep->second.layers.insert({lid, LayerRep()});
        layRep = volRep->second.layers.find(lid);
        layRep->second.layerID = key;
      }
      // now insert appropriately
      geo_id_value sid = key.sensitive();
      geo_id_value aid = key.approach();
      if (sid != 0) {
        layRep->second.sensitives.insert({sid, value.get()});
      } else if (aid != 0) {
        layRep->second.approaches.insert({aid, value.get()});
      } else {
        layRep->second.representing = value.get();
      }

    } else {
      // not on a layer can only be a boundary surface
      geo_id_value bid = key.boundary();
      volRep->second.boundaries.insert({bid, value.get()});
    }
  }
  for (auto& [key, value] : maps.second) {
    // find the volume representation
    geo_id_value vid = key.volume();
    auto volRep = detRep.volumes.find(vid);
    if (volRep == detRep.volumes.end()) {
      detRep.volumes.insert({vid, VolumeRep()});
      volRep = detRep.volumes.find(vid);
      volRep->second.volumeID = key;
    }
    volRep->second.material = value.get();
  }
  // convert the detector representation to json format
  return detectorRepToJson(detRep);
}

/// Create Json from a detector represenation
json Acts::JsonGeometryConverter::detectorRepToJson(const DetectorRep& detRep) {
  json detectorj;
  ACTS_VERBOSE("a2j: Writing json from detector representation");
  ACTS_VERBOSE("a2j: Found entries for " << detRep.volumes.size()
                                         << " volume(s).");

  json volumesj;
  for (auto& [key, value] : detRep.volumes) {
    json volj;
    ACTS_VERBOSE("a2j: -> Writing Volume: " << key);
    volj[m_cfg.namekey] = value.volumeName;
    std::ostringstream svolumeID;
    svolumeID << value.volumeID;
    volj[m_cfg.geoidkey] = svolumeID.str();
    if (m_cfg.processVolumes && value.material) {
      volj[m_cfg.matkey] = volumeMaterialToJson(*value.material);
    }
    // Write the layers
    if (not value.layers.empty()) {
      ACTS_VERBOSE("a2j: ---> Found " << value.layers.size() << " layer(s) ");
      json layersj;
      for (auto& [lkey, lvalue] : value.layers) {
        ACTS_VERBOSE("a2j: ----> Convert layer " << lkey);
        json layj;
        std::ostringstream slayerID;
        slayerID << lvalue.layerID;
        layj[m_cfg.geoidkey] = slayerID.str();
        // First check for approaches
        if (not lvalue.approaches.empty() and m_cfg.processApproaches) {
          ACTS_VERBOSE("a2j: -----> Found " << lvalue.approaches.size()
                                            << " approach surface(s)");
          json approachesj;
          for (auto& [akey, avalue] : lvalue.approaches) {
            ACTS_VERBOSE("a2j: ------> Convert approach surface " << akey);
            approachesj[std::to_string(akey)] = surfaceMaterialToJson(*avalue);
            if (lvalue.approacheSurfaces.find(akey) !=
                lvalue.approacheSurfaces.end())
              addSurfaceToJson(approachesj[std::to_string(akey)],
                               lvalue.approacheSurfaces.at(akey));
          }
          // Add to the layer json
          layj[m_cfg.appkey] = approachesj;
        }
        // Then check for sensitive
        if (not lvalue.sensitives.empty() and m_cfg.processSensitives) {
          ACTS_VERBOSE("a2j: -----> Found " << lvalue.sensitives.size()
                                            << " sensitive surface(s)");
          json sensitivesj;
          for (auto& [skey, svalue] : lvalue.sensitives) {
            ACTS_VERBOSE("a2j: ------> Convert sensitive surface " << skey);
            sensitivesj[std::to_string(skey)] = surfaceMaterialToJson(*svalue);
            if (lvalue.sensitiveSurfaces.find(skey) !=
                lvalue.sensitiveSurfaces.end())
              addSurfaceToJson(sensitivesj[std::to_string(skey)],
                               lvalue.sensitiveSurfaces.at(skey));
          }
          // Add to the layer json
          layj[m_cfg.senkey] = sensitivesj;
        }
        // Finally check for representing
        if (lvalue.representing != nullptr and m_cfg.processRepresenting) {
          ACTS_VERBOSE("a2j: ------> Convert representing surface ");
          layj[m_cfg.repkey] = surfaceMaterialToJson(*lvalue.representing);
          if (lvalue.representingSurface != nullptr)
            addSurfaceToJson(layj[m_cfg.repkey], lvalue.representingSurface);
        }
        layersj[std::to_string(lkey)] = layj;
      }
      volj[m_cfg.laykey] = layersj;
    }
    // Write the boundary surfaces
    if (not value.boundaries.empty()) {
      ACTS_VERBOSE("a2j: ---> Found " << value.boundaries.size()
                                      << " boundary/ies ");
      json boundariesj;
      for (auto& [bkey, bvalue] : value.boundaries) {
        ACTS_VERBOSE("a2j: ----> Convert boundary " << bkey);
        boundariesj[std::to_string(bkey)] = surfaceMaterialToJson(*bvalue);
        if (value.boundarySurfaces.find(bkey) != value.boundarySurfaces.end())
          addSurfaceToJson(boundariesj[std::to_string(bkey)],
                           value.boundarySurfaces.at(bkey));
      }
      volj[m_cfg.boukey] = boundariesj;
    }

    volumesj[std::to_string(key)] = volj;
  }
  // Assign the volume json to the detector json
  detectorj[m_cfg.volkey] = volumesj;

  return detectorj;
}

/// Create the Surface Material
const Acts::ISurfaceMaterial*
Acts::JsonGeometryConverter::jsonToSurfaceMaterial(const json& material) {
  Acts::ISurfaceMaterial* sMaterial = nullptr;
  // The bin utility for deescribing the data
  Acts::BinUtility bUtility;
  if (material.contains(m_cfg.transfokeys) and
      not material[m_cfg.transfokeys].empty()) {
    auto value = material[m_cfg.transfokeys];
    bUtility = Acts::BinUtility(
        std::make_shared<const Transform3D>(jsonToTransform(value)));
  }
  // Convert the material
  Acts::MaterialPropertiesMatrix mpMatrix;
  // Structured binding
  for (auto& [key, value] : material.items()) {
    // Check json keys
    if (key == m_cfg.bin0key and not value.empty()) {
      bUtility += jsonToBinUtility(value);
    } else if (key == m_cfg.bin1key and not value.empty()) {
      bUtility += jsonToBinUtility(value);
    }
    if (key == m_cfg.datakey and not value.empty()) {
      mpMatrix = jsonToMaterialMatrix(value);
    }
  }

  // We have protoMaterial
  if (mpMatrix.empty()) {
    sMaterial = new Acts::ProtoSurfaceMaterial(bUtility);
  } else if (bUtility.bins() == 1) {
    sMaterial = new Acts::HomogeneousSurfaceMaterial(mpMatrix[0][0]);
  } else {
    sMaterial = new Acts::BinnedSurfaceMaterial(bUtility, mpMatrix);
  }
  // return what you have
  return sMaterial;
}

/// Create the Volume Material
const Acts::IVolumeMaterial* Acts::JsonGeometryConverter::jsonToVolumeMaterial(
    const json& material) {
  Acts::IVolumeMaterial* vMaterial = nullptr;
  // The bin utility for deescribing the data
  Acts::BinUtility bUtility;
  if (material.contains(m_cfg.transfokeys) and
      not material[m_cfg.transfokeys].empty()) {
    auto value = material[m_cfg.transfokeys];
    bUtility = Acts::BinUtility(
        std::make_shared<const Transform3D>(jsonToTransform(value)));
  }
  // Convert the material
  std::vector<std::vector<float>> mmat;
  // Structured binding
  for (auto& [key, value] : material.items()) {
    // Check json keys
    if (key == m_cfg.bin0key and not value.empty()) {
      bUtility += jsonToBinUtility(value);
    } else if (key == m_cfg.bin1key and not value.empty()) {
      bUtility += jsonToBinUtility(value);
    } else if (key == m_cfg.bin2key and not value.empty()) {
      bUtility += jsonToBinUtility(value);
    }
    if (key == m_cfg.datakey and not value.empty()) {
      for (auto& bin : value) {
        std::vector<float> mpVector{bin[0], bin[1], bin[2], bin[3], bin[4]};
        mmat.push_back(mpVector);
      }
    }
  }

  // We have protoMaterial
  if (mmat.empty()) {
    vMaterial = new Acts::ProtoVolumeMaterial(bUtility);
  } else if (mmat.size() == 1) {
    vMaterial = new Acts::HomogeneousVolumeMaterial(Acts::Material(
        mmat[0][0], mmat[0][1], mmat[0][2], mmat[0][3], mmat[0][4]));
  } else {
    if (bUtility.dimensions() == 2) {
      std::function<Acts::Vector2D(Acts::Vector3D)> transfoGlobalToLocal;
      Acts::Grid2D grid = createGrid2D(bUtility, transfoGlobalToLocal);

      Acts::Grid2D::point_t min = grid.minPosition();
      Acts::Grid2D::point_t max = grid.maxPosition();
      Acts::Grid2D::index_t nBins = grid.numLocalBins();

      Acts::EAxis axis1(min[0], max[0], nBins[0]);
      Acts::EAxis axis2(min[1], max[1], nBins[1]);

      // Build the grid and fill it with data
      MaterialGrid2D mGrid(std::make_tuple(axis1, axis2));

      for (size_t bin = 0; bin < mmat.size(); bin++) {
        mGrid.at(bin) = Acts::Material(mmat[bin][0], mmat[bin][1], mmat[bin][2],
                                       mmat[bin][3], mmat[bin][4])
                            .classificationNumbers();
      }
      MaterialMapper<MaterialGrid2D> matMap(transfoGlobalToLocal, mGrid);
      vMaterial =
          new Acts::InterpolatedMaterialMap<MaterialMapper<MaterialGrid2D>>(
              std::move(matMap), bUtility);
    } else if (bUtility.dimensions() == 3) {
      std::function<Acts::Vector3D(Acts::Vector3D)> transfoGlobalToLocal;
      Acts::Grid3D grid = createGrid3D(bUtility, transfoGlobalToLocal);

      Acts::Grid3D::point_t min = grid.minPosition();
      Acts::Grid3D::point_t max = grid.maxPosition();
      Acts::Grid3D::index_t nBins = grid.numLocalBins();

      Acts::EAxis axis1(min[0], max[0], nBins[0]);
      Acts::EAxis axis2(min[1], max[1], nBins[1]);
      Acts::EAxis axis3(min[2], max[2], nBins[2]);

      // Build the grid and fill it with data
      MaterialGrid3D mGrid(std::make_tuple(axis1, axis2, axis3));

      for (size_t bin = 0; bin < mmat.size(); bin++) {
        mGrid.at(bin) = Acts::Material(mmat[bin][0], mmat[bin][1], mmat[bin][2],
                                       mmat[bin][3], mmat[bin][4])
                            .classificationNumbers();
      }
      MaterialMapper<MaterialGrid3D> matMap(transfoGlobalToLocal, mGrid);
      vMaterial =
          new Acts::InterpolatedMaterialMap<MaterialMapper<MaterialGrid3D>>(
              std::move(matMap), bUtility);
    }
  }
  // return what you have
  return vMaterial;
}

json Acts::JsonGeometryConverter::trackingGeometryToJson(
    const Acts::TrackingGeometry& tGeometry) {
  DetectorRep detRep;
  convertToRep(detRep, *tGeometry.highestTrackingVolume());
  return detectorRepToJson(detRep);
}

void Acts::JsonGeometryConverter::convertToRep(
    DetectorRep& detRep, const Acts::TrackingVolume& tVolume) {
  // The writer reader volume representation
  VolumeRep volRep;
  volRep.volumeName = tVolume.volumeName();
  // there are confined volumes
  if (tVolume.confinedVolumes() != nullptr) {
    // get through the volumes
    auto& volumes = tVolume.confinedVolumes()->arrayObjects();
    // loop over the volumes
    for (auto& vol : volumes) {
      // recursive call
      convertToRep(detRep, *vol);
    }
  }
  // there are dense volumes
  if (m_cfg.processDenseVolumes && !tVolume.denseVolumes().empty()) {
    // loop over the volumes
    for (auto& vol : tVolume.denseVolumes()) {
      // recursive call
      convertToRep(detRep, *vol);
    }
  }
  // Get the volume Id
  Acts::GeometryID volumeID = tVolume.geoID();
  geo_id_value vid = volumeID.volume();

  // Write the material if there's one
  if (tVolume.volumeMaterial() != nullptr) {
    volRep.material = tVolume.volumeMaterial();
  } else if (m_cfg.processnonmaterial == true) {
    Acts::BinUtility bUtility = DefaultBin(tVolume);
    Acts::IVolumeMaterial* bMaterial = new Acts::ProtoVolumeMaterial(bUtility);
    volRep.material = bMaterial;
  }
  // there are confied layers
  if (tVolume.confinedLayers() != nullptr) {
    // get the layers
    auto& layers = tVolume.confinedLayers()->arrayObjects();
    // loop of the volumes
    for (auto& lay : layers) {
      auto layRep = convertToRep(*lay);
      if (layRep) {
        // it's a valid representation so let's go with it
        Acts::GeometryID layerID = lay->geoID();
        geo_id_value lid = layerID.layer();
        volRep.layers.insert({lid, std::move(layRep)});
      }
    }
  }
  // Let's finally check the boundaries
  for (auto& bsurf : tVolume.boundarySurfaces()) {
    // the surface representation
    auto& bssfRep = bsurf->surfaceRepresentation();
    if (bssfRep.surfaceMaterial() != nullptr) {
      Acts::GeometryID boundaryID = bssfRep.geoID();
      geo_id_value bid = boundaryID.boundary();
      // Ignore if the volumeID is not correct (i.e. shared boundary)
      // if (boundaryID.value(Acts::GeometryID::volume_mask) == vid){
      volRep.boundaries[bid] = bssfRep.surfaceMaterial();
      volRep.boundarySurfaces[bid] = &bssfRep;
      // }
    } else if (m_cfg.processnonmaterial == true) {
      // if no material suface exist add a default one for the mapping
      // configuration
      Acts::GeometryID boundaryID = bssfRep.geoID();
      geo_id_value bid = boundaryID.boundary();
      Acts::BinUtility bUtility = DefaultBin(bssfRep);
      Acts::ISurfaceMaterial* bMaterial =
          new Acts::ProtoSurfaceMaterial(bUtility);
      volRep.boundaries[bid] = bMaterial;
      volRep.boundarySurfaces[bid] = &bssfRep;
    }
  }
  // Write if it's good
  if (volRep) {
    volRep.volumeName = tVolume.volumeName();
    volRep.volumeID = volumeID;
    detRep.volumes.insert({vid, std::move(volRep)});
  }
  return;
}

Acts::JsonGeometryConverter::LayerRep Acts::JsonGeometryConverter::convertToRep(
    const Acts::Layer& tLayer) {
  LayerRep layRep;
  // fill layer ID information
  layRep.layerID = tLayer.geoID();
  if (m_cfg.processSensitives and tLayer.surfaceArray() != nullptr) {
    for (auto& ssf : tLayer.surfaceArray()->surfaces()) {
      if (ssf != nullptr && ssf->surfaceMaterial() != nullptr) {
        Acts::GeometryID sensitiveID = ssf->geoID();
        geo_id_value sid = sensitiveID.sensitive();
        layRep.sensitives.insert({sid, ssf->surfaceMaterial()});
        layRep.sensitiveSurfaces.insert({sid, ssf});
      } else if (m_cfg.processnonmaterial == true) {
        // if no material suface exist add a default one for the mapping
        // configuration
        Acts::GeometryID sensitiveID = ssf->geoID();
        geo_id_value sid = sensitiveID.sensitive();
        Acts::BinUtility sUtility = DefaultBin(*ssf);
        Acts::ISurfaceMaterial* sMaterial =
            new Acts::ProtoSurfaceMaterial(sUtility);
        layRep.sensitives.insert({sid, sMaterial});
        layRep.sensitiveSurfaces.insert({sid, ssf});
      }
    }
  }
  // the representing
  if (!(tLayer.surfaceRepresentation().geoID() == GeometryID())) {
    if (tLayer.surfaceRepresentation().surfaceMaterial() != nullptr) {
      layRep.representing = tLayer.surfaceRepresentation().surfaceMaterial();
      layRep.representingSurface = &tLayer.surfaceRepresentation();
    } else if (m_cfg.processnonmaterial == true) {
      // if no material suface exist add a default one for the mapping
      // configuration
      Acts::BinUtility rUtility = DefaultBin(tLayer.surfaceRepresentation());
      Acts::ISurfaceMaterial* rMaterial =
          new Acts::ProtoSurfaceMaterial(rUtility);
      layRep.representing = rMaterial;
      layRep.representingSurface = &tLayer.surfaceRepresentation();
    }
  }
  // the approach
  if (tLayer.approachDescriptor() != nullptr) {
    for (auto& asf : tLayer.approachDescriptor()->containedSurfaces()) {
      // get the surface and check for material
      if (asf->surfaceMaterial() != nullptr) {
        Acts::GeometryID approachID = asf->geoID();
        geo_id_value aid = approachID.approach();
        layRep.approaches.insert({aid, asf->surfaceMaterial()});
        layRep.approacheSurfaces.insert({aid, asf});
      } else if (m_cfg.processnonmaterial == true) {
        // if no material suface exist add a default one for the mapping
        // configuration
        Acts::GeometryID approachID = asf->geoID();
        geo_id_value aid = approachID.approach();
        Acts::BinUtility aUtility = DefaultBin(*asf);
        Acts::ISurfaceMaterial* aMaterial =
            new Acts::ProtoSurfaceMaterial(aUtility);
        layRep.approaches.insert({aid, aMaterial});
        layRep.approacheSurfaces.insert({aid, asf});
      }
    }
  }
  // return the layer representation
  return layRep;
}

json Acts::JsonGeometryConverter::surfaceMaterialToJson(
    const Acts::ISurfaceMaterial& sMaterial) {
  json smj;

  // lemma 0 : accept the surface
  auto convertMaterialProperties =
      [](const Acts::MaterialProperties& mp) -> std::vector<float> {
    // convert when ready
    if (mp) {
      /// Return the thickness in mm
      return {
          mp.material().X0(), mp.material().L0(),          mp.material().Ar(),
          mp.material().Z(),  mp.material().massDensity(), mp.thickness(),
      };
    }
    return {};
  };

  // A bin utility needs to be written
  const Acts::BinUtility* bUtility = nullptr;
  // Check if we have a proto material
  auto psMaterial = dynamic_cast<const Acts::ProtoSurfaceMaterial*>(&sMaterial);
  if (psMaterial != nullptr) {
    // Type is proto material
    smj[m_cfg.typekey] = "proto";
    // by default the protoMaterial is not used for mapping
    smj[m_cfg.mapkey] = false;
    bUtility = &(psMaterial->binUtility());
  } else {
    // Now check if we have a homogeneous material
    auto hsMaterial =
        dynamic_cast<const Acts::HomogeneousSurfaceMaterial*>(&sMaterial);
    if (hsMaterial != nullptr) {
      // type is homogeneous
      smj[m_cfg.typekey] = "homogeneous";
      smj[m_cfg.mapkey] = true;
      if (m_cfg.writeData) {
        // write out the data, it's a [[[X0,L0,Z,A,rho,thickness]]]
        auto& mp = hsMaterial->materialProperties(0, 0);
        std::vector<std::vector<std::vector<float>>> mmat = {
            {convertMaterialProperties(mp)}};
        smj[m_cfg.datakey] = mmat;
      }
    } else {
      // Only option remaining: BinnedSurface material
      auto bsMaterial =
          dynamic_cast<const Acts::BinnedSurfaceMaterial*>(&sMaterial);
      if (bsMaterial != nullptr) {
        // type is binned
        smj[m_cfg.typekey] = "binned";
        smj[m_cfg.mapkey] = true;
        bUtility = &(bsMaterial->binUtility());
        // convert the data
        // get the material matrix
        if (m_cfg.writeData) {
          auto& mpMatrix = bsMaterial->fullMaterial();
          std::vector<std::vector<std::vector<float>>> mmat;
          mmat.reserve(mpMatrix.size());
          for (auto& mpVector : mpMatrix) {
            std::vector<std::vector<float>> mvec;
            mvec.reserve(mpVector.size());
            for (auto& mp : mpVector) {
              mvec.push_back(convertMaterialProperties(mp));
            }
            mmat.push_back(std::move(mvec));
          }
          smj[m_cfg.datakey] = mmat;
        }
      }
    }
  }
  // add the bin utility
  if (bUtility != nullptr) {
    std::vector<std::string> binkeys = {m_cfg.bin0key, m_cfg.bin1key};
    // loop over dimensions and write
    auto& binningData = bUtility->binningData();
    // loop over the dimensions
    for (size_t ibin = 0; ibin < binningData.size(); ++ibin) {
      json binj;
      auto cbData = binningData[ibin];
      binj.push_back(Acts::binningValueNames[cbData.binvalue]);
      if (cbData.option == Acts::closed) {
        binj.push_back("closed");
      } else {
        binj.push_back("open");
      }
      binj.push_back(cbData.bins());
      // If protoMaterial has a non uniform binning (non default) then it is
      // used by default in the mapping
      if (smj[m_cfg.typekey] == "proto" && cbData.bins() > 1)
        smj[m_cfg.mapkey] = true;
      // If it's not a proto map, write min / max
      if (smj[m_cfg.typekey] != "proto") {
        std::pair<double, double> minMax = {cbData.min, cbData.max};
        binj.push_back(minMax);
      }
      smj[binkeys[ibin]] = binj;
    }
    if (bUtility->transform() != nullptr) {
      std::vector<double> transfo;
      Acts::Transform3D transfo_matrix = *(bUtility->transform().get());
      for (int i = 0; i < 4; i++) {
        for (int j = 0; j < 4; j++) {
          transfo.push_back(transfo_matrix(j, i));
        }
      }
      smj[m_cfg.transfokeys] = transfo;
    }
  }
  return smj;
}

json Acts::JsonGeometryConverter::volumeMaterialToJson(
    const Acts::IVolumeMaterial& vMaterial) {
  json smj;
  // A bin utility needs to be written
  const Acts::BinUtility* bUtility = nullptr;
  // Check if we have a proto material
  auto pvMaterial = dynamic_cast<const Acts::ProtoVolumeMaterial*>(&vMaterial);
  if (pvMaterial != nullptr) {
    // Type is proto material
    smj[m_cfg.typekey] = "proto";
    // by default the protoMaterial is not used for mapping
    smj[m_cfg.mapkey] = false;
    bUtility = &(pvMaterial->binUtility());
  } else {
    // Now check if we have a homogeneous material
    auto hvMaterial =
        dynamic_cast<const Acts::HomogeneousVolumeMaterial*>(&vMaterial);
    if (hvMaterial != nullptr) {
      // type is homogeneous
      smj[m_cfg.typekey] = "homogeneous";
      smj[m_cfg.mapkey] = true;
      if (m_cfg.writeData) {
        // write out the data, it's a [[[X0,L0,Z,A,rho,thickness]]]
        auto mat = hvMaterial->material({0, 0, 0});
        std::vector<std::vector<float>> mmat;
        mmat.push_back(
            {mat.X0(), mat.L0(), mat.Ar(), mat.Z(), mat.massDensity()});
        smj[m_cfg.datakey] = mmat;
      }
    } else {
      // Only option remaining: material map
      auto bvMaterial2D = dynamic_cast<
          const Acts::InterpolatedMaterialMap<MaterialMapper<MaterialGrid2D>>*>(
          &vMaterial);
      // Now check if we have a 2D map
      if (bvMaterial2D != nullptr) {
        // type is binned
        smj[m_cfg.typekey] = "interpolated2D";
        smj[m_cfg.mapkey] = true;
        bUtility = &(bvMaterial2D->binUtility());
        // convert the data
        if (m_cfg.writeData) {
          std::vector<std::vector<float>> mmat;
          MaterialGrid2D grid = bvMaterial2D->getMapper().getGrid();
          for (size_t bin = 0; bin < grid.size(); bin++) {
            auto mat = Material(grid.at(bin));
            if (mat != Material()) {
              mmat.push_back(
                  {mat.X0(), mat.L0(), mat.Ar(), mat.Z(), mat.massDensity()});
            } else {
              mmat.push_back({0, 0, 0, 0, 0});
            }
          }
          smj[m_cfg.datakey] = mmat;
        }
      } else {
        // Only option remaining: material map
        auto bvMaterial3D = dynamic_cast<const Acts::InterpolatedMaterialMap<
            MaterialMapper<MaterialGrid3D>>*>(&vMaterial);
        // Now check if we have a 3D map
        if (bvMaterial3D != nullptr) {
          // type is binned
          smj[m_cfg.typekey] = "interpolated3D";
          smj[m_cfg.mapkey] = true;
          bUtility = &(bvMaterial3D->binUtility());
          // convert the data
          if (m_cfg.writeData) {
            std::vector<std::vector<float>> mmat;
            MaterialGrid3D grid = bvMaterial3D->getMapper().getGrid();
            for (size_t bin = 0; bin < grid.size(); bin++) {
              auto mat = Material(grid.at(bin));
              if (mat != Material()) {
                mmat.push_back(
                    {mat.X0(), mat.L0(), mat.Ar(), mat.Z(), mat.massDensity()});
              } else {
                mmat.push_back({0, 0, 0, 0, 0});
              }
            }
            smj[m_cfg.datakey] = mmat;
          }
        }
      }
    }
  }
  // add the bin utility
  if (bUtility != nullptr) {
    std::vector<std::string> binkeys = {m_cfg.bin0key, m_cfg.bin1key,
                                        m_cfg.bin2key};
    // loop over dimensions and write
    auto& binningData = bUtility->binningData();
    // loop over the dimensions
    for (size_t ibin = 0; ibin < binningData.size(); ++ibin) {
      json binj;
      auto cbData = binningData[ibin];
      binj.push_back(Acts::binningValueNames[cbData.binvalue]);
      if (cbData.option == Acts::closed) {
        binj.push_back("closed");
      } else {
        binj.push_back("open");
      }
      binj.push_back(cbData.bins());
      // If protoMaterial has a non uniform binning (non default) then it is
      // used by default in the mapping
      if (smj[m_cfg.typekey] == "proto" && cbData.bins() > 1)
        smj[m_cfg.mapkey] = true;
      // If it's not a proto map, write min / max
      if (smj[m_cfg.typekey] != "proto") {
        std::pair<double, double> minMax = {cbData.min, cbData.max};
        binj.push_back(minMax);
      }
      smj[binkeys[ibin]] = binj;
    }
    if (bUtility->transform() != nullptr) {
      std::vector<double> transfo;
      Acts::Transform3D transfo_matrix = *(bUtility->transform().get());
      for (int i = 0; i < 4; i++) {
        for (int j = 0; j < 4; j++) {
          transfo.push_back(transfo_matrix(j, i));
        }
      }
      smj[m_cfg.transfokeys] = transfo;
    }
  }
  return smj;
}

void Acts::JsonGeometryConverter::addSurfaceToJson(json& sjson,
                                                   const Surface* surface) {
  // Get the ID of the surface (redundant but help readability)
  std::ostringstream SurfaceID;
  SurfaceID << surface->geoID();
  sjson[m_cfg.surfacegeoidkey] = SurfaceID.str();

  // Cast the surface bound to both disk and cylinder
  const Acts::SurfaceBounds& surfaceBounds = surface->bounds();
  auto sTransform = surface->transform(GeometryContext());

  const Acts::RadialBounds* radialBounds =
      dynamic_cast<const Acts::RadialBounds*>(&surfaceBounds);
  const Acts::CylinderBounds* cylinderBounds =
      dynamic_cast<const Acts::CylinderBounds*>(&surfaceBounds);
  const Acts::AnnulusBounds* annulusBounds =
      dynamic_cast<const Acts::AnnulusBounds*>(&surfaceBounds);

  if (radialBounds != nullptr) {
    sjson[m_cfg.surfacetypekey] = "Disk";
    sjson[m_cfg.surfacepositionkey] = sTransform.translation().z();
    sjson[m_cfg.surfacerangekey] = {radialBounds->rMin(), radialBounds->rMax()};
  }
  if (cylinderBounds != nullptr) {
    sjson[m_cfg.surfacetypekey] = "Cylinder";
    sjson[m_cfg.surfacepositionkey] = cylinderBounds->get(CylinderBounds::eR);
    sjson[m_cfg.surfacerangekey] = {
        -1 * cylinderBounds->get(CylinderBounds::eHalfLengthZ),
        cylinderBounds->get(CylinderBounds::eHalfLengthZ)};
  }
  if (annulusBounds != nullptr) {
    sjson[m_cfg.surfacetypekey] = "Annulus";
    sjson[m_cfg.surfacepositionkey] = sTransform.translation().z();
    sjson[m_cfg.surfacerangekey] = {
        {annulusBounds->rMin(), annulusBounds->rMax()},
        {annulusBounds->phiMin(), annulusBounds->phiMax()}};
  }
}

/// Create the Material Matrix
Acts::MaterialPropertiesMatrix
Acts::JsonGeometryConverter::jsonToMaterialMatrix(const json& data) {
  Acts::MaterialPropertiesMatrix mpMatrix;
  /// This is assumed to be an array or array of array[6]
  for (auto& outer : data) {
    Acts::MaterialPropertiesVector mpVector;
    for (auto& inner : outer) {
      if (inner.size() > 5) {
        mpVector.push_back(Acts::MaterialProperties(
            inner[0], inner[1], inner[2], inner[3], inner[4], inner[5]));
      } else {
        mpVector.push_back(Acts::MaterialProperties());
      }
    }
    mpMatrix.push_back(std::move(mpVector));
  }
  return mpMatrix;
}

/// Create the BinUtility for this
Acts::BinUtility Acts::JsonGeometryConverter::jsonToBinUtility(
    const json& bin) {
  if (bin.size() >= 3) {
    // finding the iterator position to determine the binning value
    auto bit = std::find(Acts::binningValueNames.begin(),
                         Acts::binningValueNames.end(), bin[0]);
    size_t indx = std::distance(Acts::binningValueNames.begin(), bit);
    Acts::BinningValue bval = Acts::BinningValue(indx);
    Acts::BinningOption bopt = bin[1] == "open" ? Acts::open : Acts::closed;
    unsigned int bins = bin[2];
    float min = 0;
    float max = 0;
    if (bin.size() >= 4 && bin[3].size() == 2) {
      min = bin[3][0];
      max = bin[3][1];
    }
    return Acts::BinUtility(bins, min, max, bopt, bval);
  }
  return Acts::BinUtility();
<<<<<<< HEAD
}

/// Create the local to global transform
Acts::Transform3D Acts::JsonGeometryConverter::jsonToTransform(
    const json& transfo) {
  Transform3D transform;
  int i = 0;
  int j = 0;
  for (auto& element : transfo) {
    transform(j, i) = element;
    j++;
    if (j == 4) {
      i++;
      j = 0;
    }
  }
  return transform;
=======
>>>>>>> 049006c8
}

Acts::BinUtility Acts::JsonGeometryConverter::DefaultBin(
    const Acts::Surface& surface) {
  Acts::BinUtility bUtility;

  const Acts::SurfaceBounds& surfaceBounds = surface.bounds();
  const Acts::RadialBounds* radialBounds =
      dynamic_cast<const Acts::RadialBounds*>(&surfaceBounds);
  const Acts::CylinderBounds* cylinderBounds =
      dynamic_cast<const Acts::CylinderBounds*>(&surfaceBounds);
  const Acts::AnnulusBounds* annulusBounds =
      dynamic_cast<const Acts::AnnulusBounds*>(&surfaceBounds);

  if (radialBounds != nullptr) {
    bUtility += BinUtility(1,
                           radialBounds->get(RadialBounds::eAveragePhi) -
                               radialBounds->get(RadialBounds::eHalfPhiSector),
                           radialBounds->get(RadialBounds::eAveragePhi) +
                               radialBounds->get(RadialBounds::eHalfPhiSector),
                           Acts::closed, Acts::binPhi);
    bUtility += BinUtility(1, radialBounds->rMin(), radialBounds->rMax(),
                           Acts::open, Acts::binR);
  }
  if (cylinderBounds != nullptr) {
    bUtility +=
        BinUtility(1,
                   cylinderBounds->get(CylinderBounds::eAveragePhi) -
                       cylinderBounds->get(CylinderBounds::eHalfPhiSector),
                   cylinderBounds->get(CylinderBounds::eAveragePhi) +
                       cylinderBounds->get(CylinderBounds::eHalfPhiSector),
                   Acts::closed, Acts::binPhi);
    bUtility +=
        BinUtility(1, -1 * cylinderBounds->get(CylinderBounds::eHalfLengthZ),
                   cylinderBounds->get(CylinderBounds::eHalfLengthZ),
                   Acts::open, Acts::binZ);
  }
  if (annulusBounds != nullptr) {
    bUtility += BinUtility(1, annulusBounds->get(AnnulusBounds::eMinPhiRel),
                           annulusBounds->get(AnnulusBounds::eMaxPhiRel),
                           Acts::closed, Acts::binPhi);
    bUtility += BinUtility(1, annulusBounds->rMin(), annulusBounds->rMax(),
                           Acts::open, Acts::binR);
  }
  return bUtility;
}

Acts::BinUtility Acts::JsonGeometryConverter::DefaultBin(
    const Acts::TrackingVolume& volume) {
  Acts::BinUtility bUtility;

  auto cyBounds =
      dynamic_cast<const CylinderVolumeBounds*>(&(volume.volumeBounds()));
  auto cuBounds =
      dynamic_cast<const CuboidVolumeBounds*>(&(volume.volumeBounds()));

  if (cyBounds != nullptr) {
    bUtility += BinUtility(1, cyBounds->get(CylinderVolumeBounds::eMinR),
                           cyBounds->get(CylinderVolumeBounds::eMaxR),
                           Acts::open, Acts::binR);
    bUtility +=
        BinUtility(1, -cyBounds->get(CylinderVolumeBounds::eHalfPhiSector),
                   cyBounds->get(CylinderVolumeBounds::eHalfPhiSector),
                   Acts::closed, Acts::binPhi);
    bUtility +=
        BinUtility(1, -cyBounds->get(CylinderVolumeBounds::eHalfLengthZ),
                   cyBounds->get(CylinderVolumeBounds::eHalfLengthZ),
                   Acts::open, Acts::binZ);
  } else if (cuBounds != nullptr) {
    bUtility += BinUtility(1, -cuBounds->get(CuboidVolumeBounds::eHalfLengthX),
                           cuBounds->get(CuboidVolumeBounds::eHalfLengthX),
                           Acts::open, Acts::binX);
    bUtility += BinUtility(1, -cuBounds->get(CuboidVolumeBounds::eHalfLengthY),
                           cuBounds->get(CuboidVolumeBounds::eHalfLengthY),
                           Acts::closed, Acts::binY);
    bUtility += BinUtility(1, -cuBounds->get(CuboidVolumeBounds::eHalfLengthZ),
                           cuBounds->get(CuboidVolumeBounds::eHalfLengthZ),
                           Acts::open, Acts::binZ);
  }
  return bUtility;
}<|MERGE_RESOLUTION|>--- conflicted
+++ resolved
@@ -919,7 +919,6 @@
     return Acts::BinUtility(bins, min, max, bopt, bval);
   }
   return Acts::BinUtility();
-<<<<<<< HEAD
 }
 
 /// Create the local to global transform
@@ -937,8 +936,6 @@
     }
   }
   return transform;
-=======
->>>>>>> 049006c8
 }
 
 Acts::BinUtility Acts::JsonGeometryConverter::DefaultBin(
