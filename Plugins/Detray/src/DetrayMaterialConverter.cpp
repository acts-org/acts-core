// This file is part of the ACTS project.
//
// Copyright (C) 2016 CERN for the benefit of the ACTS project
//
// This Source Code Form is subject to the terms of the Mozilla Public
// License, v. 2.0. If a copy of the MPL was not distributed with this
// file, You can obtain one at https://mozilla.org/MPL/2.0/.

#include "Acts/Plugins/Detray/DetrayMaterialConverter.hpp"

#include "Acts/Detector/Detector.hpp"
#include "Acts/Material/BinnedSurfaceMaterial.hpp"
#include "Acts/Material/HomogeneousSurfaceMaterial.hpp"
#include "Acts/Material/ProtoSurfaceMaterial.hpp"
#include "Acts/Plugins/Detray/DetrayConversionUtils.hpp"
#include "Acts/Surfaces/Surface.hpp"
#include "Acts/Utilities/BinUtility.hpp"
#include "Acts/Utilities/BinningType.hpp"
#include "Acts/Utilities/Helpers.hpp"

#include <numbers>
#include <stdexcept>

namespace {

struct MaterialSurfaceSelector {
  std::vector<const Acts::Surface*> surfaces = {};

  /// @param surface is the test surface
  void operator()(const Acts::Surface* surface) {
    if (surface->surfaceMaterial() != nullptr &&
        !rangeContainsValue(surfaces, surface)) {
      surfaces.push_back(surface);
    }
  }
};

}  // namespace

detray::io::material_slab_payload
Acts::DetrayMaterialConverter::convertMaterialSlab(
    const MaterialSlab& materialSlab) {
  detray::io::material_slab_payload slab;
  // Fill the material parameters and the thickness
  const auto& material = materialSlab.material();
  slab.thickness = materialSlab.thickness();
  slab.mat = detray::io::material_payload{
      {material.X0(), material.L0(), material.Ar(), material.Z(),
       material.massDensity(), material.molarDensity(), 0.}};
  slab.type = detray::io::material_id::slab;
  return slab;
}

detray::io::detector_homogeneous_material_payload
Acts::DetrayMaterialConverter::convertHomogeneousSurfaceMaterial(
    const DetrayConversionUtils::Cache& cCache,
    const Experimental::Detector& detector, const Logger& logger) {
  detray::io::detector_homogeneous_material_payload materialPayload;

  for (const auto volume : detector.volumes()) {
    auto volumeIndex = cCache.volumeLinks.find(volume->geometryId());
    if (volumeIndex != cCache.volumeLinks.end()) {
      // The volume material payload & its link
      detray::io::material_volume_payload volumePayload;
      detray::io::single_link_payload volumeLink;
      volumeLink.link = volumeIndex->second;
      volumePayload.volume_link = volumeLink;
      // Now run through surfaces and portals to find the material
      MaterialSurfaceSelector selector;
      volume->visitSurfaces(selector);
      ACTS_DEBUG("DetrayMaterialConverter: found "
                 << selector.surfaces.size()
                 << " surfaces/portals with material in volume "
                 << volume->name());
      for (const auto surface : selector.surfaces) {
        const auto* surfaceMaterial = surface->surfaceMaterial();
        auto homogeneousMaterial =
            dynamic_cast<const HomogeneousSurfaceMaterial*>(surfaceMaterial);
        if (homogeneousMaterial != nullptr) {
          // Convert the material slab
          auto materialSlab = homogeneousMaterial->materialSlab();
          detray::io::material_slab_payload slabPayload =
              convertMaterialSlab(materialSlab);
          // Find the surfaces to assign
          auto vIndex = cCache.volumeIndex(volume);
          auto localSurfaceLinks = cCache.localSurfaceLinks.find(vIndex);
          if (localSurfaceLinks != cCache.localSurfaceLinks.end()) {
            // Find the surface link
            auto surfaceIndices =
                localSurfaceLinks->second.equal_range(surface->geometryId());
            // Loop over the equal range and fill one grid each, this is needed
            // as the initial portal could be split into multiple surfaces
            for (auto itr = surfaceIndices.first; itr != surfaceIndices.second;
                 ++itr) {
              // Make an identified link copy for every matching surface
<<<<<<< HEAD
              detray::io::single_link_payload surfaceLink;
              surfaceLink.link = itr->second;
              slabPayload.surface = surfaceLink;
=======
              slabPayload.surface.link = itr->second;
>>>>>>> 04767440
              volumePayload.mat_slabs.push_back(slabPayload);
            }
          } else {
            ACTS_WARNING(
                "DetrayMaterialConverter: no local surface links found");
          }
        }
      }
      materialPayload.volumes.push_back(volumePayload);
    } else {
      ACTS_WARNING("DetrayMaterialConverter: volume " << volume->name()
                                                      << " not found in cache");
    }
  }

  return materialPayload;
}

detray::io::grid_payload<detray::io::material_slab_payload,
                         detray::io::material_id>
Acts::DetrayMaterialConverter::convertGridSurfaceMaterial(
    const ISurfaceMaterial& material, const Logger& logger) {
  detray::io::grid_payload<detray::io::material_slab_payload,
                           detray::io::material_id>
      materialGrid;

  // Check the material types
  // (1) homogeneous -> skip
  auto homogeneousMaterial =
      dynamic_cast<const HomogeneousSurfaceMaterial*>(&material);
  if (homogeneousMaterial != nullptr) {
    ACTS_DEBUG(
        "DetrayMaterialConverter: found homogeneous surface material, ignored "
        "as this should be handled by the homogeneous material conversion.");
    return materialGrid;
  }
  // (2) - binned material -> convert into grid structure
  auto binnedMaterial = dynamic_cast<const BinnedSurfaceMaterial*>(&material);
  if (binnedMaterial != nullptr) {
    ACTS_VERBOSE("DetrayMaterialConverter: found binned surface material");

    // BinUtility modifications
    bool swapped = false;
    // Get the bin utility (make a copy as we may modify it)
    // Detray expects 2-dimensional grid, currently supported are
    // x-y, r-phi, phi-z
    BinUtility bUtility = binnedMaterial->binUtility();
    // Turn the bin value into a 2D grid
    if (bUtility.dimensions() == 1u) {
      if (bUtility.binningData()[0u].binvalue == BinningValue::binX) {
        // Turn to X-Y
        bUtility += BinUtility(1u, std::numeric_limits<float>::lowest(),
                               std::numeric_limits<float>::max(),
                               BinningOption::closed, BinningValue::binY);
      } else if (bUtility.binningData()[0u].binvalue == BinningValue::binY) {
        // Turn to X-Y
        BinUtility nbUtility(1u, std::numeric_limits<float>::lowest(),
                             std::numeric_limits<float>::max(),
                             BinningOption::closed, BinningValue::binX);
        nbUtility += bUtility;
        bUtility = std::move(nbUtility);
        swapped = true;
      } else if (bUtility.binningData()[0u].binvalue == BinningValue::binR) {
        // Turn to R-Phi
        bUtility += BinUtility(1u, -std::numbers::pi, std::numbers::pi, closed,
                               BinningValue::binPhi);
      } else if (bUtility.binningData()[0u].binvalue == BinningValue::binZ) {
        // Turn to Phi-Z - swap needed
        BinUtility nbUtility(1u, -std::numbers::pi, std::numbers::pi, closed,
                             BinningValue::binPhi);
        nbUtility += bUtility;
        bUtility = std::move(nbUtility);
        swapped = true;
      } else {
        std::invalid_argument("Unsupported binning for Detray");
      }
    } else if (bUtility.dimensions() == 2u &&
               bUtility.binningData()[0u].binvalue == BinningValue::binZ &&
               bUtility.binningData()[1u].binvalue == BinningValue::binPhi) {
      BinUtility nbUtility(bUtility.binningData()[1u]);
      nbUtility += bUtility.binningData()[0u];
      bUtility = std::move(nbUtility);
      swapped = true;
    }

    BinningValue bVal0 = bUtility.binningData()[0u].binvalue;
    BinningValue bVal1 = bUtility.binningData()[1u].binvalue;

    // Translate into grid index type
    detray::io::material_id gridIndexType = detray::io::material_id::unknown;
    if (bVal0 == BinningValue::binR && bVal1 == BinningValue::binPhi) {
      gridIndexType = detray::io::material_id::ring2_map;
    } else if (bVal0 == BinningValue::binPhi && bVal1 == BinningValue::binZ) {
      gridIndexType = detray::io::material_id::concentric_cylinder2_map;
    } else if (bVal0 == BinningValue::binX && bVal1 == BinningValue::binY) {
      gridIndexType = detray::io::material_id::rectangle2_map;
    } else {
      std::runtime_error(
          "DetrayMaterialConverter: Unsupported binning for Detray");
    }

    detray::io::typed_link_payload<detray::io::material_id> linkPayload{
        gridIndexType, 0u};
    materialGrid.grid_link = linkPayload;

    // Now convert the (modified) bin utility
    for (const auto& bData : bUtility.binningData()) {
      auto axisPayload = DetrayConversionUtils::convertBinningData(bData);
      materialGrid.axes.push_back(axisPayload);
    }

    // Convert the material slabs from the material matrix
    auto materialMatrix = binnedMaterial->fullMaterial();
    for (std::size_t ib1 = 0; ib1 < materialMatrix.size(); ++ib1) {
      for (std::size_t ib0 = 0; ib0 < materialMatrix[0u].size(); ++ib0) {
        // Translate into a local bin
        std::size_t lb0 = swapped ? ib1 : ib0;
        std::size_t lb1 = swapped ? ib0 : ib1;
        detray::io::material_slab_payload slab =
            convertMaterialSlab(materialMatrix[ib1][ib0]);
        detray::io::grid_bin_payload<detray::io::material_slab_payload> slabBin{
            {static_cast<unsigned int>(lb0), static_cast<unsigned int>(lb1)},
            {slab}};
        // Fill into the grid
        materialGrid.bins.push_back(slabBin);
      }
    }
    return materialGrid;
  }

  if (dynamic_cast<const Acts::ProtoSurfaceMaterial*>(&material) != nullptr ||
      dynamic_cast<const Acts::ProtoGridSurfaceMaterial*>(&material) !=
          nullptr) {
    ACTS_WARNING(
        "DetrayMaterialConverter: ProtoSurfaceMaterial and "
        "ProtoGridSurfaceMaterial are not being translated, consider to switch "
        "material conversion off.");
    return materialGrid;
  }

  throw std::invalid_argument(
      "DetrayMaterialConverter: unknown surface material type detected.");
}

detray::io::detector_grids_payload<detray::io::material_slab_payload,
                                   detray::io::material_id>
Acts::DetrayMaterialConverter::convertGridSurfaceMaterial(
    const DetrayConversionUtils::Cache& cCache,
    const Experimental::Detector& detector, const Logger& logger) {
  // The material grid payload
  detray::io::detector_grids_payload<detray::io::material_slab_payload,
                                     detray::io::material_id>
      materialGrids;

  using DetrayMaterialGrid =
      detray::io::grid_payload<detray::io::material_slab_payload,
                               detray::io::material_id>;

  // Loop over the volumes in order to assign the right volume links
  for (const auto& volume : detector.volumes()) {
    // Per volume surface selector
    MaterialSurfaceSelector selector;
    volume->visitSurfaces(selector);
    ACTS_VERBOSE("DetrayMaterialConverter: found "
                 << selector.surfaces.size()
                 << " surfaces/portals with material in volume "
                 << volume->name());
    // Find the voluem index first
    auto volumeIndex = cCache.volumeLinks.find(volume->geometryId());
    if (volumeIndex != cCache.volumeLinks.end()) {
      std::vector<DetrayMaterialGrid> volumeMaterialGrids = {};
      // Now convert the surfaces
      for (const auto& surface : selector.surfaces) {
        // Find the surfaces to assign
        auto vIndex = cCache.volumeIndex(volume);
        auto localSurfaceLinks = cCache.localSurfaceLinks.find(vIndex);
        if (localSurfaceLinks != cCache.localSurfaceLinks.end()) {
          // Find the surface link
          auto surfaceIndices =
              localSurfaceLinks->second.equal_range(surface->geometryId());

          ACTS_VERBOSE(
              "DetrayMaterialConverter: assigning to "
              << std::distance(surfaceIndices.first, surfaceIndices.second)
              << " surfaces with material in volume " << volume->name());
          DetrayMaterialGrid materialGrid =
              convertGridSurfaceMaterial(*surface->surfaceMaterial(), logger);
          // Ignore if an empty payload is returned
<<<<<<< HEAD
          if (materialGrid.axes.empty() && materialGrid.bins.empty()) {
=======
          if (materialGrid.axes.empty() || materialGrid.bins.empty()) {
>>>>>>> 04767440
            continue;
          }

          // Loop over the equal range and fill one grid each, this is needed
          // as the initial portal could be split into multiple surfaces
          for (auto itr = surfaceIndices.first; itr != surfaceIndices.second;
               ++itr) {
            // Fill the surface index
            materialGrid.owner_link =
                detray::io::single_link_payload{itr->second};
            // Fill the grid
            volumeMaterialGrids.push_back(materialGrid);
          }
        }
      }
      // Register the grids of this volume
      materialGrids.grids.insert({volumeIndex->second, volumeMaterialGrids});
    } else {
      ACTS_WARNING(
          "DetrayMaterialConverter: volume not found in cache, should not "
          "happen.");
    }
  }
  // Return the material grids payload
  return materialGrids;
}<|MERGE_RESOLUTION|>--- conflicted
+++ resolved
@@ -93,13 +93,7 @@
             for (auto itr = surfaceIndices.first; itr != surfaceIndices.second;
                  ++itr) {
               // Make an identified link copy for every matching surface
-<<<<<<< HEAD
-              detray::io::single_link_payload surfaceLink;
-              surfaceLink.link = itr->second;
-              slabPayload.surface = surfaceLink;
-=======
               slabPayload.surface.link = itr->second;
->>>>>>> 04767440
               volumePayload.mat_slabs.push_back(slabPayload);
             }
           } else {
@@ -288,11 +282,7 @@
           DetrayMaterialGrid materialGrid =
               convertGridSurfaceMaterial(*surface->surfaceMaterial(), logger);
           // Ignore if an empty payload is returned
-<<<<<<< HEAD
-          if (materialGrid.axes.empty() && materialGrid.bins.empty()) {
-=======
           if (materialGrid.axes.empty() || materialGrid.bins.empty()) {
->>>>>>> 04767440
             continue;
           }
 
