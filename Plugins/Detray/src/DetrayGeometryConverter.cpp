--- conflicted
+++ resolved
@@ -146,13 +146,8 @@
       }
 
       // Pick the surface dimension
-<<<<<<< HEAD
-      std::array<ActsScalar, 2u> clipRange = {0., 0.};
-      std::vector<ActsScalar> boundValues = surfaceAdjusted->bounds().values();
-=======
       std::array<double, 2u> clipRange = {0., 0.};
       std::vector<double> boundValues = surfaceAdjusted->bounds().values();
->>>>>>> 04767440
       if (surfaceType == Surface::SurfaceType::Cylinder &&
           cast == BinningValue::binZ) {
         double zPosition = surfaceAdjusted->center(gctx).z();
