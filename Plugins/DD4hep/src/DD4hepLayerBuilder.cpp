// This file is part of the Acts project.
//
// Copyright (C) 2017-2019 CERN for the benefit of the Acts project
//
// This Source Code Form is subject to the terms of the Mozilla Public
// License, v. 2.0. If a copy of the MPL was not distributed with this
// file, You can obtain one at http://mozilla.org/MPL/2.0/.

#include "Acts/Plugins/DD4hep/DD4hepLayerBuilder.hpp"

#include "Acts/Definitions/Common.hpp"
#include "Acts/Definitions/Units.hpp"
#include "Acts/Geometry/ApproachDescriptor.hpp"
#include "Acts/Geometry/CylinderLayer.hpp"
#include "Acts/Geometry/DiscLayer.hpp"
#include "Acts/Geometry/Extent.hpp"
#include "Acts/Geometry/Layer.hpp"
#include "Acts/Geometry/LayerCreator.hpp"
#include "Acts/Geometry/ProtoLayer.hpp"
#include "Acts/Plugins/DD4hep/DD4hepConversionHelpers.hpp"
#include "Acts/Plugins/DD4hep/DD4hepDetectorElement.hpp"
#include "Acts/Plugins/DD4hep/DD4hepMaterialHelpers.hpp"
#include "Acts/Plugins/TGeo/TGeoPrimitivesHelper.hpp"
#include "Acts/Surfaces/CylinderBounds.hpp"
#include "Acts/Surfaces/RadialBounds.hpp"
#include "Acts/Surfaces/Surface.hpp"
#include "Acts/Surfaces/SurfaceArray.hpp"
#include "Acts/Utilities/Helpers.hpp"
#include "Acts/Utilities/Logger.hpp"

#include <algorithm>
#include <array>
#include <cmath>
#include <cstddef>
#include <iterator>
#include <map>
#include <ostream>
#include <stdexcept>
#include <utility>

#include <boost/algorithm/string.hpp>

#include "DD4hep/Alignments.h"
#include "DD4hep/DetElement.h"
#include "DD4hep/Volumes.h"
#include "DDRec/DetectorData.h"
#include "RtypesCore.h"
#include "TGeoManager.h"
#include "TGeoMatrix.h"

Acts::DD4hepLayerBuilder::DD4hepLayerBuilder(
    const Acts::DD4hepLayerBuilder::Config& config,
    std::unique_ptr<const Logger> logger)
    : m_cfg(), m_logger(std::move(logger)) {
  setConfiguration(config);
}

Acts::DD4hepLayerBuilder::~DD4hepLayerBuilder() = default;

void Acts::DD4hepLayerBuilder::setConfiguration(
    const Acts::DD4hepLayerBuilder::Config& config) {
  m_cfg = config;
}

const Acts::LayerVector Acts::DD4hepLayerBuilder::endcapLayers(
    const GeometryContext& gctx,
    const std::vector<dd4hep::DetElement>& dendcapLayers,
    const std::string& side) const {
  LayerVector layers;
  if (dendcapLayers.empty()) {
    ACTS_VERBOSE(" No layers handed over for " << side << " volume!");
  } else {
    ACTS_VERBOSE(" Received layers for " << side
                                         << " volume -> creating "
                                            "disc layers");
    // go through layers
    for (auto& detElement : dendcapLayers) {
      ACTS_VERBOSE("=> Translating layer from: " << detElement.name());
      // prepare the layer surfaces
      std::vector<std::shared_ptr<const Surface>> layerSurfaces;
      // access the extension of the layer
      // at this stage all layer detElements have extension (checked in
      // ConvertDD4hepDetector)
      auto& params = getParams(detElement);
      // collect the sensitive detector elements possibly contained by the layer
      resolveSensitive(detElement, layerSurfaces);
      // access the global transformation matrix of the layer
      auto transform =
          convertTransform(&(detElement.nominal().worldTransformation()));
      // get the shape of the layer
      TGeoShape* geoShape =
          detElement.placement().ptr()->GetVolume()->GetShape();
      // create the proto layer
      ProtoLayer pl(gctx, layerSurfaces);
      if (logger().doPrint(Logging::VERBOSE)) {
        std::stringstream ss;
        pl.toStream(ss);
        ACTS_VERBOSE("Extent from surfaces: " << ss.str());

        std::vector<double> rvalues;
        std::transform(layerSurfaces.begin(), layerSurfaces.end(),
                       std::back_inserter(rvalues), [&](const auto& surface) {
                         return VectorHelpers::perp(surface->center(gctx));
                       });
        std::sort(rvalues.begin(), rvalues.end());
        std::vector<std::string> locs;
        std::transform(rvalues.begin(),
                       std::unique(rvalues.begin(), rvalues.end()),
                       std::back_inserter(locs),
                       [](const auto& v) { return std::to_string(v); });
        ACTS_VERBOSE(
            "-> unique r locations: " << boost::algorithm::join(locs, ", "));
      }

      if (params.contains("envelope_r_min") &&
          params.contains("envelope_r_max") &&
          params.contains("envelope_z_min") &&
          params.contains("envelope_z_max")) {
        // set the values of the proto layer in case enevelopes are handed
        // over
        pl.envelope[Acts::BinningValue::binR] = {
            params.get<double>("envelope_r_min"),
            params.get<double>("envelope_r_max")};
        pl.envelope[Acts::BinningValue::binZ] = {
            params.get<double>("envelope_z_min"),
            params.get<double>("envelope_z_max")};
      } else if (geoShape != nullptr) {
        TGeoTubeSeg* tube = dynamic_cast<TGeoTubeSeg*>(geoShape);
        if (tube == nullptr) {
          ACTS_ERROR(" Disc layer has wrong shape - needs to be TGeoTubeSeg!");
        }
        // extract the boundaries
        double rMin = tube->GetRmin() * UnitConstants::cm;
        double rMax = tube->GetRmax() * UnitConstants::cm;
        double zMin =
            (transform.translation() -
             transform.rotation().col(2) * tube->GetDz() * UnitConstants::cm)
                .z();
        double zMax =
            (transform.translation() +
             transform.rotation().col(2) * tube->GetDz() * UnitConstants::cm)
                .z();
        if (zMin > zMax) {
          std::swap(zMin, zMax);
        }
        // check if layer has surfaces
        if (layerSurfaces.empty()) {
          ACTS_VERBOSE(" Disc layer has no sensitive surfaces.");
          // in case no surfaces are handed over the layer thickness will be
          // set to a default value to allow attaching material layers
          double z = (zMin + zMax) * 0.5;
          // create layer without surfaces
          // manually create a proto layer
          double eiz = (z != 0.) ? z - m_cfg.defaultThickness : 0.;
          double eoz = (z != 0.) ? z + m_cfg.defaultThickness : 0.;
          pl.extent.range(Acts::BinningValue::binZ).set(eiz, eoz);
          pl.extent.range(Acts::BinningValue::binR).set(rMin, rMax);
          pl.envelope[Acts::BinningValue::binR] = {0., 0.};
          pl.envelope[Acts::BinningValue::binZ] = {0., 0.};
        } else {
          ACTS_VERBOSE(" Disc layer has " << layerSurfaces.size()
                                          << " sensitive surfaces.");
          // set the values of the proto layer in case dimensions are given by
          // geometry
          pl.envelope[Acts::BinningValue::binZ] = {
              std::abs(zMin - pl.min(Acts::BinningValue::binZ)),
              std::abs(zMax - pl.max(Acts::BinningValue::binZ))};
          pl.envelope[Acts::BinningValue::binR] = {
              std::abs(rMin - pl.min(Acts::BinningValue::binR)),
              std::abs(rMax - pl.max(Acts::BinningValue::binR))};
          pl.extent.range(Acts::BinningValue::binR).set(rMin, rMax);
        }
      } else {
        throw std::logic_error(
            std::string("Layer DetElement: ") + detElement.name() +
            std::string(" has neither a shape nor tolerances for envelopes "
                        "added to its extension. Please check your detector "
                        "constructor!"));
      }

      std::shared_ptr<Layer> endcapLayer = nullptr;

      // Check if DD4hep pre-defines the surface binning
      bool hasSurfaceBinning =
          getParamOr<bool>("surface_binning", detElement, true);
      std::size_t nPhi = 1;
      std::size_t nR = 1;
      if (hasSurfaceBinning) {
        if (params.contains("surface_binning_n_phi")) {
          nPhi = static_cast<std::size_t>(
              params.get<int>("surface_binning_n_phi"));
        }
        if (params.contains("surface_binning_n_r")) {
          nR = static_cast<std::size_t>(params.get<int>("surface_binning_n_r"));
        }
        hasSurfaceBinning = nR * nPhi > 1;
      }

      // In case the layer is sensitive
      if (detElement.volume().isSensitive()) {
        // Create the sensitive surface
        auto sensitiveSurf = createSensitiveSurface(detElement, true);
        // Create the surfaceArray
        auto sArray = std::make_unique<SurfaceArray>(sensitiveSurf);

        // create the share disc bounds
        auto dBounds = std::make_shared<const RadialBounds>(
            pl.min(Acts::BinningValue::binR), pl.max(Acts::BinningValue::binR));
        double thickness = std::fabs(pl.max(Acts::BinningValue::binZ) -
                                     pl.min(Acts::BinningValue::binZ));
        // Create the layer containing the sensitive surface
        endcapLayer = DiscLayer::create(transform, dBounds, std::move(sArray),
                                        thickness, nullptr, Acts::active);

      } else if (hasSurfaceBinning) {
        // This method uses the binning from DD4hep/xml
        endcapLayer = m_cfg.layerCreator->discLayer(
            gctx, layerSurfaces, nR, nPhi, pl, transform, nullptr);
      } else {
        // This method determines the binning automatically
        endcapLayer = m_cfg.layerCreator->discLayer(
            gctx, layerSurfaces, m_cfg.bTypeR, m_cfg.bTypePhi, pl, transform,
            nullptr);
      }
      // Add the ProtoMaterial if present
      addDiscLayerProtoMaterial(detElement, *endcapLayer, logger());
      // push back created layer
      layers.push_back(endcapLayer);
    }
  }
  return layers;
}

const Acts::LayerVector Acts::DD4hepLayerBuilder::negativeLayers(
    const GeometryContext& gctx) const {
  return endcapLayers(gctx, m_cfg.negativeLayers, "negative");
}

const Acts::LayerVector Acts::DD4hepLayerBuilder::centralLayers(
    const GeometryContext& gctx) const {
  LayerVector layers;
  if (m_cfg.centralLayers.empty()) {
    ACTS_VERBOSE(" No layers handed over for central volume!");
  } else {
    ACTS_VERBOSE(
        " Received layers for central volume -> creating "
        "cylindrical layers");
    // go through layers
    for (auto& detElement : m_cfg.centralLayers) {
      ACTS_VERBOSE("=> Translating layer from: " << detElement.name());
      // prepare the layer surfaces
      std::vector<std::shared_ptr<const Surface>> layerSurfaces;
      // access the extension of the layer
      // at this stage all layer detElements have extension (checked in
      // ConvertDD4hepDetector)
      auto& params = getParams(detElement);
      // collect the sensitive detector elements possibly contained by the layer
      resolveSensitive(detElement, layerSurfaces);
      // access the global transformation matrix of the layer
      auto transform =
          convertTransform(&(detElement.nominal().worldTransformation()));
      // get the shape of the layer
      TGeoShape* geoShape =
          detElement.placement().ptr()->GetVolume()->GetShape();
      // create the proto layer
      ProtoLayer pl(gctx, layerSurfaces);
      if (logger().doPrint(Logging::VERBOSE)) {
        std::stringstream ss;
        pl.toStream(ss);
        ACTS_VERBOSE("Extent from surfaces: " << ss.str());
        std::vector<double> zvalues;
        std::transform(layerSurfaces.begin(), layerSurfaces.end(),
                       std::back_inserter(zvalues), [&](const auto& surface) {
                         return surface->center(gctx)[eZ];
                       });
        std::sort(zvalues.begin(), zvalues.end());
        std::vector<std::string> locs;
        std::transform(zvalues.begin(),
                       std::unique(zvalues.begin(), zvalues.end()),
                       std::back_inserter(locs),
                       [](const auto& v) { return std::to_string(v); });
        ACTS_VERBOSE(
            "-> unique z locations: " << boost::algorithm::join(locs, ", "));
      }

      if (params.contains("envelope_r_min") &&
          params.contains("envelope_r_max") &&
          params.contains("envelope_z_min") &&
          params.contains("envelope_z_max")) {
        // set the values of the proto layer in case enevelopes are handed over
        pl.envelope[Acts::BinningValue::binR] = {
            params.get<double>("envelope_r_min"),
            params.get<double>("envelope_r_max")};
        pl.envelope[Acts::BinningValue::binZ] = {
            params.get<double>("envelope_z_min"),
            params.get<double>("envelope_z_max")};
      } else if (geoShape != nullptr) {
        TGeoTubeSeg* tube = dynamic_cast<TGeoTubeSeg*>(geoShape);
        if (tube == nullptr) {
          ACTS_ERROR(
              " Cylinder layer has wrong shape - needs to be TGeoTubeSeg!");
        }

        // extract the boundaries
        double rMin = tube->GetRmin() * UnitConstants::cm;
        double rMax = tube->GetRmax() * UnitConstants::cm;
        double dz = tube->GetDz() * UnitConstants::cm;
        // check if layer has surfaces
        if (layerSurfaces.empty()) {
          // in case no surfaces are handed over the layer thickness will be set
          // to a default value to allow attaching material layers
          double r = (rMin + rMax) * 0.5;
          // create layer without surfaces
          // manually create a proto layer
          double eir = (r != 0.) ? r - m_cfg.defaultThickness : 0.;
          double eor = (r != 0.) ? r + m_cfg.defaultThickness : 0.;
          pl.extent.range(Acts::BinningValue::binR).set(eir, eor);
          pl.extent.range(Acts::BinningValue::binZ).set(-dz, dz);
          pl.envelope[Acts::BinningValue::binR] = {0., 0.};
          pl.envelope[Acts::BinningValue::binZ] = {0., 0.};
        } else {
          // set the values of the proto layer in case dimensions are given by
          // geometry
          pl.envelope[Acts::BinningValue::binZ] = {
              std::abs(-dz - pl.min(Acts::BinningValue::binZ)),
              std::abs(dz - pl.max(Acts::BinningValue::binZ))};
          pl.envelope[Acts::BinningValue::binR] = {
              std::abs(rMin - pl.min(Acts::BinningValue::binR)),
              std::abs(rMax - pl.max(Acts::BinningValue::binR))};
        }
      } else {
        throw std::logic_error(
            std::string("Layer DetElement: ") + detElement.name() +
            std::string(" has neither a shape nor tolerances for envelopes "
                        "added to it¥s extension. Please check your detector "
                        "constructor!"));
      }

      double halfZ = (pl.min(Acts::BinningValue::binZ) -
                      pl.max(Acts::BinningValue::binZ)) *
                     0.5;

      std::shared_ptr<Layer> centralLayer = nullptr;
      // In case the layer is sensitive
      if (detElement.volume().isSensitive()) {
        // Create the sensitive surface
        auto sensitiveSurf = createSensitiveSurface(detElement);
        // Create the surfaceArray
        std::unique_ptr<Acts::SurfaceArray> sArray =
            std::make_unique<SurfaceArray>(sensitiveSurf);

        // create the layer
<<<<<<< HEAD
        double layerR = (pl.min(Acts::BinningValue::binR) +
                         pl.max(Acts::BinningValue::binR)) *
                        0.5;
        double thickness = std::fabs(pl.max(Acts::BinningValue::binR) -
                                     pl.min(Acts::BinningValue::binR));
        std::shared_ptr<const CylinderBounds> cBounds(
            new CylinderBounds(layerR, halfZ));
=======
        double layerR = (pl.min(Acts::binR) + pl.max(Acts::binR)) * 0.5;
        double thickness = std::fabs(pl.max(Acts::binR) - pl.min(Acts::binR));
        auto cBounds = std::make_shared<CylinderBounds>(layerR, halfZ);
>>>>>>> 501bdf8c
        // Create the layer containing the sensitive surface
        centralLayer =
            CylinderLayer::create(transform, cBounds, std::move(sArray),
                                  thickness, nullptr, Acts::active);

      } else {
        centralLayer = m_cfg.layerCreator->cylinderLayer(
            gctx, layerSurfaces, m_cfg.bTypePhi, m_cfg.bTypeZ, pl, transform,
            nullptr);
      }
      // Add the ProtoMaterial if present
      addCylinderLayerProtoMaterial(detElement, *centralLayer, logger());
      // push back created layer
      layers.push_back(centralLayer);
    }
  }
  return layers;
}

const Acts::LayerVector Acts::DD4hepLayerBuilder::positiveLayers(
    const GeometryContext& gctx) const {
  return endcapLayers(gctx, m_cfg.positiveLayers, "positive");
}

void Acts::DD4hepLayerBuilder::resolveSensitive(
    const dd4hep::DetElement& detElement,
    std::vector<std::shared_ptr<const Acts::Surface>>& surfaces) const {
  const dd4hep::DetElement::Children& children = detElement.children();
  if (!children.empty()) {
    for (auto& child : children) {
      dd4hep::DetElement childDetElement = child.second;
      if (childDetElement.volume().isSensitive()) {
        // create the surface
        surfaces.push_back(createSensitiveSurface(childDetElement, false));
      }
      resolveSensitive(childDetElement, surfaces);
    }
  }
}

std::shared_ptr<const Acts::Surface>
Acts::DD4hepLayerBuilder::createSensitiveSurface(
    const dd4hep::DetElement& detElement, bool isDisc) const {
  std::string detAxis =
      getParamOr<std::string>("axis_definitions", detElement, "XYZ");
  // Create the corresponding detector element !- memory leak --!
  auto dd4hepDetElement = std::make_shared<Acts::DD4hepDetectorElement>(
      detElement, detAxis, UnitConstants::cm, isDisc, nullptr);

  detElement.addExtension<DD4hepDetectorElementExtension>(
      new dd4hep::rec::StructExtension(
          DD4hepDetectorElementExtension(dd4hepDetElement)));

  // return the surface
  return dd4hepDetElement->surface().getSharedPtr();
}

Acts::Transform3 Acts::DD4hepLayerBuilder::convertTransform(
    const TGeoMatrix* tGeoTrans) const {
  // get the placement and orientation in respect to its mother
  const Double_t* rotation = tGeoTrans->GetRotationMatrix();
  const Double_t* translation = tGeoTrans->GetTranslation();
  return TGeoPrimitivesHelper::makeTransform(
      Acts::Vector3(rotation[0], rotation[3], rotation[6]),
      Acts::Vector3(rotation[1], rotation[4], rotation[7]),
      Acts::Vector3(rotation[2], rotation[5], rotation[8]),
      Acts::Vector3(translation[0] * UnitConstants::cm,
                    translation[1] * UnitConstants::cm,
                    translation[2] * UnitConstants::cm));
}<|MERGE_RESOLUTION|>--- conflicted
+++ resolved
@@ -350,19 +350,12 @@
             std::make_unique<SurfaceArray>(sensitiveSurf);
 
         // create the layer
-<<<<<<< HEAD
         double layerR = (pl.min(Acts::BinningValue::binR) +
                          pl.max(Acts::BinningValue::binR)) *
                         0.5;
         double thickness = std::fabs(pl.max(Acts::BinningValue::binR) -
                                      pl.min(Acts::BinningValue::binR));
-        std::shared_ptr<const CylinderBounds> cBounds(
-            new CylinderBounds(layerR, halfZ));
-=======
-        double layerR = (pl.min(Acts::binR) + pl.max(Acts::binR)) * 0.5;
-        double thickness = std::fabs(pl.max(Acts::binR) - pl.min(Acts::binR));
         auto cBounds = std::make_shared<CylinderBounds>(layerR, halfZ);
->>>>>>> 501bdf8c
         // Create the layer containing the sensitive surface
         centralLayer =
             CylinderLayer::create(transform, cBounds, std::move(sArray),
