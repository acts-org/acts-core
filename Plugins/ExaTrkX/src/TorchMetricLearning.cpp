--- conflicted
+++ resolved
@@ -63,12 +63,7 @@
   }());
   printCudaMemInfo(logger());
 
-<<<<<<< HEAD
-  auto inputTensor =
-      detail::vectorToTensor2D(inputValues, m_cfg.spacepointFeatures);
-=======
-  auto inputTensor = detail::vectorToTensor2D(inputValues, numAllFeatures).to(device);
->>>>>>> 0d0914c1
+  auto inputTensor = detail::vectorToTensor2D(inputValues, numAllFeatures);
 
   // If we are on CPU, clone to get ownership (is this necessary?), else bring
   // to device.
@@ -82,13 +77,9 @@
   // Embedding
   // **********
 
-<<<<<<< HEAD
-  std::vector<torch::jit::IValue> inputTensors;
-=======
   if (m_cfg.numFeatures > numAllFeatures) {
     throw std::runtime_error("requested more features then available");
   }
->>>>>>> 0d0914c1
 
   // Clone models (solve memory leak? members can be const...)
   auto model = m_model->clone();
@@ -113,14 +104,9 @@
   // ****************
   // Building Edges
   // ****************
-<<<<<<< HEAD
 
-  auto edgeList =
-      detail::buildEdges(output, m_cfg.embeddingDim, m_cfg.rVal, m_cfg.knnVal);
-=======
   auto edgeList = detail::buildEdges(output, m_cfg.rVal, m_cfg.knnVal,
                                      m_cfg.shuffleDirections);
->>>>>>> 0d0914c1
 
   ACTS_VERBOSE("Shape of built edges: (" << edgeList.size(0) << ", "
                                          << edgeList.size(1));
