--- conflicted
+++ resolved
@@ -113,16 +113,12 @@
 
         rnd = acts.examples.RandomNumbers(seed=42)
 
-<<<<<<< HEAD
         vtxGen = acts.examples.GaussianVertexGenerator(
             stddev=acts.Vector4(10 * u.um, 10 * u.um, 50 * u.mm, 0),
             mean=acts.Vector4(0, 0, 0, 0),
         )
 
-        s = addParticleGun(
-=======
         addParticleGun(
->>>>>>> afb91a58
             s,
             EtaConfig(-4.0, 4.0),
             ParticleConfig(4, acts.PdgParticle.eMuon, True),
