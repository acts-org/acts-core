// This file is part of the Acts project.
//
// Copyright (C) 2020-2024 CERN for the benefit of the Acts project
//
// This Source Code Form is subject to the terms of the Mozilla Public
// License, v. 2.0. If a copy of the MPL was not distributed with this
// file, You can obtain one at http://mozilla.org/MPL/2.0/.

#pragma once

#include "Acts/Definitions/TrackParametrization.hpp"
#include "Acts/Geometry/GeometryContext.hpp"
#include "Acts/Geometry/GeometryHierarchyMap.hpp"
#include "Acts/Geometry/GeometryIdentifier.hpp"
#include "Acts/Utilities/Logger.hpp"
#include "ActsExamples/EventData/Cluster.hpp"
#include "ActsExamples/EventData/Index.hpp"
#include "ActsExamples/EventData/Measurement.hpp"
#include "ActsExamples/EventData/SimHit.hpp"
#include "ActsExamples/Framework/DataHandle.hpp"
#include "ActsExamples/Framework/ProcessCode.hpp"
#include "ActsExamples/Framework/WriterT.hpp"

#include <memory>
#include <string>
#include <unordered_map>
#include <vector>

class TFile;
class TTree;
namespace Acts {
class Surface;
class TrackingGeometry;
}  // namespace Acts

namespace ActsExamples {
struct AlgorithmContext;

/// @class RootMeasurementWriter
///
/// Write out a planar cluster collection into a root file
/// to avoid immense long vectors, each cluster is one entry
/// in the root file for optimised data writing speed
/// The event number is part of the written data.
///
/// A common file can be provided for the writer to attach his TTree,
/// this is done by setting the Config::rootFile pointer to an existing file
///
/// Safe to use from multiple writer threads - uses a std::mutex lock.
class RootMeasurementWriter final : public WriterT<MeasurementContainer> {
 public:
  struct Config {
    /// Which measurement collection to write.
    std::string inputMeasurements;
    /// Which cluster collection to write (optional)
    std::string inputClusters;
    /// Which simulated (truth) hits collection to use.
    std::string inputSimHits;
    /// Input collection to map measured hits to simulated hits.
    std::string inputMeasurementSimHitsMap;

    /// path of the output file
    std::string filePath = "";
    /// file access mode
    std::string fileMode = "RECREATE";

    /// The indices for this digitization configurations
    Acts::GeometryHierarchyMap<std::vector<Acts::BoundIndices>> boundIndices;
    /// Map of the geometry identifier to the surface
    std::unordered_map<Acts::GeometryIdentifier, const Acts::Surface*>
        surfaceByIdentifier;
  };

<<<<<<< HEAD
  struct DigitizationTree {
    const std::array<std::string, Acts::eBoundSize> bNames = {
        "loc0", "loc1", "phi", "theta", "qop", "time"};

    TTree* tree = nullptr;
    // Identification parameters
    int eventNr = 0;
    int volumeID = 0;
    int layerID = 0;
    int surfaceID = 0;

    /// Type 0 - free, 1 - bound
    int measType = 1;

    /// Truth parameters
    float trueBound[Acts::eBoundSize] = {};
    float trueGx = 0.;
    float trueGy = 0.;
    float trueGz = 0.;
    float incidentPhi = 0.;
    float incidentTheta = 0.;

    /// Reconstruction information
    float recBound[Acts::eBoundSize] = {};
    float varBound[Acts::eBoundSize] = {};

    /// Cluster information comprised of
    /// nch :  number of channels
    /// cSize : cluster size in loc0 and loc1
    /// chId : channel identification
    /// chValue: value/activation of the channel
    int nch = 0;
    int cSize[2] = {};
    std::array<std::vector<int>*, 2> chId = {nullptr, nullptr};
    std::vector<float>* chValue = nullptr;

    /// Setup helper to create the tree and
    /// register the branches
    ///
    /// @param treeName the name of the tree to be registered
    void setupTree(const std::string& treeName) {
      tree = new TTree(treeName.c_str(), treeName.c_str());
      // Declare the branches
      tree->Branch("event_nr", &eventNr);
      tree->Branch("volume_id", &volumeID);
      tree->Branch("layer_id", &layerID);
      tree->Branch("surface_id", &surfaceID);
      tree->Branch("measurement_type", &measType);
      for (unsigned int ib = 0; ib < Acts::eBoundSize; ++ib) {
        if (ib != Acts::eBoundQOverP) {
          tree->Branch(("true_" + bNames[ib]).c_str(), &trueBound[ib]);
        }
      }
      tree->Branch("true_x", &trueGx);
      tree->Branch("true_y", &trueGy);
      tree->Branch("true_z", &trueGz);
      tree->Branch("true_incident_phi", &incidentPhi);
      tree->Branch("true_incident_theta", &incidentTheta);
    }

    /// Constructor from GeometryIdentifier
    DigitizationTree(Acts::GeometryIdentifier geoID) {
      auto vID = geoID.volume();
      auto lID = geoID.layer();
      auto mID = geoID.sensitive();
      std::string treeName = "vol" + std::to_string(vID);
      if (lID > 0) {
        treeName += "_lay" + std::to_string(lID);
      }
      if (mID > 0) {
        treeName += "_mod" + std::to_string(mID);
      }
      setupTree(treeName);
    }

    /// Non-trivial destructor for memory cleanup
    ~DigitizationTree() {
      delete chId[0];
      delete chId[1];
      delete chValue;
    }

    /// Setup the dimension depended branches
    ///
    /// @param i the bound index in question
    void setupBoundRecBranch(Acts::BoundIndices i) {
      tree->Branch(("rec_" + bNames[i]).c_str(), &recBound[i]);
      tree->Branch(("var_" + bNames[i]).c_str(), &varBound[i]);
    }

    /// Setup the cluster related branch
    ///
    /// @param bIndices the bound indices to be written
    void setupClusterBranch(const std::vector<Acts::BoundIndices>& bIndices) {
      chValue = new std::vector<float>;
      tree->Branch("clus_size", &nch);
      tree->Branch("channel_value", &chValue);
      // Both are allocated, but only relevant ones are set
      chId[0] = new std::vector<int>;
      chId[1] = new std::vector<int>;
      for (const auto& ib : bIndices) {
        if (static_cast<unsigned int>(ib) < 2) {
          tree->Branch(("channel_" + bNames[ib]).c_str(), &chId[ib]);
          tree->Branch(("clus_size_" + bNames[ib]).c_str(), &cSize[ib]);
        }
      }
    }

    /// Convenience function to register idenfication
    ///
    /// @param eventNr The event number
    /// @param geoID The geometry identifier of the measurement
    void fillIdentification(int evnt, Acts::GeometryIdentifier geoId) {
      eventNr = evnt;
      volumeID = geoId.volume();
      layerID = geoId.layer();
      surfaceID = geoId.sensitive();
    }

    /// Convenience function to register the truth parameters
    ///
    /// @param lp The true local position
    /// @param xt The true 4D global position
    /// @param dir The true particle direction
    void fillTruthParameters(const Acts::Vector2& lp, const Acts::Vector4& xt,
                             const Acts::Vector3& dir,
                             const std::pair<double, double> angles) {
      trueBound[Acts::eBoundLoc0] = lp[Acts::eBoundLoc0];
      trueBound[Acts::eBoundLoc1] = lp[Acts::eBoundLoc1];
      trueBound[Acts::eBoundPhi] = Acts::VectorHelpers::phi(dir);
      trueBound[Acts::eBoundTheta] = Acts::VectorHelpers::theta(dir);
      trueBound[Acts::eBoundTime] = xt[Acts::eTime];

      trueGx = xt[Acts::ePos0];
      trueGy = xt[Acts::ePos1];
      trueGz = xt[Acts::ePos2];

      incidentPhi = angles.first;
      incidentTheta = angles.second;
    }

    /// Convenience function to fill bound parameters
    ///
    /// @tparam measurement_t Type of the parameter set
    ///
    /// @param m The measurement set
    template <typename measurement_t>
    void fillBoundMeasurement(const measurement_t& m) {
      Acts::BoundVector fullVect = m.fullParameters();
      recBound[Acts::eBoundLoc0] = fullVect[Acts::eBoundLoc0];
      recBound[Acts::eBoundLoc1] = fullVect[Acts::eBoundLoc1];
      recBound[Acts::eBoundPhi] = fullVect[Acts::eBoundPhi];
      recBound[Acts::eBoundTheta] = fullVect[Acts::eBoundTheta];
      recBound[Acts::eBoundTime] = fullVect[Acts::eBoundTime];

      Acts::BoundSquareMatrix fullVar = m.fullCovariance();
      varBound[Acts::eBoundLoc0] = fullVar(Acts::eBoundLoc0, Acts::eBoundLoc0);
      varBound[Acts::eBoundLoc1] = fullVar(Acts::eBoundLoc1, Acts::eBoundLoc1);
      varBound[Acts::eBoundPhi] = fullVar(Acts::eBoundPhi, Acts::eBoundPhi);
      varBound[Acts::eBoundTheta] =
          fullVar(Acts::eBoundTheta, Acts::eBoundTheta);
      varBound[Acts::eBoundTime] = fullVar(Acts::eBoundTime, Acts::eBoundTime);
    }

    /// Convenience function to fill the cluster information
    ///
    /// @param c The cluster
    void fillCluster(const Cluster& c) {
      nch = static_cast<int>(c.channels.size());
      cSize[0] = static_cast<int>(c.sizeLoc0);
      cSize[1] = static_cast<int>(c.sizeLoc1);
      for (auto ch : c.channels) {
        chId[0]->push_back(static_cast<int>(ch.bin[0]));
        chId[1]->push_back(static_cast<int>(ch.bin[1]));
        chValue->push_back(static_cast<float>(ch.activation));
      }
    }
  };

=======
>>>>>>> ac84a990
  /// Constructor with
  /// @param cfg configuration struct
  /// @param output logging level
  RootMeasurementWriter(const Config& config, Acts::Logging::Level level);

  /// Virtual destructor
  ~RootMeasurementWriter() override;

  /// End-of-run hook
  ProcessCode finalize() override;

  /// Get const access to the config
  const Config& config() const { return m_cfg; }

 protected:
  /// This implementation holds the actual writing method
  /// and is called by the WriterT<>::write interface
  ///
  /// @param ctx The Algorithm context with per event information
  /// @param measurements is the data to be written out
  ProcessCode writeT(const AlgorithmContext& ctx,
                     const MeasurementContainer& measurements) override;

 private:
  struct DigitizationTree;

  Config m_cfg;
  /// protect multi-threaded writes
  std::mutex m_writeMutex;
  /// the output file
  TFile* m_outputFile;
  /// the output tree
  std::unique_ptr<DigitizationTree> m_outputTree;

  ReadDataHandle<ClusterContainer> m_inputClusters{this, "InputClusters"};
  ReadDataHandle<SimHitContainer> m_inputSimHits{this, "InputSimHits"};
  ReadDataHandle<IndexMultimap<Index>> m_inputMeasurementSimHitsMap{
      this, "InputMeasurementSimHitsMap"};
};

}  // namespace ActsExamples<|MERGE_RESOLUTION|>--- conflicted
+++ resolved
@@ -71,188 +71,6 @@
         surfaceByIdentifier;
   };
 
-<<<<<<< HEAD
-  struct DigitizationTree {
-    const std::array<std::string, Acts::eBoundSize> bNames = {
-        "loc0", "loc1", "phi", "theta", "qop", "time"};
-
-    TTree* tree = nullptr;
-    // Identification parameters
-    int eventNr = 0;
-    int volumeID = 0;
-    int layerID = 0;
-    int surfaceID = 0;
-
-    /// Type 0 - free, 1 - bound
-    int measType = 1;
-
-    /// Truth parameters
-    float trueBound[Acts::eBoundSize] = {};
-    float trueGx = 0.;
-    float trueGy = 0.;
-    float trueGz = 0.;
-    float incidentPhi = 0.;
-    float incidentTheta = 0.;
-
-    /// Reconstruction information
-    float recBound[Acts::eBoundSize] = {};
-    float varBound[Acts::eBoundSize] = {};
-
-    /// Cluster information comprised of
-    /// nch :  number of channels
-    /// cSize : cluster size in loc0 and loc1
-    /// chId : channel identification
-    /// chValue: value/activation of the channel
-    int nch = 0;
-    int cSize[2] = {};
-    std::array<std::vector<int>*, 2> chId = {nullptr, nullptr};
-    std::vector<float>* chValue = nullptr;
-
-    /// Setup helper to create the tree and
-    /// register the branches
-    ///
-    /// @param treeName the name of the tree to be registered
-    void setupTree(const std::string& treeName) {
-      tree = new TTree(treeName.c_str(), treeName.c_str());
-      // Declare the branches
-      tree->Branch("event_nr", &eventNr);
-      tree->Branch("volume_id", &volumeID);
-      tree->Branch("layer_id", &layerID);
-      tree->Branch("surface_id", &surfaceID);
-      tree->Branch("measurement_type", &measType);
-      for (unsigned int ib = 0; ib < Acts::eBoundSize; ++ib) {
-        if (ib != Acts::eBoundQOverP) {
-          tree->Branch(("true_" + bNames[ib]).c_str(), &trueBound[ib]);
-        }
-      }
-      tree->Branch("true_x", &trueGx);
-      tree->Branch("true_y", &trueGy);
-      tree->Branch("true_z", &trueGz);
-      tree->Branch("true_incident_phi", &incidentPhi);
-      tree->Branch("true_incident_theta", &incidentTheta);
-    }
-
-    /// Constructor from GeometryIdentifier
-    DigitizationTree(Acts::GeometryIdentifier geoID) {
-      auto vID = geoID.volume();
-      auto lID = geoID.layer();
-      auto mID = geoID.sensitive();
-      std::string treeName = "vol" + std::to_string(vID);
-      if (lID > 0) {
-        treeName += "_lay" + std::to_string(lID);
-      }
-      if (mID > 0) {
-        treeName += "_mod" + std::to_string(mID);
-      }
-      setupTree(treeName);
-    }
-
-    /// Non-trivial destructor for memory cleanup
-    ~DigitizationTree() {
-      delete chId[0];
-      delete chId[1];
-      delete chValue;
-    }
-
-    /// Setup the dimension depended branches
-    ///
-    /// @param i the bound index in question
-    void setupBoundRecBranch(Acts::BoundIndices i) {
-      tree->Branch(("rec_" + bNames[i]).c_str(), &recBound[i]);
-      tree->Branch(("var_" + bNames[i]).c_str(), &varBound[i]);
-    }
-
-    /// Setup the cluster related branch
-    ///
-    /// @param bIndices the bound indices to be written
-    void setupClusterBranch(const std::vector<Acts::BoundIndices>& bIndices) {
-      chValue = new std::vector<float>;
-      tree->Branch("clus_size", &nch);
-      tree->Branch("channel_value", &chValue);
-      // Both are allocated, but only relevant ones are set
-      chId[0] = new std::vector<int>;
-      chId[1] = new std::vector<int>;
-      for (const auto& ib : bIndices) {
-        if (static_cast<unsigned int>(ib) < 2) {
-          tree->Branch(("channel_" + bNames[ib]).c_str(), &chId[ib]);
-          tree->Branch(("clus_size_" + bNames[ib]).c_str(), &cSize[ib]);
-        }
-      }
-    }
-
-    /// Convenience function to register idenfication
-    ///
-    /// @param eventNr The event number
-    /// @param geoID The geometry identifier of the measurement
-    void fillIdentification(int evnt, Acts::GeometryIdentifier geoId) {
-      eventNr = evnt;
-      volumeID = geoId.volume();
-      layerID = geoId.layer();
-      surfaceID = geoId.sensitive();
-    }
-
-    /// Convenience function to register the truth parameters
-    ///
-    /// @param lp The true local position
-    /// @param xt The true 4D global position
-    /// @param dir The true particle direction
-    void fillTruthParameters(const Acts::Vector2& lp, const Acts::Vector4& xt,
-                             const Acts::Vector3& dir,
-                             const std::pair<double, double> angles) {
-      trueBound[Acts::eBoundLoc0] = lp[Acts::eBoundLoc0];
-      trueBound[Acts::eBoundLoc1] = lp[Acts::eBoundLoc1];
-      trueBound[Acts::eBoundPhi] = Acts::VectorHelpers::phi(dir);
-      trueBound[Acts::eBoundTheta] = Acts::VectorHelpers::theta(dir);
-      trueBound[Acts::eBoundTime] = xt[Acts::eTime];
-
-      trueGx = xt[Acts::ePos0];
-      trueGy = xt[Acts::ePos1];
-      trueGz = xt[Acts::ePos2];
-
-      incidentPhi = angles.first;
-      incidentTheta = angles.second;
-    }
-
-    /// Convenience function to fill bound parameters
-    ///
-    /// @tparam measurement_t Type of the parameter set
-    ///
-    /// @param m The measurement set
-    template <typename measurement_t>
-    void fillBoundMeasurement(const measurement_t& m) {
-      Acts::BoundVector fullVect = m.fullParameters();
-      recBound[Acts::eBoundLoc0] = fullVect[Acts::eBoundLoc0];
-      recBound[Acts::eBoundLoc1] = fullVect[Acts::eBoundLoc1];
-      recBound[Acts::eBoundPhi] = fullVect[Acts::eBoundPhi];
-      recBound[Acts::eBoundTheta] = fullVect[Acts::eBoundTheta];
-      recBound[Acts::eBoundTime] = fullVect[Acts::eBoundTime];
-
-      Acts::BoundSquareMatrix fullVar = m.fullCovariance();
-      varBound[Acts::eBoundLoc0] = fullVar(Acts::eBoundLoc0, Acts::eBoundLoc0);
-      varBound[Acts::eBoundLoc1] = fullVar(Acts::eBoundLoc1, Acts::eBoundLoc1);
-      varBound[Acts::eBoundPhi] = fullVar(Acts::eBoundPhi, Acts::eBoundPhi);
-      varBound[Acts::eBoundTheta] =
-          fullVar(Acts::eBoundTheta, Acts::eBoundTheta);
-      varBound[Acts::eBoundTime] = fullVar(Acts::eBoundTime, Acts::eBoundTime);
-    }
-
-    /// Convenience function to fill the cluster information
-    ///
-    /// @param c The cluster
-    void fillCluster(const Cluster& c) {
-      nch = static_cast<int>(c.channels.size());
-      cSize[0] = static_cast<int>(c.sizeLoc0);
-      cSize[1] = static_cast<int>(c.sizeLoc1);
-      for (auto ch : c.channels) {
-        chId[0]->push_back(static_cast<int>(ch.bin[0]));
-        chId[1]->push_back(static_cast<int>(ch.bin[1]));
-        chValue->push_back(static_cast<float>(ch.activation));
-      }
-    }
-  };
-
-=======
->>>>>>> ac84a990
   /// Constructor with
   /// @param cfg configuration struct
   /// @param output logging level
