--- conflicted
+++ resolved
@@ -481,27 +481,7 @@
         }
         if (ipar == eUnbiased && state.hasSmoothed() && state.hasProjector() &&
             state.hasCalibrated()) {
-<<<<<<< HEAD
-          // calculate the unbiased track parameters (i.e. fitted track
-          // parameters with this measurement removed) using Eq.(12a)-Eq.(12c)
-          // of NIMA 262, 444 (1987)
-          auto m = state.effectiveCalibrated();
-          auto H =
-              state.projectorSubspaceHelper().fullProjector().topLeftCorner(
-                  state.calibratedSize(), Acts::eBoundSize);
-          auto V = state.effectiveCalibratedCovariance();
-          auto K =
-              (state.smoothedCovariance() * H.transpose() *
-               (H * state.smoothedCovariance() * H.transpose() - V).inverse())
-                  .eval();
-          auto unbiasedParamsVec =
-              state.smoothed() + K * (m - H * state.smoothed());
-          auto unbiasedParamsCov =
-              state.smoothedCovariance() - K * H * state.smoothedCovariance();
-          return std::make_pair(unbiasedParamsVec, unbiasedParamsCov);
-=======
           return Acts::calculateUnbiasedParametersCovariance(state);
->>>>>>> 2e74ffa1
         }
         return std::nullopt;
       };
