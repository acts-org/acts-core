--- conflicted
+++ resolved
@@ -14,7 +14,6 @@
 #include "Acts/EventData/VectorMultiTrajectory.hpp"
 #include "Acts/Surfaces/Surface.hpp"
 #include "Acts/Utilities/Intersection.hpp"
-#include "Acts/Utilities/Logger.hpp"
 #include "Acts/Utilities/MultiIndex.hpp"
 #include "Acts/Utilities/Result.hpp"
 #include "Acts/Utilities/detail/periodic.hpp"
@@ -345,24 +344,6 @@
           param[i] = parameter[i];
         }
 
-<<<<<<< HEAD
-        if (foundMajorityParticle) {
-          res = {
-              param[Acts::eBoundLoc0] - t_d0,
-              param[Acts::eBoundLoc1] - t_z0,
-              Acts::detail::difference_periodic(param[Acts::eBoundPhi], t_phi,
-                                                static_cast<float>(2 * M_PI)),
-              param[Acts::eBoundTheta] - t_theta,
-              param[Acts::eBoundQOverP] - t_qop,
-              param[Acts::eBoundTime] - t_time};
-
-          if (boundParam.covariance().has_value()) {
-            const auto& covariance = *boundParam.covariance();
-            for (unsigned int i = 0; i < Acts::eBoundSize; ++i) {
-              error[i] = std::sqrt(covariance(i, i));
-              pull[i] = res[i] / error[i];
-            }
-=======
         if (boundParam.covariance().has_value()) {
           hasFittedCov = true;
           const auto& covariance = *boundParam.covariance();
@@ -388,7 +369,6 @@
         if (hasFittedCov) {
           for (unsigned int i = 0; i < Acts::eBoundSize; ++i) {
             pull[i] = res[i] / error[i];
->>>>>>> 0ad1e47d
           }
         }
       }
