include(ActsTargetLinkLibrariesSystem)

add_library(
  ActsExamplesIoCsv SHARED
  src/CsvMeasurementReader.cpp
  src/CsvMeasurementWriter.cpp
  src/CsvParticleReader.cpp
  src/CsvParticleWriter.cpp
  src/CsvPlanarClusterReader.cpp
  src/CsvPlanarClusterWriter.cpp
  src/CsvSimHitReader.cpp
  src/CsvSimHitWriter.cpp
  src/CsvSpacePointReader.cpp
  src/CsvTrackingGeometryWriter.cpp
  src/CsvTrackParameterReader.cpp
  src/CsvTrackParameterWriter.cpp
<<<<<<< HEAD
  src/CsvMultiTrajectoryWriter.cpp 
  src/CsvSeedWriter.cpp 
=======
  src/CsvTrackWriter.cpp 
>>>>>>> 6352ad85
  src/CsvProtoTrackWriter.cpp
  src/CsvSpacePointWriter.cpp
  src/CsvBFieldWriter.cpp)
target_include_directories(
  ActsExamplesIoCsv
  PUBLIC $<BUILD_INTERFACE:${CMAKE_CURRENT_SOURCE_DIR}/include>)
target_link_libraries(
  ActsExamplesIoCsv
  PRIVATE
    ActsCore ActsPluginIdentification
    ActsExamplesFramework ActsExamplesDigitization
    Threads::Threads)
acts_target_link_libraries_system(
  ActsExamplesIoCsv
  PRIVATE dfelibs)

install(
  TARGETS ActsExamplesIoCsv
  LIBRARY DESTINATION ${CMAKE_INSTALL_LIBDIR})<|MERGE_RESOLUTION|>--- conflicted
+++ resolved
@@ -14,12 +14,8 @@
   src/CsvTrackingGeometryWriter.cpp
   src/CsvTrackParameterReader.cpp
   src/CsvTrackParameterWriter.cpp
-<<<<<<< HEAD
-  src/CsvMultiTrajectoryWriter.cpp 
   src/CsvSeedWriter.cpp 
-=======
   src/CsvTrackWriter.cpp 
->>>>>>> 6352ad85
   src/CsvProtoTrackWriter.cpp
   src/CsvSpacePointWriter.cpp
   src/CsvBFieldWriter.cpp)
