// This file is part of the Acts project.
//
// Copyright (C) 2021 CERN for the benefit of the Acts project
//
// This Source Code Form is subject to the terms of the Mozilla Public
// License, v. 2.0. If a copy of the MPL was not distributed with this
// file, You can obtain one at http://mozilla.org/MPL/2.0/.

#pragma once

#include "Acts/Definitions/Units.hpp"
#include "Acts/EventData/MultiTrajectoryHelpers.hpp"
#include "Acts/Utilities/Logger.hpp"
#include "ActsExamples/EventData/Index.hpp"
#include "ActsExamples/EventData/Track.hpp"
#include "ActsExamples/EventData/Trajectories.hpp"
#include "ActsExamples/Framework/DataHandle.hpp"
#include "ActsExamples/Framework/ProcessCode.hpp"
#include "ActsExamples/Framework/WriterT.hpp"
#include "ActsFatras/EventData/Barcode.hpp"

#include <cstddef>
#include <cstdint>
#include <fstream>
#include <string>
#include <vector>

namespace ActsExamples {
struct AlgorithmContext;
}  // namespace ActsExamples

using namespace Acts::UnitLiterals;

namespace ActsExamples {

/// @class CsvTrackWriter
///
/// Write out the tracks reconstructed using Combinatorial Kalman Filter in
/// comma-separated-value format.
///
/// This writes one file per event into the configured output directory. By
/// default it writes to the current working directory.
/// Files are named using the following schema
///
///     event000000001-tracks_{algorithm_name}.csv
///     event000000002-tracks_{algorithm_name}.csv
///
/// and each line in the file corresponds to one track.
class CsvTrackWriter : public WriterT<ConstTrackContainer> {
 public:
  using HitParticlesMap = ActsExamples::IndexMultimap<ActsFatras::Barcode>;

  struct Config {
    std::string inputTracks;                 ///< Input track collection
    std::string outputDir;                   ///< where to place output files
    std::string fileName = "CKFtracks.csv";  ///< name of the output files
    std::string
        inputMeasurementParticlesMap;  ///< Input hit-particles map collection
    std::size_t outputPrecision = 6;   ///< floating point precision
    std::size_t nMeasurementsMin = 7;  ///< Min number of measurements
    bool onlyTruthMatched = false;     ///< Only write truth matched tracks
    double truthMatchProbMin = 0.5;  ///< Probability threshold for fake tracks
    double ptMin = 1_GeV;            ///< Min pt of tracks
  };

  /// constructor
  /// @param config is the configuration object
  /// @param level is the output logging level
  CsvTrackWriter(const Config& config,
                 Acts::Logging::Level level = Acts::Logging::INFO);

  /// Readonly access to the config
  const Config& config() const { return m_cfg; }

 protected:
  /// @brief Write method called by the base class
  /// @param [in] context is the algorithm context for consistency
  /// @param [in] tracks is the track collection
  ProcessCode writeT(const AlgorithmContext& context,
                     const ConstTrackContainer& tracks) override;

 private:
  Config m_cfg;  //!< Nested configuration struct

  ReadDataHandle<HitParticlesMap> m_inputMeasurementParticlesMap{
      this, "InputMeasurementParticlesMap"};

  /// @brief Struct for brief trajectory summary info
  ///
  struct TrackInfo : public Acts::MultiTrajectoryHelpers::TrajectoryState {
<<<<<<< HEAD
    size_t trackId = 0;
    unsigned int seedId = 0;
=======
    std::size_t trackId = 0;
>>>>>>> 6517c35b
    ActsFatras::Barcode particleId;
    std::size_t nMajorityHits = 0;
    std::string trackType;
    double truthMatchProb = 0;
    std::optional<TrackParameters> fittedParameters;
    std::vector<uint64_t> measurementsID;
  };  // TrackInfo struct
};

}  // namespace ActsExamples<|MERGE_RESOLUTION|>--- conflicted
+++ resolved
@@ -88,12 +88,8 @@
   /// @brief Struct for brief trajectory summary info
   ///
   struct TrackInfo : public Acts::MultiTrajectoryHelpers::TrajectoryState {
-<<<<<<< HEAD
-    size_t trackId = 0;
+     std::size_t trackId = 0;
     unsigned int seedId = 0;
-=======
-    std::size_t trackId = 0;
->>>>>>> 6517c35b
     ActsFatras::Barcode particleId;
     std::size_t nMajorityHits = 0;
     std::string trackType;
