--- conflicted
+++ resolved
@@ -26,13 +26,9 @@
 #include <stdexcept>
 #include <utility>
 
-#include <TFile.h>
-<<<<<<< HEAD
-=======
 #include <TTree.h>
 #include <TVectorFfwd.h>
 #include <TVectorT.h>
->>>>>>> c65d4192
 
 using Acts::VectorHelpers::eta;
 using Acts::VectorHelpers::phi;
@@ -138,26 +134,17 @@
     m_fakeRatePlotTool.write(m_fakeRatePlotCache);
     m_duplicationPlotTool.write(m_duplicationPlotCache);
     m_trackSummaryPlotTool.write(m_trackSummaryPlotCache);
-<<<<<<< HEAD
     writeFloat(eff_tracks, "eff_tracks");
     writeFloat(fakeRate_tracks, "fakerate_tracks");
     writeFloat(duplicationRate_tracks, "duplicaterate_tracks");
     writeFloat(eff_particle, "eff_particles");
     writeFloat(fakeRate_particle, "fakerate_particles");
     writeFloat(duplicationRate_particle, "duplicaterate_particles");
-=======
-    write_float(eff_tracks, "eff_tracks");
-    write_float(fakeRate_tracks, "fakerate_tracks");
-    write_float(duplicationRate_tracks, "duplicaterate_tracks");
-    write_float(eff_particle, "eff_particles");
-    write_float(fakeRate_particle, "fakerate_particles");
-    write_float(duplicationRate_particle, "duplicaterate_particles");
 
     if (m_matchingTree != nullptr) {
       m_matchingTree->Write();
     }
 
->>>>>>> c65d4192
     ACTS_INFO("Wrote performance plots to '" << m_outputFile->GetPath() << "'");
   }
   return ProcessCode::SUCCESS;
