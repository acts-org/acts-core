--- conflicted
+++ resolved
@@ -170,7 +170,7 @@
       TruthTrackFinder::Config trackFinderCfg;
       trackFinderCfg.inputParticles = inputParticles;
       trackFinderCfg.inputMeasurementParticlesMap =
-          hitSmearingCfg.outputMeasurementParticlesMap;
+	digiCfg.outputMeasurementParticlesMap;
       trackFinderCfg.outputProtoTracks = "prototracks";
       sequencer.addAlgorithm(
           std::make_shared<TruthTrackFinder>(trackFinderCfg, logLevel));
@@ -210,7 +210,7 @@
     // using selected particles
     tfPerfCfg.inputParticles = inputParticles;
     tfPerfCfg.inputMeasurementParticlesMap =
-        hitSmearingCfg.outputMeasurementParticlesMap;
+      digiCfg.outputMeasurementParticlesMap;
     tfPerfCfg.outputDir = outputDir;
     tfPerfCfg.outputFilename = "performance_seeding_trees.root";
     sequencer.addWriter(
@@ -218,17 +218,12 @@
 
     // Algorithm estimating track parameter from seed
     TrackParamsEstimationAlgorithm::Config paramsEstimationCfg;
-<<<<<<< HEAD
-    paramsEstimationCfg.inputSeeds = seedingCfg.outputSeeds;
-    paramsEstimationCfg.inputSourceLinks = digiCfg.outputSourceLinks;
-=======
     paramsEstimationCfg.inputSeeds = inputSeeds;
     paramsEstimationCfg.inputProtoTracks = inputProtoTracks;
     paramsEstimationCfg.inputSpacePoints = {
         spCfg.outputSpacePoints,
     };
-    paramsEstimationCfg.inputSourceLinks = hitSmearingCfg.outputSourceLinks;
->>>>>>> 506d1d8a
+    paramsEstimationCfg.inputSourceLinks = digiCfg.outputSourceLinks;
     paramsEstimationCfg.outputTrackParameters = "estimatedparameters";
     paramsEstimationCfg.outputProtoTracks = "prototracks_estimated";
     paramsEstimationCfg.trackingGeometry = trackingGeometry;
@@ -300,13 +295,8 @@
   perfWriterCfg.inputParticles = inputParticles;
   perfWriterCfg.inputTrajectories = trackFindingCfg.outputTrajectories;
   perfWriterCfg.inputMeasurementParticlesMap =
-<<<<<<< HEAD
-      digiCfg.outputMeasurementParticlesMap;
-  // The bottom seed on a pixel detector 'eats' two measurements
-=======
-      hitSmearingCfg.outputMeasurementParticlesMap;
+      digiCfg.outputMeasurementParticlesMap;
   // The bottom seed on a pixel detector 'eats' one or two measurements?
->>>>>>> 506d1d8a
   perfWriterCfg.nMeasurementsMin = particleSelectorCfg.nHitsMin - 2;
   perfWriterCfg.outputDir = outputDir;
 #ifdef ACTS_PLUGIN_ONNX
