// This file is part of the Acts project.
//
// Copyright (C) 2017-2021 CERN for the benefit of the Acts project
//
// This Source Code Form is subject to the terms of the Mozilla Public
// License, v. 2.0. If a copy of the MPL was not distributed with this
// file, You can obtain one at http://mozilla.org/MPL/2.0/.

#include "ActsExamples/Fatras/FatrasAlgorithm.hpp"

#include "Acts/MagneticField/SharedBField.hpp"
#include "Acts/Propagator/EigenStepper.hpp"
#include "Acts/Propagator/Navigator.hpp"
#include "Acts/Propagator/Propagator.hpp"
#include "Acts/Propagator/StraightLineStepper.hpp"
#include "Acts/Surfaces/Surface.hpp"
#include "ActsExamples/EventData/SimHit.hpp"
#include "ActsExamples/EventData/SimParticle.hpp"
#include "ActsExamples/Framework/BareAlgorithm.hpp"
#include "ActsExamples/Framework/RandomNumbers.hpp"
#include "ActsExamples/Framework/WhiteBoard.hpp"
#include "ActsFatras/Kernel/InteractionList.hpp"
#include "ActsFatras/Kernel/Simulator.hpp"
#include "ActsFatras/Physics/Decay/NoDecay.hpp"
#include "ActsFatras/Physics/PhotonConversion/PhotonConversion.hpp"
#include "ActsFatras/Physics/StandardInteractions.hpp"
#include "ActsFatras/Selectors/KinematicCasts.hpp"
#include "ActsFatras/Selectors/SelectorHelpers.hpp"
#include "ActsFatras/Selectors/SurfaceSelectors.hpp"

namespace {

/// Simple struct to select surfaces where hits should be generated.
struct HitSurfaceSelector {
  bool sensitive = false;
  bool material = false;
  bool passive = false;

  /// Check if the surface should be used.
  bool operator()(const Acts::Surface &surface) const {
    // sensitive/material are not mutually exclusive
    bool isSensitive = surface.associatedDetectorElement();
    bool isMaterial = surface.surfaceMaterial();
    // passive should be an orthogonal category
    bool isPassive = not(isSensitive or isMaterial);
    return (isSensitive and sensitive) or (isMaterial and material) or
           (isPassive and passive);
  }
};

}  // namespace

// Same interface as `ActsFatras::Simulator` but with concrete types.
struct ActsExamples::detail::FatrasAlgorithmSimulation {
  virtual ~FatrasAlgorithmSimulation() = default;
  virtual Acts::Result<std::vector<ActsFatras::FailedParticle>> simulate(
      const Acts::GeometryContext &, const Acts::MagneticFieldContext &,
      ActsExamples::RandomEngine &, const ActsExamples::SimParticleContainer &,
      ActsExamples::SimParticleContainer::sequence_type &,
      ActsExamples::SimParticleContainer::sequence_type &,
      ActsExamples::SimHitContainer::sequence_type &) const = 0;
};

namespace {

// Magnetic-field specific PIMPL implementation.
//
// This always uses the EigenStepper with default extensions for charged
// particle propagation and is thus limited to propagation in vacuum at the
// moment.
// @TODO: Remove this, unneeded after #675
struct FatrasAlgorithmSimulationT final
    : ActsExamples::detail::FatrasAlgorithmSimulation {
  using CutPMin = ActsFatras::Min<ActsFatras::Casts::P>;

  // typedefs for charge particle simulation
  // propagate charged particles numerically in the given magnetic field
  using ChargedStepper = Acts::EigenStepper<>;
  using ChargedPropagator = Acts::Propagator<ChargedStepper, Acts::Navigator>;
  // charged particles w/ standard em physics list and selectable hits
  using ChargedSelector = CutPMin;
  using ChargedSimulator = ActsFatras::ParticleSimulator<
      ChargedPropagator, ActsFatras::StandardChargedElectroMagneticInteractions,
      HitSurfaceSelector, ActsFatras::NoDecay>;

  // typedefs for neutral particle simulation
  // propagate neutral particles with just straight lines
  using NeutralStepper = Acts::StraightLineStepper;
  using NeutralPropagator = Acts::Propagator<NeutralStepper, Acts::Navigator>;
  // neutral particles w/o physics and no hits
<<<<<<< HEAD
  using NeutralSelector = CutPMin;
=======
  using NeutralSelector =
      ActsFatras::CombineAnd<ActsFatras::NeutralSelector, CutPMin>;
  using NeutralInteractions =
      ActsFatras::InteractionList<ActsFatras::PhotonConversion>;
>>>>>>> 12f12475
  using NeutralSimulator =
      ActsFatras::ParticleSimulator<NeutralPropagator, NeutralInteractions,
                                    ActsFatras::NoSurface, ActsFatras::NoDecay>;

  // combined simulation type
  using Simulation = ActsFatras::Simulator<ChargedSelector, ChargedSimulator,
                                           NeutralSelector, NeutralSimulator>;

  Simulation simulation;

  FatrasAlgorithmSimulationT(std::shared_ptr<Acts::MagneticFieldProvider> mf,
                             const ActsExamples::FatrasAlgorithm::Config &cfg,
                             Acts::Logging::Level lvl)
      : simulation(
            ChargedSimulator(ChargedPropagator(ChargedStepper{std::move(mf)},
                                               cfg.trackingGeometry),
                             lvl),
            NeutralSimulator(
                NeutralPropagator(NeutralStepper(), cfg.trackingGeometry),
                lvl)) {
    using namespace ActsFatras;
    using namespace ActsFatras::detail;
    // apply the configuration

    // minimal p cut on input particles and as is-alive check for interactions
    simulation.selectCharged.valMin = cfg.pMin;
    simulation.selectNeutral.valMin = cfg.pMin;
    simulation.charged.interactions =
        makeStandardChargedElectroMagneticInteractions(cfg.pMin);

    // processes are enabled by default
    if (not cfg.emScattering) {
      simulation.charged.interactions.template disable<StandardScattering>();
    }
    if (not cfg.emEnergyLossIonisation) {
      simulation.charged.interactions.template disable<StandardBetheBloch>();
    }
    if (not cfg.emEnergyLossRadiation) {
      simulation.charged.interactions.template disable<StandardBetheHeitler>();
    }
    if (not cfg.emPhotonConversion) {
      simulation.neutral.interactions.template disable<PhotonConversion>();
    }

    // configure hit surfaces for charged particles
    simulation.charged.selectHitSurface.sensitive = cfg.generateHitsOnSensitive;
    simulation.charged.selectHitSurface.material = cfg.generateHitsOnMaterial;
    simulation.charged.selectHitSurface.passive = cfg.generateHitsOnPassive;
  }
  ~FatrasAlgorithmSimulationT() final override = default;

  Acts::Result<std::vector<ActsFatras::FailedParticle>> simulate(
      const Acts::GeometryContext &geoCtx,
      const Acts::MagneticFieldContext &magCtx, ActsExamples::RandomEngine &rng,
      const ActsExamples::SimParticleContainer &inputParticles,
      ActsExamples::SimParticleContainer::sequence_type
          &simulatedParticlesInitial,
      ActsExamples::SimParticleContainer::sequence_type
          &simulatedParticlesFinal,
      ActsExamples::SimHitContainer::sequence_type &simHits)
      const final override {
    return simulation.simulate(geoCtx, magCtx, rng, inputParticles,
                               simulatedParticlesInitial,
                               simulatedParticlesFinal, simHits);
  }
};

}  // namespace

ActsExamples::FatrasAlgorithm::FatrasAlgorithm(Config cfg,
                                               Acts::Logging::Level lvl)
    : ActsExamples::BareAlgorithm("FatrasAlgorithm", lvl),
      m_cfg(std::move(cfg)) {
  ACTS_DEBUG("hits on sensitive surfaces: " << m_cfg.generateHitsOnSensitive);
  ACTS_DEBUG("hits on material surfaces: " << m_cfg.generateHitsOnMaterial);
  ACTS_DEBUG("hits on passive surfaces: " << m_cfg.generateHitsOnPassive);

  // construct the simulation for the specific magnetic field
  m_sim = std::make_unique<FatrasAlgorithmSimulationT>(m_cfg.magneticField,
                                                       m_cfg, lvl);
}

// explicit destructor needed for the PIMPL implementation to work
ActsExamples::FatrasAlgorithm::~FatrasAlgorithm() {}

ActsExamples::ProcessCode ActsExamples::FatrasAlgorithm::execute(
    const AlgorithmContext &ctx) const {
  // read input containers
  const auto &inputParticles =
      ctx.eventStore.get<SimParticleContainer>(m_cfg.inputParticles);

  ACTS_DEBUG(inputParticles.size() << " input particles");

  // prepare output containers
  SimParticleContainer::sequence_type particlesInitialUnordered;
  SimParticleContainer::sequence_type particlesFinalUnordered;
  SimHitContainer::sequence_type simHitsUnordered;
  // reserve appropriate resources
  particlesInitialUnordered.reserve(inputParticles.size());
  particlesFinalUnordered.reserve(inputParticles.size());
  simHitsUnordered.reserve(inputParticles.size() *
                           m_cfg.averageHitsPerParticle);

  // run the simulation w/ a local random generator
  auto rng = m_cfg.randomNumbers->spawnGenerator(ctx);
  auto ret = m_sim->simulate(ctx.geoContext, ctx.magFieldContext, rng,
                             inputParticles, particlesInitialUnordered,
                             particlesFinalUnordered, simHitsUnordered);
  // fatal error leads to panic
  if (not ret.ok()) {
    ACTS_FATAL("event " << ctx.eventNumber << " simulation failed with error "
                        << ret.error());
    return ProcessCode::ABORT;
  }
  // failed particles are just logged. assumes that failed particles are due
  // to edge-cases representing a tiny fraction of the event; not due to a
  // fundamental issue.
  for (const auto &failed : ret.value()) {
    ACTS_ERROR("event " << ctx.eventNumber << " particle " << failed.particle
                        << " failed to simulate with error " << failed.error
                        << ": " << failed.error.message());
  }

  ACTS_DEBUG(particlesInitialUnordered.size()
             << " simulated particles (initial state)");
  ACTS_DEBUG(particlesFinalUnordered.size()
             << " simulated particles (final state)");
  ACTS_DEBUG(simHitsUnordered.size() << " simulated hits");

  // order output containers
  SimParticleContainer particlesInitial;
  SimParticleContainer particlesFinal;
  SimHitContainer simHits;
  particlesInitial.adopt_sequence(std::move(particlesInitialUnordered));
  particlesFinal.adopt_sequence(std::move(particlesFinalUnordered));
  simHits.adopt_sequence(std::move(simHitsUnordered));
  // store ordered output containers
  ctx.eventStore.add(m_cfg.outputParticlesInitial, std::move(particlesInitial));
  ctx.eventStore.add(m_cfg.outputParticlesFinal, std::move(particlesFinal));
  ctx.eventStore.add(m_cfg.outputSimHits, std::move(simHits));

  return ActsExamples::ProcessCode::SUCCESS;
}<|MERGE_RESOLUTION|>--- conflicted
+++ resolved
@@ -88,14 +88,9 @@
   using NeutralStepper = Acts::StraightLineStepper;
   using NeutralPropagator = Acts::Propagator<NeutralStepper, Acts::Navigator>;
   // neutral particles w/o physics and no hits
-<<<<<<< HEAD
   using NeutralSelector = CutPMin;
-=======
-  using NeutralSelector =
-      ActsFatras::CombineAnd<ActsFatras::NeutralSelector, CutPMin>;
   using NeutralInteractions =
       ActsFatras::InteractionList<ActsFatras::PhotonConversion>;
->>>>>>> 12f12475
   using NeutralSimulator =
       ActsFatras::ParticleSimulator<NeutralPropagator, NeutralInteractions,
                                     ActsFatras::NoSurface, ActsFatras::NoDecay>;
