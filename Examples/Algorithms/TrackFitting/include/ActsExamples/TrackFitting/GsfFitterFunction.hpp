--- conflicted
+++ resolved
@@ -30,12 +30,8 @@
 makeGsfFitterFunction(
     std::shared_ptr<const Acts::TrackingGeometry> trackingGeometry,
     std::shared_ptr<const Acts::MagneticFieldProvider> magneticField,
-<<<<<<< HEAD
-    Acts::Experimental::AtlasBetheHeitlerApprox<6, 5> betheHeitlerApprox,
-    std::size_t maxComponents, Acts::FinalReductionMethod finalReductionMethod,
-=======
     BetheHeitlerApprox betheHeitlerApprox, std::size_t maxComponents,
->>>>>>> 49f5185a
-    bool abortOnError, bool disableAllMaterialHandling);
+    Acts::FinalReductionMethod finalReductionMethod, bool abortOnError,
+    bool disableAllMaterialHandling);
 
 }  // namespace ActsExamples