// This file is part of the Acts project.
//
// Copyright (C) 2024 CERN for the benefit of the Acts project
//
// This Source Code Form is subject to the terms of the Mozilla Public
// License, v. 2.0. If a copy of the MPL was not distributed with this
// file, You can obtain one at http://mozilla.org/MPL/2.0/.

#pragma once

#include "Acts/Seeding/SeedFilterConfig.hpp"
#include "Acts/Seeding/SeedFinder.hpp"
#include "Acts/Seeding/SeedFinderConfig.hpp"
#include "Acts/Seeding/SpacePointGrid.hpp"
#include "Acts/Utilities/GridBinFinder.hpp"
#include "Acts/Utilities/Logger.hpp"
#include "ActsExamples/EventData/ProtoTrack.hpp"
#include "ActsExamples/EventData/SimSeed.hpp"
#include "ActsExamples/EventData/SimSpacePoint.hpp"
#include "ActsExamples/Framework/DataHandle.hpp"
#include "ActsExamples/Framework/IAlgorithm.hpp"
#include "ActsExamples/Framework/ProcessCode.hpp"

#include <algorithm>
#include <memory>
#include <string>
#include <utility>
#include <vector>

namespace Acts {
template <std::size_t>
class GridBinFinder;
}  // namespace Acts

namespace ActsExamples {
struct AlgorithmContext;

/// Construct track seeds from space points.
class SeedingAlgorithm final : public IAlgorithm {
 public:
  struct Config {
    /// Input space point collections.
    ///
    /// We allow multiple space point collections to allow different parts of
    /// the detector to use different algorithms for space point construction,
    /// e.g. single-hit space points for pixel-like detectors or double-hit
    /// space points for strip-like detectors.
    std::vector<std::string> inputSpacePoints;
    /// Output track seed collection.
    std::string outputSeeds;

    Acts::SeedFilterConfig seedFilterConfig;
    Acts::SeedFinderConfig<SimSpacePoint> seedFinderConfig;
    Acts::CylindricalSpacePointGridConfig gridConfig;
    Acts::CylindricalSpacePointGridOptions gridOptions;
    Acts::SeedFinderOptions seedFinderOptions;

    // allow for different values of rMax in gridConfig and seedFinderConfig
    bool allowSeparateRMax = false;

    // vector containing the map of z bins in the top and bottom layers
    std::vector<std::pair<int, int>> zBinNeighborsTop;
    std::vector<std::pair<int, int>> zBinNeighborsBottom;
    // number of phiBin neighbors at each side of the current bin that will be
    // used to search for SPs
    int numPhiNeighbors = 1;
<<<<<<< HEAD

    // Connect custom selections on the space points or to the doublet
    // compatibility
    bool useExtraCuts = false;
=======
    std::string inputPrimaryVertex;
>>>>>>> 8c235f20
  };

  /// Construct the seeding algorithm.
  ///
  /// @param cfg is the algorithm configuration
  /// @param lvl is the logging level
  SeedingAlgorithm(Config cfg, Acts::Logging::Level lvl);

  /// Run the seeding algorithm.
  ///
  /// @param ctx is the algorithm context with event information
  /// @return a process code indication success or failure
  ProcessCode execute(const AlgorithmContext& ctx) const final;

  /// Const access to the config
  const Config& config() const { return m_cfg; }

 private:
  Acts::SeedFinder<SimSpacePoint,
                   Acts::CylindricalSpacePointGrid<SimSpacePoint>>
      m_seedFinder;
  std::unique_ptr<const Acts::GridBinFinder<2ul>> m_bottomBinFinder;
  std::unique_ptr<const Acts::GridBinFinder<2ul>> m_topBinFinder;

  Config m_cfg;

  std::vector<std::unique_ptr<ReadDataHandle<SimSpacePointContainer>>>
      m_inputSpacePoints{};

  ReadDataHandle<double> m_inputPrimaryVertex{this, "OutputPrimaryVertex"};
  WriteDataHandle<SimSeedContainer> m_outputSeeds{this, "OutputSeeds"};

  static inline bool itkFastTrackingCuts(float bottomRadius, float cotTheta) {
    float RMin = 50.;
    float CotThetaMax = 1.5;

    if (bottomRadius < RMin &&
        (cotTheta > CotThetaMax || cotTheta < -CotThetaMax)) {
      return false;
    }
    return true;
  }

  static inline bool itkFastTrackingSPselect(const SimSpacePoint& sp) {
    // At small r we remove points beyond |z| > 200.
    float r = sp.r();
    float zabs = std::abs(sp.z());
    if (zabs > 200. && r < 50.) {
      return false;
    }

    /// Remove space points beyond eta=4 if their z is
    /// larger than the max seed z0 (150.)
    float cotTheta = 27.2899;  // corresponds to eta=4
    if ((zabs - 150.) > cotTheta * r) {
      return false;
    }
    return true;
  }
};

}  // namespace ActsExamples<|MERGE_RESOLUTION|>--- conflicted
+++ resolved
@@ -64,14 +64,11 @@
     // number of phiBin neighbors at each side of the current bin that will be
     // used to search for SPs
     int numPhiNeighbors = 1;
-<<<<<<< HEAD
 
     // Connect custom selections on the space points or to the doublet
     // compatibility
     bool useExtraCuts = false;
-=======
     std::string inputPrimaryVertex;
->>>>>>> 8c235f20
   };
 
   /// Construct the seeding algorithm.
