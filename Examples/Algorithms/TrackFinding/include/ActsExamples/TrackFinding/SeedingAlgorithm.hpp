// This file is part of the Acts project.
//
// Copyright (C) 2024 CERN for the benefit of the Acts project
//
// This Source Code Form is subject to the terms of the Mozilla Public
// License, v. 2.0. If a copy of the MPL was not distributed with this
// file, You can obtain one at http://mozilla.org/MPL/2.0/.

#pragma once

#include "Acts/EventData/SpacePointContainer.hpp"
#include "Acts/Seeding/SeedFilterConfig.hpp"
#include "Acts/Seeding/SeedFinder.hpp"
#include "Acts/Seeding/SeedFinderConfig.hpp"
#include "Acts/Seeding/SpacePointGrid.hpp"
#include "Acts/Utilities/GridBinFinder.hpp"
#include "Acts/Utilities/Logger.hpp"
#include "ActsExamples/EventData/ProtoTrack.hpp"
#include "ActsExamples/EventData/SimSeed.hpp"
#include "ActsExamples/EventData/SimSpacePoint.hpp"
#include "ActsExamples/EventData/SpacePointContainer.hpp"
#include "ActsExamples/Framework/DataHandle.hpp"
#include "ActsExamples/Framework/IAlgorithm.hpp"
#include "ActsExamples/Framework/ProcessCode.hpp"

#include <algorithm>
#include <memory>
#include <string>
#include <utility>
#include <vector>

namespace Acts {
template <std::size_t>
class GridBinFinder;
}  // namespace Acts

namespace ActsExamples {
struct AlgorithmContext;

/// Construct track seeds from space points.
class SeedingAlgorithm final : public IAlgorithm {
 public:
  struct Config {
    /// Input space point collections.
    ///
    /// We allow multiple space point collections to allow different parts of
    /// the detector to use different algorithms for space point construction,
    /// e.g. single-hit space points for pixel-like detectors or double-hit
    /// space points for strip-like detectors.
    std::vector<std::string> inputSpacePoints;
    /// Output track seed collection.
    std::string outputSeeds;

    Acts::SeedFilterConfig seedFilterConfig;
<<<<<<< HEAD
    Acts::SeedFinderConfig<typename Acts::SpacePointContainer<
        ActsExamples::SpacePointContainer<std::vector<const SimSpacePoint*>>,
        Acts::detail::RefHolder>::ConstSpacePointProxyType>
        seedFinderConfig;
    Acts::SpacePointGridConfig gridConfig;
    Acts::SpacePointGridOptions gridOptions;
=======
    Acts::SeedFinderConfig<SimSpacePoint> seedFinderConfig;
    Acts::CylindricalSpacePointGridConfig gridConfig;
    Acts::CylindricalSpacePointGridOptions gridOptions;
>>>>>>> f86c5bac
    Acts::SeedFinderOptions seedFinderOptions;

    // allow for different values of rMax in gridConfig and seedFinderConfig
    bool allowSeparateRMax = false;

    // vector containing the map of z bins in the top and bottom layers
    std::vector<std::pair<int, int>> zBinNeighborsTop;
    std::vector<std::pair<int, int>> zBinNeighborsBottom;
    // number of phiBin neighbors at each side of the current bin that will be
    // used to search for SPs
    int numPhiNeighbors = 1;
  };

  /// Construct the seeding algorithm.
  ///
  /// @param cfg is the algorithm configuration
  /// @param lvl is the logging level
  SeedingAlgorithm(Config cfg, Acts::Logging::Level lvl);

  /// Run the seeding algorithm.
  ///
  /// @param ctx is the algorithm context with event information
  /// @return a process code indication success or failure
  ProcessCode execute(const AlgorithmContext& ctx) const final;

  /// Const access to the config
  const Config& config() const { return m_cfg; }

 private:
<<<<<<< HEAD
  using SpacePointProxy_t = typename Acts::SpacePointContainer<
      ActsExamples::SpacePointContainer<std::vector<const SimSpacePoint*>>,
      Acts::detail::RefHolder>::ConstSpacePointProxyType;

  Acts::SeedFinder<SpacePointProxy_t> m_seedFinder;
  std::shared_ptr<const Acts::GridBinFinder<2ul>> m_bottomBinFinder;
  std::shared_ptr<const Acts::GridBinFinder<2ul>> m_topBinFinder;
=======
  Acts::SeedFinder<SimSpacePoint,
                   Acts::CylindricalSpacePointGrid<SimSpacePoint>>
      m_seedFinder;
  std::unique_ptr<const Acts::GridBinFinder<2ul>> m_bottomBinFinder;
  std::unique_ptr<const Acts::GridBinFinder<2ul>> m_topBinFinder;

>>>>>>> f86c5bac
  Config m_cfg;

  std::vector<std::unique_ptr<ReadDataHandle<SimSpacePointContainer>>>
      m_inputSpacePoints{};

  WriteDataHandle<SimSeedContainer> m_outputSeeds{this, "OutputSeeds"};
};

}  // namespace ActsExamples<|MERGE_RESOLUTION|>--- conflicted
+++ resolved
@@ -52,18 +52,14 @@
     std::string outputSeeds;
 
     Acts::SeedFilterConfig seedFilterConfig;
-<<<<<<< HEAD
+
     Acts::SeedFinderConfig<typename Acts::SpacePointContainer<
         ActsExamples::SpacePointContainer<std::vector<const SimSpacePoint*>>,
         Acts::detail::RefHolder>::ConstSpacePointProxyType>
         seedFinderConfig;
     Acts::SpacePointGridConfig gridConfig;
     Acts::SpacePointGridOptions gridOptions;
-=======
-    Acts::SeedFinderConfig<SimSpacePoint> seedFinderConfig;
-    Acts::CylindricalSpacePointGridConfig gridConfig;
-    Acts::CylindricalSpacePointGridOptions gridOptions;
->>>>>>> f86c5bac
+
     Acts::SeedFinderOptions seedFinderOptions;
 
     // allow for different values of rMax in gridConfig and seedFinderConfig
@@ -93,7 +89,6 @@
   const Config& config() const { return m_cfg; }
 
  private:
-<<<<<<< HEAD
   using SpacePointProxy_t = typename Acts::SpacePointContainer<
       ActsExamples::SpacePointContainer<std::vector<const SimSpacePoint*>>,
       Acts::detail::RefHolder>::ConstSpacePointProxyType;
@@ -101,14 +96,7 @@
   Acts::SeedFinder<SpacePointProxy_t> m_seedFinder;
   std::shared_ptr<const Acts::GridBinFinder<2ul>> m_bottomBinFinder;
   std::shared_ptr<const Acts::GridBinFinder<2ul>> m_topBinFinder;
-=======
-  Acts::SeedFinder<SimSpacePoint,
-                   Acts::CylindricalSpacePointGrid<SimSpacePoint>>
-      m_seedFinder;
-  std::unique_ptr<const Acts::GridBinFinder<2ul>> m_bottomBinFinder;
-  std::unique_ptr<const Acts::GridBinFinder<2ul>> m_topBinFinder;
 
->>>>>>> f86c5bac
   Config m_cfg;
 
   std::vector<std::unique_ptr<ReadDataHandle<SimSpacePointContainer>>>
