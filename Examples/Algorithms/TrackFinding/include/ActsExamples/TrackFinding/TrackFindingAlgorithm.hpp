--- conflicted
+++ resolved
@@ -130,7 +130,6 @@
   std::vector<std::size_t> firstStateOnTheHit(
       sourceLinks.size(), std::numeric_limits<std::size_t>::max());
 
-<<<<<<< HEAD
   for (auto track : tracks) {
     for (auto state : track.trackStates()) {
       if (not state.typeFlags().test(Acts::TrackStateFlag::MeasurementFlag)) {
@@ -138,7 +137,7 @@
       }
 
       std::size_t hitIndex =
-          static_cast<const IndexSourceLink&>(state.uncalibrated()).index();
+          state.uncalibrated().template get<IndexSourceLink>().index();
 
       // Check if hit not already used
       if (firstTrackOnTheHit.at(hitIndex) ==
@@ -166,58 +165,6 @@
       state.typeFlags().set(Acts::TrackStateFlag::SharedHitFlag);
 
       break;
-=======
-  for (unsigned int iresult(0); iresult < results.size(); iresult++) {
-    if (not results.at(iresult).ok()) {
-      continue;
-    }
-
-    auto& ckfResult = results.at(iresult).value();
-    auto& measIndexes = ckfResult.lastMeasurementIndices;
-
-    for (auto measIndex : measIndexes) {
-      ckfResult.fittedStates->visitBackwards(measIndex, [&](const auto& state) {
-        if (not state.typeFlags().test(Acts::TrackStateFlag::MeasurementFlag)) {
-          return true;
-        }
-
-        std::size_t hitIndex =
-            state.uncalibrated().template get<IndexSourceLink>().index();
-
-        // Check if hit not already used
-        if (firstTrackOnTheHit.at(hitIndex) ==
-            std::numeric_limits<std::size_t>::max()) {
-          firstTrackOnTheHit.at(hitIndex) = iresult;
-          firstStateOnTheHit.at(hitIndex) = state.index();
-          return true;
-        }
-
-        // if already used, control if first track state has been marked
-        // as shared
-        int indexFirstTrack = firstTrackOnTheHit.at(hitIndex);
-        int indexFirstState = firstStateOnTheHit.at(hitIndex);
-        if (not results.at(indexFirstTrack)
-                    .value()
-                    .fittedStates->getTrackState(indexFirstState)
-                    .typeFlags()
-                    .test(Acts::TrackStateFlag::SharedHitFlag)) {
-          results.at(indexFirstTrack)
-              .value()
-              .fittedStates->getTrackState(indexFirstState)
-              .typeFlags()
-              .set(Acts::TrackStateFlag::SharedHitFlag);
-        }
-
-        // Decorate this track
-        results.at(iresult)
-            .value()
-            .fittedStates->getTrackState(state.index())
-            .typeFlags()
-            .set(Acts::TrackStateFlag::SharedHitFlag);
-
-        return true;
-      });
->>>>>>> 0b192849
     }
   }
 }
