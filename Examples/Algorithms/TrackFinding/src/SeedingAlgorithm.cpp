// This file is part of the Acts project.
//
// Copyright (C) 2020 CERN for the benefit of the Acts project
//
// This Source Code Form is subject to the terms of the Mozilla Public
// License, v. 2.0. If a copy of the MPL was not distributed with this
// file, You can obtain one at http://mozilla.org/MPL/2.0/.

#include "ActsExamples/TrackFinding/SeedingAlgorithm.hpp"

#include "Acts/Seeding/BinFinder.hpp"
#include "Acts/Seeding/BinnedSPGroup.hpp"
#include "Acts/Seeding/Seed.hpp"
#include "Acts/Seeding/SeedFilter.hpp"
#include "Acts/Seeding/SeedFinder.hpp"
#include "Acts/Surfaces/Surface.hpp"
#include "ActsExamples/EventData/ProtoTrack.hpp"
#include "ActsExamples/EventData/SimSeed.hpp"
#include "ActsExamples/Framework/WhiteBoard.hpp"

#include <stdexcept>

ActsExamples::SeedingAlgorithm::SeedingAlgorithm(
    ActsExamples::SeedingAlgorithm::Config cfg, Acts::Logging::Level lvl)
    : ActsExamples::BareAlgorithm("SeedingAlgorithm", lvl),
      m_cfg(std::move(cfg)) {
  if (m_cfg.inputSpacePoints.empty()) {
    throw std::invalid_argument("Missing space point input collections");
  }
  for (const auto& i : m_cfg.inputSpacePoints) {
    if (i.empty()) {
      throw std::invalid_argument("Invalid space point input collection");
    }
  }
  if (m_cfg.outputProtoTracks.empty()) {
    throw std::invalid_argument("Missing proto tracks output collection");
  }
  if (m_cfg.outputSeeds.empty()) {
    throw std::invalid_argument("Missing seeds output collection");
  }

  if (m_cfg.gridConfig.rMax != m_cfg.seedFinderConfig.rMax and
      m_cfg.allowSeparateRMax == false) {
    throw std::invalid_argument(
        "Inconsistent config rMax: using different values in gridConfig and "
        "seedFinderConfig. If values are intentional set allowSeparateRMax to "
        "true");
  }

  if (m_cfg.seedFilterConfig.deltaRMin != m_cfg.seedFinderConfig.deltaRMin) {
    throw std::invalid_argument("Inconsistent config deltaRMin");
  }

  if (m_cfg.gridConfig.deltaRMax != m_cfg.seedFinderConfig.deltaRMax) {
    throw std::invalid_argument("Inconsistent config deltaRMax");
  }

  static_assert(std::numeric_limits<decltype(
                    m_cfg.seedFinderConfig.deltaRMaxTopSP)>::has_quiet_NaN,
                "Value of deltaRMaxTopSP must support NaN values");

  static_assert(std::numeric_limits<decltype(
                    m_cfg.seedFinderConfig.deltaRMinTopSP)>::has_quiet_NaN,
                "Value of deltaRMinTopSP must support NaN values");

  static_assert(std::numeric_limits<decltype(
                    m_cfg.seedFinderConfig.deltaRMaxBottomSP)>::has_quiet_NaN,
                "Value of deltaRMaxBottomSP must support NaN values");

  static_assert(std::numeric_limits<decltype(
                    m_cfg.seedFinderConfig.deltaRMinBottomSP)>::has_quiet_NaN,
                "Value of deltaRMinBottomSP must support NaN values");

  if (std::isnan(m_cfg.seedFinderConfig.deltaRMaxTopSP)) {
    m_cfg.seedFinderConfig.deltaRMaxTopSP = m_cfg.seedFinderConfig.deltaRMax;
  }

  if (std::isnan(m_cfg.seedFinderConfig.deltaRMinTopSP)) {
    m_cfg.seedFinderConfig.deltaRMinTopSP = m_cfg.seedFinderConfig.deltaRMin;
  }

  if (std::isnan(m_cfg.seedFinderConfig.deltaRMaxBottomSP)) {
    m_cfg.seedFinderConfig.deltaRMaxBottomSP = m_cfg.seedFinderConfig.deltaRMax;
  }

  if (std::isnan(m_cfg.seedFinderConfig.deltaRMinBottomSP)) {
    m_cfg.seedFinderConfig.deltaRMinBottomSP = m_cfg.seedFinderConfig.deltaRMin;
  }

  if (m_cfg.gridConfig.zMin != m_cfg.seedFinderConfig.zMin) {
    throw std::invalid_argument("Inconsistent config zMin");
  }

  if (m_cfg.gridConfig.zMax != m_cfg.seedFinderConfig.zMax) {
    throw std::invalid_argument("Inconsistent config zMax");
  }

  if (m_cfg.seedFilterConfig.maxSeedsPerSpM !=
      m_cfg.seedFinderConfig.maxSeedsPerSpM) {
    throw std::invalid_argument("Inconsistent config maxSeedsPerSpM");
  }

  if (m_cfg.gridConfig.cotThetaMax != m_cfg.seedFinderConfig.cotThetaMax) {
    throw std::invalid_argument("Inconsistent config cotThetaMax");
  }

  if (m_cfg.gridConfig.minPt != m_cfg.seedFinderConfig.minPt) {
    throw std::invalid_argument("Inconsistent config minPt");
  }

  if (m_cfg.gridConfig.bFieldInZ != m_cfg.seedFinderConfig.bFieldInZ) {
    throw std::invalid_argument("Inconsistent config bFieldInZ");
  }

  if (m_cfg.gridConfig.zBinEdges.size() - 1 != m_cfg.zBinNeighborsTop.size() &&
      m_cfg.zBinNeighborsTop.empty() == false) {
    throw std::invalid_argument("Inconsistent config zBinNeighborsTop");
  }

  if (m_cfg.gridConfig.zBinEdges.size() - 1 !=
          m_cfg.zBinNeighborsBottom.size() &&
      m_cfg.zBinNeighborsBottom.empty() == false) {
    throw std::invalid_argument("Inconsistent config zBinNeighborsBottom");
  }

  if (!m_cfg.seedFinderConfig.zBinsCustomLooping.empty()) {
    // check if zBinsCustomLooping contains numbers from 1 to the total number
    // of bin in zBinEdges
    for (size_t i = 1; i != m_cfg.gridConfig.zBinEdges.size(); i++) {
      if (std::find(m_cfg.seedFinderConfig.zBinsCustomLooping.begin(),
                    m_cfg.seedFinderConfig.zBinsCustomLooping.end(),
                    i) == m_cfg.seedFinderConfig.zBinsCustomLooping.end()) {
        throw std::invalid_argument(
            "Inconsistent config zBinsCustomLooping does not contain the same "
            "bins as zBinEdges");
      }
    }
  }

  if (m_cfg.seedFinderConfig.useDetailedDoubleMeasurementInfo) {
    m_cfg.seedFinderConfig.getTopHalfStripLength.connect(
        [](const void*, const SimSpacePoint& sp) -> float {
          return sp.topHalfStripLength();
        });

    m_cfg.seedFinderConfig.getBottomHalfStripLength.connect(
        [](const void*, const SimSpacePoint& sp) -> float {
          return sp.bottomHalfStripLength();
        });

    m_cfg.seedFinderConfig.getTopStripDirection.connect(
        [](const void*, const SimSpacePoint& sp) -> Acts::Vector3 {
          return sp.topStripDirection();
        });

    m_cfg.seedFinderConfig.getBottomStripDirection.connect(
        [](const void*, const SimSpacePoint& sp) -> Acts::Vector3 {
          return sp.bottomStripDirection();
        });

    m_cfg.seedFinderConfig.getStripCenterDistance.connect(
        [](const void*, const SimSpacePoint& sp) -> Acts::Vector3 {
          return sp.stripCenterDistance();
        });

    m_cfg.seedFinderConfig.getTopStripCenterPosition.connect(
        [](const void*, const SimSpacePoint& sp) -> Acts::Vector3 {
          return sp.topStripCenterPosition();
        });
  }

  m_cfg.seedFinderConfig.seedFilter =
      std::make_unique<Acts::SeedFilter<SimSpacePoint>>(m_cfg.seedFilterConfig);
}

ActsExamples::ProcessCode ActsExamples::SeedingAlgorithm::execute(
    const AlgorithmContext& ctx) const {
  // construct the combined input container of space point pointers from all
  // configured input sources.
  // pre-compute the total size required so we only need to allocate once
  size_t nSpacePoints = 0;
  for (const auto& isp : m_cfg.inputSpacePoints) {
    nSpacePoints += ctx.eventStore.get<SimSpacePointContainer>(isp).size();
  }

  std::vector<const SimSpacePoint*> spacePointPtrs;
  spacePointPtrs.reserve(nSpacePoints);
  for (const auto& isp : m_cfg.inputSpacePoints) {
    for (const auto& spacePoint :
         ctx.eventStore.get<SimSpacePointContainer>(isp)) {
      // since the event store owns the space points, their pointers should be
      // stable and we do not need to create local copies.
      spacePointPtrs.push_back(&spacePoint);
    }
  }

  // construct the seeding tools
  // covariance tool, extracts covariances per spacepoint as required
  auto extractGlobalQuantities =
      [=](const SimSpacePoint& sp, float, float,
          float) -> std::pair<Acts::Vector3, Acts::Vector2> {
    Acts::Vector3 position{sp.x(), sp.y(), sp.z()};
    Acts::Vector2 covariance{sp.varianceR(), sp.varianceZ()};
    return std::make_pair(position, covariance);
  };

  // extent used to store r range for middle spacepoint
  Acts::Extent rRangeSPExtent;

  auto bottomBinFinder = std::make_shared<Acts::BinFinder<SimSpacePoint>>(
      Acts::BinFinder<SimSpacePoint>(m_cfg.zBinNeighborsBottom,
                                     m_cfg.numPhiNeighbors));
  auto topBinFinder = std::make_shared<Acts::BinFinder<SimSpacePoint>>(
      Acts::BinFinder<SimSpacePoint>(m_cfg.zBinNeighborsTop,
                                     m_cfg.numPhiNeighbors));
  auto grid =
      Acts::SpacePointGridCreator::createGrid<SimSpacePoint>(m_cfg.gridConfig);
  auto spacePointsGrouping = Acts::BinnedSPGroup<SimSpacePoint>(
      spacePointPtrs.begin(), spacePointPtrs.end(), extractGlobalQuantities,
<<<<<<< HEAD
      bottomBinFinder, topBinFinder, std::move(grid), m_cfg.seedFinderConfig);
  auto finder = Acts::SeedFinder<SimSpacePoint>(m_cfg.seedFinderConfig);
=======
      bottomBinFinder, topBinFinder, std::move(grid), rRangeSPExtent,
      m_cfg.seedFinderConfig);
  auto finder = Acts::Seedfinder<SimSpacePoint>(m_cfg.seedFinderConfig);
>>>>>>> 02e39a43

  // run the seeding
  static thread_local SimSeedContainer seeds;
  seeds.clear();
  static thread_local decltype(finder)::State state;

  auto group = spacePointsGrouping.begin();
  auto groupEnd = spacePointsGrouping.end();
  for (; !(group == groupEnd); ++group) {
    finder.createSeedsForGroup(state, std::back_inserter(seeds), group.bottom(),
                               group.middle(), group.top(), rRangeSPExtent);
  }

  // extract proto tracks, i.e. groups of measurement indices, from tracks seeds
  size_t nSeeds = seeds.size();
  static thread_local ProtoTrackContainer protoTracks;
  protoTracks.clear();

  protoTracks.reserve(nSeeds);
  for (const auto& seed : seeds) {
    ProtoTrack& protoTrack = protoTracks.emplace_back();
    protoTrack.reserve(seed.sp().size());
    for (auto spacePointPtr : seed.sp()) {
      for (const auto slink : spacePointPtr->sourceLinks()) {
        const auto islink = static_cast<const IndexSourceLink&>(*slink);
        protoTrack.emplace_back(islink.index());
      }
    }
  }

  ACTS_DEBUG("Created " << seeds.size() << " track seeds from "
                        << spacePointPtrs.size() << " space points");

  ctx.eventStore.add(m_cfg.outputSeeds, SimSeedContainer{seeds});
  ctx.eventStore.add(m_cfg.outputProtoTracks, ProtoTrackContainer{protoTracks});
  return ActsExamples::ProcessCode::SUCCESS;
}<|MERGE_RESOLUTION|>--- conflicted
+++ resolved
@@ -217,14 +217,9 @@
       Acts::SpacePointGridCreator::createGrid<SimSpacePoint>(m_cfg.gridConfig);
   auto spacePointsGrouping = Acts::BinnedSPGroup<SimSpacePoint>(
       spacePointPtrs.begin(), spacePointPtrs.end(), extractGlobalQuantities,
-<<<<<<< HEAD
-      bottomBinFinder, topBinFinder, std::move(grid), m_cfg.seedFinderConfig);
-  auto finder = Acts::SeedFinder<SimSpacePoint>(m_cfg.seedFinderConfig);
-=======
       bottomBinFinder, topBinFinder, std::move(grid), rRangeSPExtent,
       m_cfg.seedFinderConfig);
-  auto finder = Acts::Seedfinder<SimSpacePoint>(m_cfg.seedFinderConfig);
->>>>>>> 02e39a43
+  auto finder = Acts::SeedFinder<SimSpacePoint>(m_cfg.seedFinderConfig);
 
   // run the seeding
   static thread_local SimSeedContainer seeds;
