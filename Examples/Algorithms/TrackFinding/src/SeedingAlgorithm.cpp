--- conflicted
+++ resolved
@@ -347,15 +347,9 @@
   }
 
   for (const auto [bottom, middle, top] : spacePointsGrouping) {
-<<<<<<< HEAD
-    m_seedFinder.createSeedsForGroup(m_cfg.seedFinderOptions, state,
-                                     spacePointsGrouping.grid(), seeds, bottom,
-                                     middle, top, rMiddleSPRange);
-=======
     m_seedFinder.createSeedsForGroup(
         m_cfg.seedFinderOptions, state, spacePointsGrouping.grid(),
-        std::back_inserter(seeds), bottom, middle, top, rMiddleSPRange, m_inputPrimaryVertex(ctx));
->>>>>>> 8c235f20
+        seeds, bottom, middle, top, rMiddleSPRange, m_inputPrimaryVertex(ctx));
   }
 
   ACTS_DEBUG("Created " << seeds.size() << " track seeds from "
