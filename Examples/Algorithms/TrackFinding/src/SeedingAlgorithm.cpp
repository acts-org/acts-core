// This file is part of the Acts project.
//
// Copyright (C) 2020 CERN for the benefit of the Acts project
//
// This Source Code Form is subject to the terms of the Mozilla Public
// License, v. 2.0. If a copy of the MPL was not distributed with this
// file, You can obtain one at http://mozilla.org/MPL/2.0/.

#include "ActsExamples/TrackFinding/SeedingAlgorithm.hpp"

#include "Acts/Seeding/BinFinder.hpp"
#include <Acts/Seeding/SpacePointGrid.hpp>
#include "Acts/Seeding/BinnedSPGroup.hpp"
#include "Acts/Seeding/Seed.hpp"
#include "Acts/Seeding/SeedFilter.hpp"
#include "Acts/Seeding/Seedfinder.hpp"
#include "Acts/Surfaces/Surface.hpp"
#include "ActsExamples/EventData/ProtoTrack.hpp"
#include "ActsExamples/EventData/SimSeed.hpp"
#include "ActsExamples/Framework/WhiteBoard.hpp"

#include <stdexcept>

ActsExamples::SeedingAlgorithm::SeedingAlgorithm(
    ActsExamples::SeedingAlgorithm::Config cfg, Acts::Logging::Level lvl)
    : ActsExamples::BareAlgorithm("SeedingAlgorithm", lvl),
      m_cfg(std::move(cfg)) {
  if (m_cfg.inputSpacePoints.empty()) {
    throw std::invalid_argument("Missing space point input collections");
  }
  for (const auto& i : m_cfg.inputSpacePoints) {
    if (i.empty()) {
      throw std::invalid_argument("Invalid space point input collection");
    }
  }
  if (m_cfg.outputProtoTracks.empty()) {
    throw std::invalid_argument("Missing proto tracks output collection");
  }
  if (m_cfg.outputSeeds.empty()) {
    throw std::invalid_argument("Missing seeds output collection");
  }

  if (m_cfg.gridConfig.rMax != m_cfg.seedFinderConfig.rMax) {
    throw std::invalid_argument("Inconsistent config rMax");
  }

  if (m_cfg.seedFilterConfig.deltaRMin != m_cfg.seedFinderConfig.deltaRMin) {
    throw std::invalid_argument("Inconsistent config deltaRMin");
  }

  if (m_cfg.gridConfig.deltaRMax != m_cfg.seedFinderConfig.deltaRMax) {
    throw std::invalid_argument("Inconsistent config deltaRMax");
  }

  if (m_cfg.gridConfig.zMin != m_cfg.seedFinderConfig.zMin) {
    throw std::invalid_argument("Inconsistent config zMin");
  }

  if (m_cfg.gridConfig.zMax != m_cfg.seedFinderConfig.zMax) {
    throw std::invalid_argument("Inconsistent config zMax");
  }

  if (m_cfg.seedFilterConfig.maxSeedsPerSpM !=
      m_cfg.seedFinderConfig.maxSeedsPerSpM) {
    throw std::invalid_argument("Inconsistent config maxSeedsPerSpM");
  }

  if (m_cfg.gridConfig.cotThetaMax != m_cfg.seedFinderConfig.cotThetaMax) {
    throw std::invalid_argument("Inconsistent config cotThetaMax");
  }

  if (m_cfg.gridConfig.minPt != m_cfg.seedFinderConfig.minPt) {
    throw std::invalid_argument("Inconsistent config minPt");
  }

  if (m_cfg.gridConfig.bFieldInZ != m_cfg.seedFinderConfig.bFieldInZ) {
    throw std::invalid_argument("Inconsistent config bFieldInZ");
  }

  m_cfg.seedFinderConfig.seedFilter =
      std::make_unique<Acts::SeedFilter<SimSpacePoint>>(m_cfg.seedFilterConfig);
}

ActsExamples::ProcessCode ActsExamples::SeedingAlgorithm::execute(
    const AlgorithmContext& ctx) const {
  // construct the combined input container of space point pointers from all
  // configured input sources.
  // pre-compute the total size required so we only need to allocate once
  size_t nSpacePoints = 0;
  for (const auto& isp : m_cfg.inputSpacePoints) {
    nSpacePoints += ctx.eventStore.get<SimSpacePointContainer>(isp).size();
  }
  std::vector<const SimSpacePoint*> spacePointPtrs;
  spacePointPtrs.reserve(nSpacePoints);
  size_t currentSpacePoints = 0;
  for (const auto& isp : m_cfg.inputSpacePoints) {
    for (const auto& spacePoint :
         ctx.eventStore.get<SimSpacePointContainer>(isp)) {
      // since the event store owns the space points, their pointers should be
      // stable and we do not need to create local copies.
      spacePointPtrs.push_back(&spacePoint);
    }
    ACTS_DEBUG("Retrieving " << (spacePointPtrs.size()-currentSpacePoints) 
    << " space points from " << isp);
    currentSpacePoints = spacePointPtrs.size();
  }  

  // construct the seeding tools
  // covariance tool, extracts covariances per spacepoint as required
  auto extractGlobalQuantities =
      [=](const SimSpacePoint& sp, float, float,
          float) -> std::pair<Acts::Vector3, Acts::Vector2> {
    Acts::Vector3 position{sp.x(), sp.y(), sp.z()};
    Acts::Vector2 covariance{sp.varianceR(), sp.varianceZ()};
    return std::make_pair(position, covariance);
  };

  auto bottomBinFinder = std::make_shared<Acts::BinFinder<SimSpacePoint>>(
      Acts::BinFinder<SimSpacePoint>());
  auto topBinFinder = std::make_shared<Acts::BinFinder<SimSpacePoint>>(
      Acts::BinFinder<SimSpacePoint>());
  auto grid =
      Acts::SpacePointGridCreator::createGrid<SimSpacePoint>(m_cfg.gridConfig);
  auto spacePointsGrouping = Acts::BinnedSPGroup<SimSpacePoint>(
      spacePointPtrs.begin(), spacePointPtrs.end(), extractGlobalQuantities,
      bottomBinFinder, topBinFinder, std::move(grid), m_cfg.seedFinderConfig);
  auto finder = Acts::Seedfinder<SimSpacePoint>(m_cfg.seedFinderConfig);
<<<<<<< HEAD

=======
>>>>>>> d9c04a6b

  // run the seeding
  static thread_local SimSeedContainer seeds;
  seeds.clear();
  static thread_local decltype(finder)::State state;

  auto group = spacePointsGrouping.begin();
  auto groupEnd = spacePointsGrouping.end();
  for (; !(group == groupEnd); ++group) {
    finder.createSeedsForGroup(state, std::back_inserter(seeds), group.bottom(),
                               group.middle(), group.top());
  }

  // extract proto tracks, i.e. groups of measurement indices, from tracks seeds
  size_t nSeeds = seeds.size();
  static thread_local ProtoTrackContainer protoTracks;
  protoTracks.clear();

  protoTracks.reserve(nSeeds);
  for (const auto& seed : seeds) {
    ProtoTrack& protoTrack = protoTracks.emplace_back();
    protoTrack.reserve(seed.sp().size());
    for (auto spacePointPtr : seed.sp()) {
      protoTrack.push_back(spacePointPtr->measurementIndex());
    }
  }

  ACTS_DEBUG("Created " << seeds.size() << " track seeds from "
                        << spacePointPtrs.size() << " space points");

  ctx.eventStore.add(m_cfg.outputSeeds, SimSeedContainer{seeds});
  ctx.eventStore.add(m_cfg.outputProtoTracks, ProtoTrackContainer{protoTracks});
  return ActsExamples::ProcessCode::SUCCESS;
}<|MERGE_RESOLUTION|>--- conflicted
+++ resolved
@@ -125,10 +125,6 @@
       spacePointPtrs.begin(), spacePointPtrs.end(), extractGlobalQuantities,
       bottomBinFinder, topBinFinder, std::move(grid), m_cfg.seedFinderConfig);
   auto finder = Acts::Seedfinder<SimSpacePoint>(m_cfg.seedFinderConfig);
-<<<<<<< HEAD
-
-=======
->>>>>>> d9c04a6b
 
   // run the seeding
   static thread_local SimSeedContainer seeds;
