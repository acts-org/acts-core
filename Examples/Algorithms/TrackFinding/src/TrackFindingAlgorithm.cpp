// This file is part of the Acts project.
//
// Copyright (C) 2020-2024 CERN for the benefit of the Acts project
//
// This Source Code Form is subject to the terms of the Mozilla Public
// License, v. 2.0. If a copy of the MPL was not distributed with this
// file, You can obtain one at http://mozilla.org/MPL/2.0/.

#include "ActsExamples/TrackFinding/TrackFindingAlgorithm.hpp"

#include "Acts/Definitions/Algebra.hpp"
#include "Acts/Definitions/Direction.hpp"
#include "Acts/Definitions/TrackParametrization.hpp"
#include "Acts/EventData/MultiTrajectory.hpp"
#include "Acts/EventData/ProxyAccessor.hpp"
#include "Acts/EventData/SourceLink.hpp"
#include "Acts/EventData/TrackContainer.hpp"
#include "Acts/EventData/TrackParameters.hpp"
#include "Acts/EventData/VectorMultiTrajectory.hpp"
#include "Acts/EventData/VectorTrackContainer.hpp"
#include "Acts/Geometry/GeometryIdentifier.hpp"
#include "Acts/Propagator/AbortList.hpp"
#include "Acts/Propagator/EigenStepper.hpp"
#include "Acts/Propagator/MaterialInteractor.hpp"
#include "Acts/Propagator/Navigator.hpp"
#include "Acts/Propagator/Propagator.hpp"
#include "Acts/Propagator/StandardAborters.hpp"
#include "Acts/Surfaces/PerigeeSurface.hpp"
#include "Acts/Surfaces/Surface.hpp"
#include "Acts/TrackFinding/CombinatorialKalmanFilter.hpp"
#include "Acts/TrackFitting/GainMatrixUpdater.hpp"
#include "Acts/TrackFitting/KalmanFitter.hpp"
#include "Acts/Utilities/Delegate.hpp"
#include "Acts/Utilities/Enumerate.hpp"
#include "Acts/Utilities/Logger.hpp"
#include "Acts/Utilities/TrackHelpers.hpp"
#include "ActsExamples/EventData/IndexSourceLink.hpp"
#include "ActsExamples/EventData/Measurement.hpp"
#include "ActsExamples/EventData/MeasurementCalibration.hpp"
#include "ActsExamples/EventData/SimSeed.hpp"
#include "ActsExamples/EventData/Track.hpp"
#include "ActsExamples/Framework/AlgorithmContext.hpp"
#include "ActsExamples/Framework/ProcessCode.hpp"

#include <cmath>
#include <functional>
#include <memory>
#include <optional>
#include <ostream>
#include <stdexcept>
#include <system_error>
#include <unordered_map>
#include <utility>

#include <boost/functional/hash.hpp>

// Specialize std::hash for SeedIdentifier
// This is required to use SeedIdentifier as a key in an `std::unordered_map`.
template <class T, std::size_t N>
struct std::hash<std::array<T, N>> {
  std::size_t operator()(const std::array<T, N>& array) const {
    std::hash<T> hasher;
    std::size_t result = 0;
    for (auto&& element : array) {
      boost::hash_combine(result, hasher(element));
    }
    return result;
  }
};

namespace ActsExamples {

namespace {

class MeasurementSelector {
 public:
  using Traj = Acts::VectorMultiTrajectory;

  explicit MeasurementSelector(Acts::MeasurementSelector selector)
      : m_selector(std::move(selector)) {}

  void setSeed(const std::optional<SimSeed>& seed) { m_seed = seed; }

  Acts::Result<std::pair<std::vector<Traj::TrackStateProxy>::iterator,
                         std::vector<Traj::TrackStateProxy>::iterator>>
  select(std::vector<Traj::TrackStateProxy>& candidates, bool& isOutlier,
         const Acts::Logger& logger) const {
    if (m_seed.has_value()) {
      std::vector<Traj::TrackStateProxy> newCandidates;

      for (const auto& candidate : candidates) {
        if (isSeedCandidate(candidate)) {
          newCandidates.push_back(candidate);
        }
      }

      if (!newCandidates.empty()) {
        candidates = std::move(newCandidates);
      }
    }

    return m_selector.select<Acts::VectorMultiTrajectory>(candidates, isOutlier,
                                                          logger);
  }

 private:
  Acts::MeasurementSelector m_selector;
  std::optional<SimSeed> m_seed;

  bool isSeedCandidate(const Traj::TrackStateProxy& candidate) const {
    assert(candidate.hasUncalibratedSourceLink());

    const Acts::SourceLink& sourceLink = candidate.getUncalibratedSourceLink();

    for (const auto& sp : m_seed->sp()) {
      for (const auto& sl : sp->sourceLinks()) {
        if (sourceLink.get<IndexSourceLink>() == sl.get<IndexSourceLink>()) {
          return true;
        }
      }
    }

    return false;
  }
};

/// Source link indices of the bottom, middle, top measurements.
/// In case of strip seeds only the first source link of the pair is used.
using SeedIdentifier = std::array<Index, 3>;

/// Build a seed identifier from a seed.
///
/// @param seed The seed to build the identifier from.
/// @return The seed identifier.
SeedIdentifier makeSeedIdentifier(const SimSeed& seed) {
  SeedIdentifier result;

  for (const auto& [i, sp] : Acts::enumerate(seed.sp())) {
    const Acts::SourceLink& firstSourceLink = sp->sourceLinks().front();
    result.at(i) = firstSourceLink.get<IndexSourceLink>().index();
  }

  return result;
}

/// Visit all possible seed identifiers of a track.
///
/// @param track The track to visit the seed identifiers of.
/// @param visitor The visitor to call for each seed identifier.
template <typename Visitor>
void visitSeedIdentifiers(const TrackProxy& track, Visitor visitor) {
  // first we collect the source link indices of the track states
  std::vector<Index> sourceLinkIndices;
  sourceLinkIndices.reserve(track.nMeasurements());
  for (const auto& trackState : track.trackStatesReversed()) {
    if (!trackState.hasUncalibratedSourceLink()) {
      continue;
    }
    const Acts::SourceLink& sourceLink = trackState.getUncalibratedSourceLink();
    sourceLinkIndices.push_back(sourceLink.get<IndexSourceLink>().index());
  }

  // then we iterate over all possible triplets and form seed identifiers
  for (std::size_t i = 0; i < sourceLinkIndices.size(); ++i) {
    for (std::size_t j = i + 1; j < sourceLinkIndices.size(); ++j) {
      for (std::size_t k = j + 1; k < sourceLinkIndices.size(); ++k) {
        // Putting them into reverse order (k, j, i) to compensate for the
        // `trackStatesReversed` above.
        visitor({sourceLinkIndices.at(k), sourceLinkIndices.at(j),
                 sourceLinkIndices.at(i)});
      }
    }
  }
}

class BranchStopper {
 public:
  using BranchStopperResult =
      Acts::CombinatorialKalmanFilterBranchStopperResult;

  struct BrachState {
    std::size_t nPixelHoles = 0;
    std::size_t nStripHoles = 0;
  };

  static constexpr Acts::ProxyAccessor<BrachState> branchStateAccessor =
      Acts::ProxyAccessor<BrachState>(Acts::hashString("MyBranchState"));

  mutable std::atomic<std::size_t> m_nStoppedBranches{0};

  explicit BranchStopper(const TrackFindingAlgorithm::Config& config)
      : m_cfg(config) {}

  BranchStopperResult operator()(
      const TrackContainer::TrackProxy& track,
      const TrackContainer::TrackStateProxy& trackState) const {
    if (!m_cfg.trackSelectorCfg.has_value()) {
      return BranchStopperResult::Continue;
    }

    const Acts::TrackSelector::Config* singleConfig = std::visit(
        [&](const auto& config) -> const Acts::TrackSelector::Config* {
          using T = std::decay_t<decltype(config)>;
          if constexpr (std::is_same_v<T, Acts::TrackSelector::Config>) {
            return &config;
          } else if constexpr (std::is_same_v<
                                   T, Acts::TrackSelector::EtaBinnedConfig>) {
            double theta = trackState.parameters()[Acts::eBoundTheta];
            double eta = -std::log(std::tan(0.5 * theta));
            return config.hasCuts(eta) ? &config.getCuts(eta) : nullptr;
          }
        },
        *m_cfg.trackSelectorCfg);

    if (singleConfig == nullptr) {
      ++m_nStoppedBranches;
      return BranchStopperResult::StopAndDrop;
    }

    bool tooManyHolesPS = false;
    if (!(m_cfg.pixelVolumes.empty() && m_cfg.stripVolumes.empty())) {
      auto& branchState = branchStateAccessor(track);
      // count both holes and outliers as holes for pixel/strip counts
      if (trackState.typeFlags().test(Acts::TrackStateFlag::HoleFlag) ||
          trackState.typeFlags().test(Acts::TrackStateFlag::OutlierFlag)) {
        if (m_cfg.pixelVolumes.count(
                trackState.referenceSurface().geometryId().volume()) >= 1) {
          ++branchState.nPixelHoles;
        } else if (m_cfg.stripVolumes.count(
                       trackState.referenceSurface().geometryId().volume()) >=
                   1) {
          ++branchState.nStripHoles;
        }
      }
      tooManyHolesPS = branchState.nPixelHoles > m_cfg.maxPixelHoles ||
                       branchState.nStripHoles > m_cfg.maxStripHoles;
    }

    bool enoughMeasurements =
        track.nMeasurements() >= singleConfig->minMeasurements;
    bool tooManyHoles =
        track.nHoles() > singleConfig->maxHoles || tooManyHolesPS;
    bool tooManyOutliers = track.nOutliers() > singleConfig->maxOutliers;

    if (tooManyHoles || tooManyOutliers) {
      ++m_nStoppedBranches;
      return enoughMeasurements ? BranchStopperResult::StopAndKeep
                                : BranchStopperResult::StopAndDrop;
    }

    return BranchStopperResult::Continue;
  }

 private:
  const TrackFindingAlgorithm::Config& m_cfg;
};

}  // namespace

TrackFindingAlgorithm::TrackFindingAlgorithm(Config config,
                                             Acts::Logging::Level level)
    : IAlgorithm("TrackFindingAlgorithm", level), m_cfg(std::move(config)) {
  if (m_cfg.inputMeasurements.empty()) {
    throw std::invalid_argument("Missing measurements input collection");
  }
  if (m_cfg.inputSourceLinks.empty()) {
    throw std::invalid_argument("Missing source links input collection");
  }
  if (m_cfg.inputInitialTrackParameters.empty()) {
    throw std::invalid_argument(
        "Missing initial track parameters input collection");
  }
  if (m_cfg.outputTracks.empty()) {
    throw std::invalid_argument("Missing tracks output collection");
  }

  if (m_cfg.seedDeduplication && m_cfg.inputSeeds.empty()) {
    throw std::invalid_argument(
        "Missing seeds input collection. This is "
        "required for seed deduplication.");
  }
  if (m_cfg.stayOnSeed && m_cfg.inputSeeds.empty()) {
    throw std::invalid_argument(
        "Missing seeds input collection. This is "
        "required for staying on seed.");
  }

  if (m_cfg.trackSelectorCfg.has_value()) {
    m_trackSelector = std::visit(
        [](const auto& cfg) -> std::optional<Acts::TrackSelector> {
          return {cfg};
        },
        m_cfg.trackSelectorCfg.value());
  }

  m_inputMeasurements.initialize(m_cfg.inputMeasurements);
  m_inputSourceLinks.initialize(m_cfg.inputSourceLinks);
  m_inputInitialTrackParameters.initialize(m_cfg.inputInitialTrackParameters);
  m_inputSeeds.maybeInitialize(m_cfg.inputSeeds);
  m_outputTracks.initialize(m_cfg.outputTracks);
}

ProcessCode TrackFindingAlgorithm::execute(const AlgorithmContext& ctx) const {
  // Read input data
  const auto& measurements = m_inputMeasurements(ctx);
  const auto& sourceLinks = m_inputSourceLinks(ctx);
  const auto& initialParameters = m_inputInitialTrackParameters(ctx);
  const SimSeedContainer* seeds = nullptr;

  if (m_inputSeeds.isInitialized()) {
    seeds = &m_inputSeeds(ctx);

    if (initialParameters.size() != seeds->size()) {
      ACTS_ERROR("Number of initial parameters and seeds do not match. "
                 << initialParameters.size() << " != " << seeds->size());
    }
  }

  // Construct a perigee surface as the target surface
  auto pSurface = Acts::Surface::makeShared<Acts::PerigeeSurface>(
      Acts::Vector3{0., 0., 0.});

  PassThroughCalibrator pcalibrator;
  MeasurementCalibratorAdapter calibrator(pcalibrator, measurements);
  Acts::GainMatrixUpdater kfUpdater;
  MeasurementSelector measSel{
      Acts::MeasurementSelector(m_cfg.measurementSelectorCfg)};

  using Extensions = Acts::CombinatorialKalmanFilterExtensions<TrackContainer>;

  BranchStopper branchStopper(m_cfg);

  Extensions extensions;
  extensions.calibrator.connect<&MeasurementCalibratorAdapter::calibrate>(
      &calibrator);
  extensions.updater.connect<&Acts::GainMatrixUpdater::operator()<
      typename TrackContainer::TrackStateContainerBackend>>(&kfUpdater);
  extensions.measurementSelector.connect<&MeasurementSelector::select>(
      &measSel);
  extensions.branchStopper.connect<&BranchStopper::operator()>(&branchStopper);

  IndexSourceLinkAccessor slAccessor;
  slAccessor.container = &sourceLinks;
  Acts::SourceLinkAccessorDelegate<IndexSourceLinkAccessor::Iterator>
      slAccessorDelegate;
  slAccessorDelegate.connect<&IndexSourceLinkAccessor::range>(&slAccessor);

  Acts::PropagatorPlainOptions firstPropOptions(ctx.geoContext,
                                                ctx.magFieldContext);
  firstPropOptions.maxSteps = m_cfg.maxSteps;
  firstPropOptions.direction = m_cfg.reverseSearch ? Acts::Direction::Backward
                                                   : Acts::Direction::Forward;

  Acts::PropagatorPlainOptions secondPropOptions(ctx.geoContext,
                                                 ctx.magFieldContext);
  secondPropOptions.maxSteps = m_cfg.maxSteps;
  secondPropOptions.direction = firstPropOptions.direction.invert();

  // Set the CombinatorialKalmanFilter options
<<<<<<< HEAD
  TrackFindingAlgorithm::TrackFinderOptions firstOptions(
      ctx.geoContext, ctx.magFieldContext, ctx.calibContext, slAccessorDelegate,
      extensions, firstPropOptions);
  firstOptions.targetSurface = m_cfg.reverseSearch ? pSurface.get() : nullptr;

  TrackFindingAlgorithm::TrackFinderOptions secondOptions(
      ctx.geoContext, ctx.magFieldContext, ctx.calibContext, slAccessorDelegate,
      extensions, secondPropOptions);
  secondOptions.targetSurface = m_cfg.reverseSearch ? nullptr : pSurface.get();
=======
  TrackFinderOptions firstOptions(ctx.geoContext, ctx.magFieldContext,
                                  ctx.calibContext, slAccessorDelegate,
                                  extensions, firstPropOptions);

  TrackFinderOptions secondOptions(ctx.geoContext, ctx.magFieldContext,
                                   ctx.calibContext, slAccessorDelegate,
                                   extensions, secondPropOptions);
  secondOptions.targetSurface = pSurface.get();
>>>>>>> c921214f

  using Extrapolator = Acts::Propagator<Acts::EigenStepper<>, Acts::Navigator>;
  using ExtrapolatorOptions =
      Extrapolator::template Options<Acts::ActionList<Acts::MaterialInteractor>,
                                     Acts::AbortList<Acts::EndOfWorldReached>>;

  Extrapolator extrapolator(
      Acts::EigenStepper<>(m_cfg.magneticField),
      Acts::Navigator({m_cfg.trackingGeometry},
                      logger().cloneWithSuffix("Navigator")),
      logger().cloneWithSuffix("Propagator"));

  ExtrapolatorOptions extrapolationOptions(ctx.geoContext, ctx.magFieldContext);

  // Perform the track finding for all initial parameters
  ACTS_DEBUG("Invoke track finding with " << initialParameters.size()
                                          << " seeds.");

  auto trackContainer = std::make_shared<Acts::VectorTrackContainer>();
  auto trackStateContainer = std::make_shared<Acts::VectorMultiTrajectory>();

  auto trackContainerTemp = std::make_shared<Acts::VectorTrackContainer>();
  auto trackStateContainerTemp =
      std::make_shared<Acts::VectorMultiTrajectory>();

  TrackContainer tracks(trackContainer, trackStateContainer);
  TrackContainer tracksTemp(trackContainerTemp, trackStateContainerTemp);

  // Note that not all backends support PODs as column types
  tracks.addColumn<BranchStopper::BrachState>("MyBranchState");
  tracksTemp.addColumn<BranchStopper::BrachState>("MyBranchState");

  tracks.addColumn<unsigned int>("trackGroup");
  tracksTemp.addColumn<unsigned int>("trackGroup");
  Acts::ProxyAccessor<unsigned int> seedNumber("trackGroup");

  unsigned int nSeed = 0;

  // A map indicating whether a seed has been discovered already
  std::unordered_map<SeedIdentifier, bool> discoveredSeeds;

  auto addTrack = [&](const TrackProxy& track) {
    ++m_nFoundTracks;

    // flag seeds which are covered by the track
    visitSeedIdentifiers(track, [&](const SeedIdentifier& seedIdentifier) {
      if (auto it = discoveredSeeds.find(seedIdentifier);
          it != discoveredSeeds.end()) {
        it->second = true;
      }
    });

    if (m_trackSelector.has_value() && !m_trackSelector->isValidTrack(track)) {
      return;
    }

    ++m_nSelectedTracks;

    auto destProxy = tracks.makeTrack();
    // make sure we copy track states!
    destProxy.copyFrom(track, true);
  };

  if (seeds != nullptr && m_cfg.seedDeduplication) {
    // Index the seeds for deduplication
    for (const auto& seed : *seeds) {
      SeedIdentifier seedIdentifier = makeSeedIdentifier(seed);
      discoveredSeeds.emplace(seedIdentifier, false);
    }
  }

  for (std::size_t iSeed = 0; iSeed < initialParameters.size(); ++iSeed) {
    m_nTotalSeeds++;

    if (seeds != nullptr) {
      const SimSeed& seed = seeds->at(iSeed);

      if (m_cfg.seedDeduplication) {
        SeedIdentifier seedIdentifier = makeSeedIdentifier(seed);
        // check if the seed has been discovered already
        if (auto it = discoveredSeeds.find(seedIdentifier);
            it != discoveredSeeds.end() && it->second) {
          m_nDeduplicatedSeeds++;
          ACTS_VERBOSE("Skipping seed " << iSeed << " due to deduplication.");
          continue;
        }
      }

      if (m_cfg.stayOnSeed) {
        measSel.setSeed(seed);
      }
    }

    // Clear trackContainerTemp and trackStateContainerTemp
    tracksTemp.clear();

    const Acts::BoundTrackParameters& firstInitialParameters =
        initialParameters.at(iSeed);

    auto firstResult =
        (*m_cfg.findTracks)(firstInitialParameters, firstOptions, tracksTemp);
    nSeed++;

    if (!firstResult.ok()) {
      m_nFailedSeeds++;
      ACTS_WARNING("Track finding failed for seed " << iSeed << " with error"
                                                    << firstResult.error());
      continue;
    }

    auto& firstTracksForSeed = firstResult.value();
    for (auto& firstTrack : firstTracksForSeed) {
      // TODO a copy of the track should not be necessary but is the safest way
      //      with the current EDM
      // TODO a lightweight copy without copying all the track state components
      //      might be a solution
      auto trackCandidate = tracksTemp.makeTrack();
      trackCandidate.copyFrom(firstTrack, true);

      auto firstSmoothingResult =
          Acts::smoothTrack(ctx.geoContext, trackCandidate, logger());
      if (!firstSmoothingResult.ok()) {
        m_nFailedSmoothing++;
        ACTS_ERROR("First smoothing for seed "
                   << iSeed << " and track " << firstTrack.index()
                   << " failed with error " << firstSmoothingResult.error());
        continue;
      }

      // number of second tracks found
      std::size_t nSecond = 0;

      // Set the seed number, this number decrease by 1 since the seed number
      // has already been updated
      seedNumber(trackCandidate) = nSeed - 1;

      if (m_cfg.twoWay) {
        std::optional<Acts::VectorMultiTrajectory::TrackStateProxy>
            firstMeasurement;
        for (auto trackState : trackCandidate.trackStatesReversed()) {
          bool isMeasurement = trackState.typeFlags().test(
              Acts::TrackStateFlag::MeasurementFlag);
          bool isOutlier =
              trackState.typeFlags().test(Acts::TrackStateFlag::OutlierFlag);
          // We are excluding non measurement states and outlier here. Those can
          // decrease resolution because only the smoothing corrected the very
          // first prediction as filtering is not possible.
          if (isMeasurement && !isOutlier) {
            firstMeasurement = trackState;
          }
        }

        if (firstMeasurement.has_value()) {
          Acts::BoundTrackParameters secondInitialParameters =
              trackCandidate.createParametersFromState(*firstMeasurement);

          auto secondResult = (*m_cfg.findTracks)(secondInitialParameters,
                                                  secondOptions, tracksTemp);

          if (!secondResult.ok()) {
            ACTS_WARNING("Second track finding failed for seed "
                         << iSeed << " with error" << secondResult.error());
          } else {
            auto firstState =
                *std::next(trackCandidate.trackStatesReversed().begin(),
                           trackCandidate.nTrackStates() - 1);
            assert(firstState.previous() == Acts::kTrackIndexInvalid);

            auto& secondTracksForSeed = secondResult.value();
            for (auto& secondTrack : secondTracksForSeed) {
              if (!secondTrack.hasReferenceSurface()) {
                ACTS_WARNING("Second track has no reference surface.");
                continue;
              }
              if (secondTrack.nMeasurements() <= 1) {
                continue;
              }

              // TODO a copy of the track should not be necessary but is the
              //      safest way with the current EDM
              // TODO a lightweight copy without copying all the track state
              //      components might be a solution
              auto secondTrackCopy = tracksTemp.makeTrack();
              secondTrackCopy.copyFrom(secondTrack, true);

              // Note that this is only valid if there are no branches
              // We disallow this by breaking this look after a second track was
              // processed
              secondTrackCopy.reverseTrackStates(true);

              firstState.previous() =
                  (*std::next(secondTrackCopy.trackStatesReversed().begin()))
                      .index();

              Acts::calculateTrackQuantities(trackCandidate);

              if (m_cfg.reverseSearch) {
                auto secondSmoothingResult =
                    Acts::smoothTrack(ctx.geoContext, trackCandidate, logger());
                if (!secondSmoothingResult.ok()) {
                  m_nFailedSmoothing++;
                  ACTS_ERROR("Second smoothing for seed "
                             << iSeed << " and track " << secondTrack.index()
                             << " failed with error "
                             << secondSmoothingResult.error());
                  continue;
                }

                trackCandidate.reverseTrackStates(true);
              }

              // TODO This extrapolation should not be necessary
              // TODO The CKF is targeting this surface and should communicate
              //      the resulting parameters
              // TODO Removing this requires changes in the core CKF
              //      implementation
              auto secondExtrapolationResult =
                  Acts::extrapolateTrackToReferenceSurface(
                      trackCandidate, *pSurface, extrapolator,
                      extrapolationOptions, m_cfg.extrapolationStrategy,
                      logger());
              if (!secondExtrapolationResult.ok()) {
                m_nFailedExtrapolation++;
                ACTS_ERROR("Second extrapolation for seed "
                           << iSeed << " and track " << secondTrack.index()
                           << " failed with error "
                           << secondExtrapolationResult.error());
                continue;
              }

              addTrack(trackCandidate);

              ++nSecond;
            }

            // restore `trackCandidate` to its original state in case we need it
            // again
            firstState.previous() = Acts::kTrackIndexInvalid;
            Acts::calculateTrackQuantities(trackCandidate);
          }
        }
      }

      // if no second track was found, we will use only the first track
      if (nSecond == 0) {
        auto firstExtrapolationResult =
            Acts::extrapolateTrackToReferenceSurface(
                trackCandidate, *pSurface, extrapolator, extrapolationOptions,
                m_cfg.extrapolationStrategy, logger());
        if (!firstExtrapolationResult.ok()) {
          m_nFailedExtrapolation++;
          ACTS_ERROR("Extrapolation for seed "
                     << iSeed << " and track " << firstTrack.index()
                     << " failed with error "
                     << firstExtrapolationResult.error());
          continue;
        }

        addTrack(trackCandidate);
      }
    }
  }

  // Compute shared hits from all the reconstructed tracks
  if (m_cfg.computeSharedHits) {
    computeSharedHits(sourceLinks, tracks);
  }

  ACTS_DEBUG("Finalized track finding with " << tracks.size()
                                             << " track candidates.");

  m_nStoppedBranches += branchStopper.m_nStoppedBranches;

  m_memoryStatistics.local().hist +=
      tracks.trackStateContainer().statistics().hist;

  auto constTrackStateContainer =
      std::make_shared<Acts::ConstVectorMultiTrajectory>(
          std::move(*trackStateContainer));

  auto constTrackContainer = std::make_shared<Acts::ConstVectorTrackContainer>(
      std::move(*trackContainer));

  ConstTrackContainer constTracks{constTrackContainer,
                                  constTrackStateContainer};

  m_outputTracks(ctx, std::move(constTracks));
  return ProcessCode::SUCCESS;
}

ProcessCode TrackFindingAlgorithm::finalize() {
  ACTS_INFO("TrackFindingAlgorithm statistics:");
  ACTS_INFO("- total seeds: " << m_nTotalSeeds);
  ACTS_INFO("- deduplicated seeds: " << m_nDeduplicatedSeeds);
  ACTS_INFO("- failed seeds: " << m_nFailedSeeds);
  ACTS_INFO("- failed smoothing: " << m_nFailedSmoothing);
  ACTS_INFO("- failed extrapolation: " << m_nFailedExtrapolation);
  ACTS_INFO("- failure ratio seeds: " << static_cast<double>(m_nFailedSeeds) /
                                             m_nTotalSeeds);
  ACTS_INFO("- found tracks: " << m_nFoundTracks);
  ACTS_INFO("- selected tracks: " << m_nSelectedTracks);
  ACTS_INFO("- stopped branches: " << m_nStoppedBranches);

  auto memoryStatistics =
      m_memoryStatistics.combine([](const auto& a, const auto& b) {
        Acts::VectorMultiTrajectory::Statistics c;
        c.hist = a.hist + b.hist;
        return c;
      });
  std::stringstream ss;
  memoryStatistics.toStream(ss);
  ACTS_DEBUG("Track State memory statistics (averaged):\n" << ss.str());
  return ProcessCode::SUCCESS;
}

}  // namespace ActsExamples<|MERGE_RESOLUTION|>--- conflicted
+++ resolved
@@ -357,26 +357,15 @@
   secondPropOptions.direction = firstPropOptions.direction.invert();
 
   // Set the CombinatorialKalmanFilter options
-<<<<<<< HEAD
-  TrackFindingAlgorithm::TrackFinderOptions firstOptions(
-      ctx.geoContext, ctx.magFieldContext, ctx.calibContext, slAccessorDelegate,
-      extensions, firstPropOptions);
-  firstOptions.targetSurface = m_cfg.reverseSearch ? pSurface.get() : nullptr;
-
-  TrackFindingAlgorithm::TrackFinderOptions secondOptions(
-      ctx.geoContext, ctx.magFieldContext, ctx.calibContext, slAccessorDelegate,
-      extensions, secondPropOptions);
-  secondOptions.targetSurface = m_cfg.reverseSearch ? nullptr : pSurface.get();
-=======
   TrackFinderOptions firstOptions(ctx.geoContext, ctx.magFieldContext,
                                   ctx.calibContext, slAccessorDelegate,
                                   extensions, firstPropOptions);
+  firstOptions.targetSurface = m_cfg.reverseSearch ? pSurface.get() : nullptr;
 
   TrackFinderOptions secondOptions(ctx.geoContext, ctx.magFieldContext,
                                    ctx.calibContext, slAccessorDelegate,
                                    extensions, secondPropOptions);
-  secondOptions.targetSurface = pSurface.get();
->>>>>>> c921214f
+  secondOptions.targetSurface = m_cfg.reverseSearch ? nullptr : pSurface.get();
 
   using Extrapolator = Acts::Propagator<Acts::EigenStepper<>, Acts::Navigator>;
   using ExtrapolatorOptions =
