// This file is part of the Acts project.
//
<<<<<<< HEAD
// Copyright (C) 2023 CERN for the benefit of the Acts project
=======
// Copyright (C) 2021-2024 CERN for the benefit of the Acts project
>>>>>>> f86c5bac
//
// This Source Code Form is subject to the terms of the Mozilla Public
// License, v. 2.0. If a copy of the MPL was not distributed with this
// file, You can obtain one at http://mozilla.org/MPL/2.0/.

#include "ActsExamples/TrackFinding/TrackParamsEstimationAlgorithm.hpp"

#include "Acts/Definitions/Algebra.hpp"
<<<<<<< HEAD
#include "Acts/EventData/Seed.hpp"
=======
#include "Acts/Definitions/TrackParametrization.hpp"
>>>>>>> f86c5bac
#include "Acts/EventData/ParticleHypothesis.hpp"
#include "Acts/EventData/SourceLink.hpp"
#include "Acts/Geometry/GeometryIdentifier.hpp"
#include "Acts/Geometry/TrackingGeometry.hpp"
#include "Acts/MagneticField/MagneticFieldProvider.hpp"
#include "Acts/Seeding/EstimateTrackParamsFromSeed.hpp"
#include "Acts/Surfaces/Surface.hpp"
#include "Acts/Utilities/Result.hpp"
#include "ActsExamples/EventData/IndexSourceLink.hpp"
#include "ActsExamples/EventData/SimSpacePoint.hpp"
#include "ActsExamples/EventData/Track.hpp"
#include "ActsExamples/Framework/AlgorithmContext.hpp"

#include <cmath>
#include <cstddef>
#include <optional>
#include <ostream>
#include <stdexcept>
#include <system_error>
#include <utility>
#include <vector>

namespace ActsExamples {

namespace {

Acts::BoundSquareMatrix makeInitialCovariance(
    const TrackParamsEstimationAlgorithm::Config& config,
    const Acts::BoundVector& params, const SimSpacePoint& sp) {
  Acts::BoundSquareMatrix result = Acts::BoundSquareMatrix::Zero();

  for (std::size_t i = Acts::eBoundLoc0; i < Acts::eBoundSize; ++i) {
    double sigma = config.initialSigmas[i];

    // Add momentum dependent uncertainties
    sigma +=
        config.initialSimgaQoverPCoefficients[i] * params[Acts::eBoundQOverP];

    double var = sigma * sigma;

    // Inflate the time uncertainty if no time measurement is available
    if (i == Acts::eBoundTime && !sp.t().has_value()) {
      var *= config.noTimeVarInflation;
    }

    // Inflate the initial covariance
    var *= config.initialVarInflation[i];

    result(i, i) = var;
  }

  return result;
}

}  // namespace

ActsExamples::TrackParamsEstimationAlgorithm::TrackParamsEstimationAlgorithm(
    ActsExamples::TrackParamsEstimationAlgorithm::Config cfg,
    Acts::Logging::Level lvl)
    : ActsExamples::IAlgorithm("TrackParamsEstimationAlgorithm", lvl),
      m_cfg(std::move(cfg)) {
  if (m_cfg.inputSeeds.empty()) {
    throw std::invalid_argument("Missing seeds input collection");
  }
  if (m_cfg.outputTrackParameters.empty()) {
    throw std::invalid_argument("Missing track parameters output collection");
  }
  if (!m_cfg.trackingGeometry) {
    throw std::invalid_argument("Missing tracking geometry");
  }
  if (!m_cfg.magneticField) {
    throw std::invalid_argument("Missing magnetic field");
  }

  m_inputSeeds.initialize(m_cfg.inputSeeds);
  m_inputTracks.maybeInitialize(m_cfg.inputProtoTracks);

  m_outputTrackParameters.initialize(m_cfg.outputTrackParameters);
  m_outputSeeds.maybeInitialize(m_cfg.outputSeeds);
  m_outputTracks.maybeInitialize(m_cfg.outputProtoTracks);
}

ActsExamples::ProcessCode ActsExamples::TrackParamsEstimationAlgorithm::execute(
    const ActsExamples::AlgorithmContext& ctx) const {
  auto const& seeds = m_inputSeeds(ctx);
  ACTS_VERBOSE("Read " << seeds.size() << " seeds");

  TrackParametersContainer trackParameters;
  trackParameters.reserve(seeds.size());

  SimSeedContainer outputSeeds;
  if (m_outputSeeds.isInitialized()) {
    outputSeeds.reserve(seeds.size());
  }

  const ProtoTrackContainer* inputTracks = nullptr;
  ProtoTrackContainer outputTracks;
  if (m_inputTracks.isInitialized() && m_outputTracks.isInitialized()) {
    const auto& inputTracksRef = m_inputTracks(ctx);
    if (seeds.size() != inputTracksRef.size()) {
      ACTS_FATAL("Inconsistent number of seeds and prototracks");
      return ProcessCode::ABORT;
    }
    inputTracks = &inputTracksRef;
    outputTracks.reserve(seeds.size());
  }

  auto bCache = m_cfg.magneticField->makeCache(ctx.magFieldContext);

  IndexSourceLink::SurfaceAccessor surfaceAccessor{*m_cfg.trackingGeometry};

  // Loop over all found seeds to estimate track parameters
  for (std::size_t iseed = 0; iseed < seeds.size(); ++iseed) {
    const auto& seed = seeds[iseed];
    // Get the bottom space point and its reference surface
    const auto& bottomSP = seed.sp().front();
    if (bottomSP->sourceLinks().empty()) {
      ACTS_WARNING("Missing source link in the space point");
      continue;
    }
    const auto& sourceLink = bottomSP->sourceLinks()[0];
    const Acts::Surface* surface = surfaceAccessor(sourceLink);

    if (surface == nullptr) {
      ACTS_WARNING(
          "Surface from source link is not found in the tracking geometry");
      continue;
    }

    // Get the magnetic field at the bottom space point
    auto fieldRes = m_cfg.magneticField->getField(
        {bottomSP->x(), bottomSP->y(), bottomSP->z()}, bCache);
    if (!fieldRes.ok()) {
      ACTS_ERROR("Field lookup error: " << fieldRes.error());
      return ProcessCode::ABORT;
    }
    Acts::Vector3 field = *fieldRes;

    // Estimate the track parameters from seed
    auto optParams = Acts::estimateTrackParamsFromSeed(
        ctx.geoContext, seed.sp().begin(), seed.sp().end(), *surface, field,
        m_cfg.bFieldMin, logger());
    if (!optParams.has_value()) {
      ACTS_WARNING("Estimation of track parameters for seed " << iseed
                                                              << " failed.");
      continue;
    }

    const auto& params = optParams.value();

    Acts::BoundSquareMatrix cov =
        makeInitialCovariance(m_cfg, params, *bottomSP);

    trackParameters.emplace_back(surface->getSharedPtr(), params, cov,
                                 m_cfg.particleHypothesis);
    if (m_outputSeeds.isInitialized()) {
      outputSeeds.push_back(seed);
    }
    if (m_outputTracks.isInitialized() && inputTracks != nullptr) {
      outputTracks.push_back(inputTracks->at(iseed));
    }
  }

  ACTS_VERBOSE("Estimated " << trackParameters.size() << " track parameters");

  m_outputTrackParameters(ctx, std::move(trackParameters));
  if (m_outputSeeds.isInitialized()) {
    m_outputSeeds(ctx, std::move(outputSeeds));
  }

  if (m_outputTracks.isInitialized()) {
    m_outputTracks(ctx, std::move(outputTracks));
  }

  return ProcessCode::SUCCESS;
}
}  // namespace ActsExamples<|MERGE_RESOLUTION|>--- conflicted
+++ resolved
@@ -1,10 +1,6 @@
 // This file is part of the Acts project.
 //
-<<<<<<< HEAD
-// Copyright (C) 2023 CERN for the benefit of the Acts project
-=======
 // Copyright (C) 2021-2024 CERN for the benefit of the Acts project
->>>>>>> f86c5bac
 //
 // This Source Code Form is subject to the terms of the Mozilla Public
 // License, v. 2.0. If a copy of the MPL was not distributed with this
@@ -13,11 +9,8 @@
 #include "ActsExamples/TrackFinding/TrackParamsEstimationAlgorithm.hpp"
 
 #include "Acts/Definitions/Algebra.hpp"
-<<<<<<< HEAD
 #include "Acts/EventData/Seed.hpp"
-=======
 #include "Acts/Definitions/TrackParametrization.hpp"
->>>>>>> f86c5bac
 #include "Acts/EventData/ParticleHypothesis.hpp"
 #include "Acts/EventData/SourceLink.hpp"
 #include "Acts/Geometry/GeometryIdentifier.hpp"
