// This file is part of the ACTS project.
//
// Copyright (C) 2016 CERN for the benefit of the ACTS project
//
// This Source Code Form is subject to the terms of the Mozilla Public
// License, v. 2.0. If a copy of the MPL was not distributed with this
// file, You can obtain one at https://mozilla.org/MPL/2.0/.

#include "ActsExamples/Digitization/DigitizationConfig.hpp"

namespace ActsExamples {

<<<<<<< HEAD
namespace {

enum SmearingTypes : int {
  eGauss = 0,
  eGaussTruncated = 1,
  eGaussClipped = 2,
  eUniform = 3,
  eDigital = 4,
};

}  // namespace

ActsExamples::DigitizationConfig::DigitizationConfig(
    bool merge, double sigma, bool commonCorner,
    Acts::GeometryHierarchyMap<DigiComponentsConfig>&& digiCfgs)
    : doMerge(merge), mergeNsigma(sigma), mergeCommonCorner(commonCorner) {
  digitizationConfigs = std::move(digiCfgs);
}

ActsExamples::DigitizationConfig::DigitizationConfig(
    Acts::GeometryHierarchyMap<DigiComponentsConfig>&& digiCfgs)
    : doMerge(false), mergeNsigma(1.0), mergeCommonCorner(false) {
  digitizationConfigs = std::move(digiCfgs);
}

std::vector<
    std::pair<Acts::GeometryIdentifier, std::vector<Acts::BoundIndices>>>
ActsExamples::DigitizationConfig::getBoundIndices() const {
  std::vector<
      std::pair<Acts::GeometryIdentifier, std::vector<Acts::BoundIndices>>>
      bIndexInput;

  for (std::size_t ibi = 0; ibi < digitizationConfigs.size(); ++ibi) {
    Acts::GeometryIdentifier geoID = digitizationConfigs.idAt(ibi);
    const auto dCfg = digitizationConfigs.valueAt(ibi);
    std::vector<Acts::BoundIndices> boundIndices;
    boundIndices.insert(boundIndices.end(),
                        dCfg.geometricDigiConfig.indices.begin(),
                        dCfg.geometricDigiConfig.indices.end());
    // we assume nobody will add multiple smearers to a single bound index
    for (const auto& c : dCfg.smearingDigiConfig) {
      boundIndices.push_back(c.index);
    }
    bIndexInput.push_back({geoID, boundIndices});
  }
  return bIndexInput;
}

std::vector<double> ActsExamples::GeometricConfig::variances(
=======
std::vector<Acts::ActsScalar> GeometricConfig::variances(
>>>>>>> f17f6409
    const std::array<std::size_t, 2u>& csizes,
    const std::array<std::size_t, 2u>& cmins) const {
  std::vector<double> rVariances;
  for (const auto& bIndex : indices) {
    double var = 0.;
    if (varianceMap.contains(bIndex)) {
      // Try to find the variance for this cluster size
      std::size_t lsize =
          std::min(csizes[bIndex], varianceMap.at(bIndex).size());
      var = varianceMap.at(bIndex).at(lsize - 1);
    } else {
      // Pitch size ofer / sqrt(12) as error instead
      std::size_t ictr = cmins[bIndex] + csizes[bIndex] / 2;
      var = std::pow(segmentation.binningData()[bIndex].width(ictr), 2) / 12.0;
    }
    rVariances.push_back(var);
  }
  return rVariances;
}

}  // namespace ActsExamples<|MERGE_RESOLUTION|>--- conflicted
+++ resolved
@@ -10,59 +10,7 @@
 
 namespace ActsExamples {
 
-<<<<<<< HEAD
-namespace {
-
-enum SmearingTypes : int {
-  eGauss = 0,
-  eGaussTruncated = 1,
-  eGaussClipped = 2,
-  eUniform = 3,
-  eDigital = 4,
-};
-
-}  // namespace
-
-ActsExamples::DigitizationConfig::DigitizationConfig(
-    bool merge, double sigma, bool commonCorner,
-    Acts::GeometryHierarchyMap<DigiComponentsConfig>&& digiCfgs)
-    : doMerge(merge), mergeNsigma(sigma), mergeCommonCorner(commonCorner) {
-  digitizationConfigs = std::move(digiCfgs);
-}
-
-ActsExamples::DigitizationConfig::DigitizationConfig(
-    Acts::GeometryHierarchyMap<DigiComponentsConfig>&& digiCfgs)
-    : doMerge(false), mergeNsigma(1.0), mergeCommonCorner(false) {
-  digitizationConfigs = std::move(digiCfgs);
-}
-
-std::vector<
-    std::pair<Acts::GeometryIdentifier, std::vector<Acts::BoundIndices>>>
-ActsExamples::DigitizationConfig::getBoundIndices() const {
-  std::vector<
-      std::pair<Acts::GeometryIdentifier, std::vector<Acts::BoundIndices>>>
-      bIndexInput;
-
-  for (std::size_t ibi = 0; ibi < digitizationConfigs.size(); ++ibi) {
-    Acts::GeometryIdentifier geoID = digitizationConfigs.idAt(ibi);
-    const auto dCfg = digitizationConfigs.valueAt(ibi);
-    std::vector<Acts::BoundIndices> boundIndices;
-    boundIndices.insert(boundIndices.end(),
-                        dCfg.geometricDigiConfig.indices.begin(),
-                        dCfg.geometricDigiConfig.indices.end());
-    // we assume nobody will add multiple smearers to a single bound index
-    for (const auto& c : dCfg.smearingDigiConfig) {
-      boundIndices.push_back(c.index);
-    }
-    bIndexInput.push_back({geoID, boundIndices});
-  }
-  return bIndexInput;
-}
-
-std::vector<double> ActsExamples::GeometricConfig::variances(
-=======
-std::vector<Acts::ActsScalar> GeometricConfig::variances(
->>>>>>> f17f6409
+std::vector<double> GeometricConfig::variances(
     const std::array<std::size_t, 2u>& csizes,
     const std::array<std::size_t, 2u>& cmins) const {
   std::vector<double> rVariances;
