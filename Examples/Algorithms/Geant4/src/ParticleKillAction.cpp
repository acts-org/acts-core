--- conflicted
+++ resolved
@@ -34,33 +34,20 @@
 
   const auto pos = convertLength * track->GetPosition();
   const auto time = convertTime * track->GetGlobalTime();
-<<<<<<< HEAD
-  const bool secondary =
-=======
   const bool isSecondary =
->>>>>>> 0ad1e47d
       track->GetDynamicParticle()->GetPrimaryParticle() == nullptr;
 
   const bool outOfVolume =
       m_cfg.volume and
       not m_cfg.volume->inside(Acts::Vector3{pos.x(), pos.y(), pos.z()});
   const bool outOfTime = time > m_cfg.maxTime;
-<<<<<<< HEAD
-  const bool invalidSecondary = m_cfg.secondaries && secondary;
-=======
   const bool invalidSecondary = m_cfg.secondaries && isSecondary;
->>>>>>> 0ad1e47d
 
   if (outOfVolume or outOfTime or invalidSecondary) {
     ACTS_DEBUG("Kill track with internal track ID "
                << track->GetTrackID() << " at " << pos << " and global time "
-<<<<<<< HEAD
-               << time / Acts::UnitConstants::ns << "ns and secondary "
-               << secondary);
-=======
                << time / Acts::UnitConstants::ns << "ns and isSecondary "
                << isSecondary);
->>>>>>> 0ad1e47d
     track->SetTrackStatus(G4TrackStatus::fStopAndKill);
   }
 }