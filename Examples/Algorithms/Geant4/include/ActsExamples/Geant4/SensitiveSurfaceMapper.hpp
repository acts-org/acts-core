--- conflicted
+++ resolved
@@ -45,27 +45,6 @@
   /// @param position the position to look for sensitive surfaces
   ///
   /// @return a vector of sensitive surfaces
-<<<<<<< HEAD
-  std::vector<const Acts::Surface*> operator()(
-      const Acts::GeometryContext& gctx, const Acts::Vector3& position) const {
-    if (trackingGeometry == nullptr) {
-      return {};
-    }
-
-    auto layer = trackingGeometry->associatedLayer(gctx, position);
-    if (layer == nullptr || layer->surfaceArray() == nullptr) {
-      return {};
-    }
-
-    std::vector<const Acts::Surface*> surfaces;
-    for (const auto& surface : layer->surfaceArray()->surfaces()) {
-      if (surface->associatedDetectorElement() != nullptr) {
-        surfaces.push_back(surface);
-      }
-    }
-    return surfaces;
-  }
-=======
   virtual std::vector<const Acts::Surface*> queryAll() const = 0;
 
   virtual ~SensitiveCandidatesBase() = default;
@@ -80,7 +59,6 @@
       const Acts::Vector3& position) const override;
 
   std::vector<const Acts::Surface*> queryAll() const override;
->>>>>>> 809b378e
 };
 
 /// This Mapper takes a (non-const) Geant4 geometry and maps
