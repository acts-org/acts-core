// This file is part of the Acts project.
//
// Copyright (C) 2019 CERN for the benefit of the Acts project
//
// This Source Code Form is subject to the terms of the Mozilla Public
// License, v. 2.0. If a copy of the MPL was not distributed with this
// file, You can obtain one at http://mozilla.org/MPL/2.0/.

#include "ActsExamples/TruthTracking/TruthVerticesToTracks.hpp"

#include "Acts/MagneticField/ConstantBField.hpp"
#include "Acts/Propagator/EigenStepper.hpp"
#include "Acts/Propagator/Propagator.hpp"
#include "Acts/Surfaces/PerigeeSurface.hpp"
#include "Acts/Utilities/Helpers.hpp"
#include "Acts/Utilities/Logger.hpp"
#include "ActsExamples/EventData/SimParticle.hpp"
#include "ActsExamples/EventData/SimVertex.hpp"
#include "ActsExamples/Framework/WhiteBoard.hpp"

#include <iostream>
#include <optional>
#include <stdexcept>

ActsExamples::TruthVerticesToTracksAlgorithm::TruthVerticesToTracksAlgorithm(
    const ActsExamples::TruthVerticesToTracksAlgorithm::Config& cfg,
    Acts::Logging::Level level)
    : ActsExamples::BareAlgorithm("TruthVerticesToTracksAlgorithm", level),
      m_cfg(cfg) {
  if (m_cfg.input.empty()) {
    throw std::invalid_argument("Missing input collection");
  } else if (m_cfg.output.empty()) {
    throw std::invalid_argument("Missing output collection");
  } else if (m_cfg.randomNumberSvc == nullptr) {
    throw std::invalid_argument("Missing random number service");
  }
}

ActsExamples::ProcessCode ActsExamples::TruthVerticesToTracksAlgorithm::execute(
    const AlgorithmContext& context) const {
  const auto& vertexCollection =
      context.eventStore.get<std::vector<ActsExamples::SimVertex>>(m_cfg.input);

  std::shared_ptr<Acts::PerigeeSurface> perigeeSurface =
      Acts::Surface::makeShared<Acts::PerigeeSurface>(m_cfg.refPosition);

  // Set up constant B-Field
  Acts::ConstantBField bField(m_cfg.bField);

  // Set up stepper
  Acts::EigenStepper<Acts::ConstantBField> stepper(bField);

  // Set up propagator with void navigator
  Acts::Propagator<Acts::EigenStepper<Acts::ConstantBField>> propagator(
      stepper);

  // Set up propagator options
  Acts::PropagatorOptions<> pOptions(context.geoContext,
                                     context.magFieldContext,
                                     Acts::LoggerWrapper{logger()});
  pOptions.direction = Acts::backward;

  // Create random number generator and spawn gaussian distribution
  ActsExamples::RandomEngine rng =
      m_cfg.randomNumberSvc->spawnGenerator(context);

  // Vector to store VertexAndTracks extracted from event
  std::vector<VertexAndTracks> vertexAndTracksCollection;

  // Start looping over all vertices in current event
  for (auto& vtx : vertexCollection) {
    // Create VertexAndTracks object
    VertexAndTracks vertexAndTracks;
    // Store current vertex
    vertexAndTracks.vertex = vtx;

    // Track objects at current vertex
    std::vector<Acts::BoundTrackParameters> trackCollection;

    // Iterate over all particle emerging from current vertex
    for (auto const& particle : vtx.outgoing) {
      // Define start track params
<<<<<<< HEAD
      Acts::CurvilinearParameters start(
          particle.position4(), particle.unitDirection(),
          particle.absMomentum(), particle.charge());
=======
      Acts::CurvilinearTrackParameters start(std::nullopt, particle.position(),
                                             ptclMom, particle.charge(),
                                             particle.time());
>>>>>>> 23d24488
      // Run propagator
      auto result = propagator.propagate(start, *perigeeSurface, pOptions);
      if (!result.ok()) {
        continue;
      }

      // get perigee parameters
      const auto& perigeeParameters = (*result).endParameters->parameters();

      auto newTrackParams = perigeeParameters;

      if (m_cfg.doSmearing) {
        // Calculate pt-dependent IP resolution
        const double particlePt = particle.transverseMomentum();
        const double ipRes =
            m_cfg.ipResA * std::exp(-m_cfg.ipResB * particlePt) + m_cfg.ipResC;

        // except for IP resolution, following variances are rough guesses
        // Gaussian distribution for IP resolution
        std::normal_distribution<double> gaussDist_IP(0., ipRes);
        // Gaussian distribution for angular resolution
        std::normal_distribution<double> gaussDist_angular(0., m_cfg.angRes);
        // Gaussian distribution for q/p (momentum) resolution
        std::normal_distribution<double> gaussDist_qp(
            0., m_cfg.qpRelRes * perigeeParameters[4]);

        double rn_d0 = gaussDist_IP(rng);
        double rn_z0 = gaussDist_IP(rng);
        double rn_ph = gaussDist_angular(rng);
        double rn_th = gaussDist_angular(rng);
        double rn_qp = gaussDist_qp(rng);

        Acts::BoundVector smrdParamVec;
        smrdParamVec << rn_d0, rn_z0, rn_ph, rn_th, rn_qp, 0.;

        // Update track parameters
        newTrackParams += smrdParamVec;

        // Correct for phi and theta wrap
        correctPhiThetaPeriodicity(newTrackParams[2], newTrackParams[3]);

        // Update track covariance
        Acts::BoundSymMatrix covMat;
        covMat.setZero();
        covMat.diagonal() << rn_d0 * rn_d0, rn_z0 * rn_z0, rn_ph * rn_ph,
            rn_th * rn_th, rn_qp * rn_qp, 1.;

        trackCollection.push_back(
            Acts::BoundTrackParameters(perigeeSurface, newTrackParams, covMat));
      } else {
        trackCollection.push_back(
            Acts::BoundTrackParameters(perigeeSurface, newTrackParams));
      }
    }  // end iteration over all particle at vertex

    // Store track objects in VertexAndTracks
    vertexAndTracks.tracks = trackCollection;
    // Add to collection
    vertexAndTracksCollection.push_back(vertexAndTracks);

  }  // end iteration over all vertices

  // VertexAndTracks objects to the EventStore
  context.eventStore.add(m_cfg.output, std::move(vertexAndTracksCollection));

  return ActsExamples::ProcessCode::SUCCESS;
}

void ActsExamples::TruthVerticesToTracksAlgorithm::correctPhiThetaPeriodicity(
    double& phiIn, double& thetaIn) const {
  double tmpPhi = std::fmod(phiIn, 2 * M_PI);  // temp phi
  if (tmpPhi > M_PI) {
    tmpPhi -= 2 * M_PI;
  }
  if (tmpPhi < -M_PI && tmpPhi > -2 * M_PI) {
    tmpPhi += 2 * M_PI;
  }

  double tmpTht = std::fmod(thetaIn, 2 * M_PI);  // temp theta
  if (tmpTht < -M_PI) {
    tmpTht = std::abs(tmpTht + 2 * M_PI);
  } else if (tmpTht < 0) {
    tmpTht *= -1;
    tmpPhi += M_PI;
    tmpPhi = tmpPhi > M_PI ? tmpPhi - 2 * M_PI : tmpPhi;
  }
  if (tmpTht > M_PI) {
    tmpTht = 2 * M_PI - tmpTht;
    tmpPhi += M_PI;
    tmpPhi = tmpPhi > M_PI ? (tmpPhi - 2 * M_PI) : tmpPhi;
  }

  phiIn = tmpPhi;
  thetaIn = tmpTht;
}<|MERGE_RESOLUTION|>--- conflicted
+++ resolved
@@ -80,15 +80,9 @@
     // Iterate over all particle emerging from current vertex
     for (auto const& particle : vtx.outgoing) {
       // Define start track params
-<<<<<<< HEAD
-      Acts::CurvilinearParameters start(
+      Acts::CurvilinearTrackParameters start(
           particle.position4(), particle.unitDirection(),
           particle.absMomentum(), particle.charge());
-=======
-      Acts::CurvilinearTrackParameters start(std::nullopt, particle.position(),
-                                             ptclMom, particle.charge(),
-                                             particle.time());
->>>>>>> 23d24488
       // Run propagator
       auto result = propagator.propagate(start, *perigeeSurface, pOptions);
       if (!result.ok()) {
