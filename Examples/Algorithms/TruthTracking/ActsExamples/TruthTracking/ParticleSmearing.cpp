// This file is part of the Acts project.
//
// Copyright (C) 2019-2024 CERN for the benefit of the Acts project
//
// This Source Code Form is subject to the terms of the Mozilla Public
// License, v. 2.0. If a copy of the MPL was not distributed with this
// file, You can obtain one at http://mozilla.org/MPL/2.0/.

#include "ActsExamples/TruthTracking/ParticleSmearing.hpp"

#include "Acts/Definitions/Algebra.hpp"
#include "Acts/Definitions/TrackParametrization.hpp"
#include "Acts/EventData/ParticleHypothesis.hpp"
#include "Acts/Surfaces/PerigeeSurface.hpp"
#include "Acts/Surfaces/Surface.hpp"
#include "Acts/Utilities/Helpers.hpp"
#include "Acts/Utilities/detail/periodic.hpp"
#include "ActsExamples/EventData/SimParticle.hpp"
#include "ActsExamples/EventData/Track.hpp"
#include "ActsExamples/Framework/AlgorithmContext.hpp"
#include "ActsExamples/Framework/RandomNumbers.hpp"
#include "ActsExamples/Utilities/GroupBy.hpp"
#include "ActsExamples/Utilities/Range.hpp"
#include "ActsFatras/EventData/Particle.hpp"

#include <algorithm>
#include <cmath>
#include <ostream>
#include <random>
#include <stdexcept>
#include <utility>

ActsExamples::ParticleSmearing::ParticleSmearing(const Config& config,
                                                 Acts::Logging::Level level)
    : IAlgorithm("ParticleSmearing", level), m_cfg(config) {
  if (m_cfg.inputParticles.empty()) {
    throw std::invalid_argument("Missing input truth particles collection");
  }
  if (m_cfg.outputTrackParameters.empty()) {
    throw std::invalid_argument("Missing output tracks parameters collection");
  }
  if (m_cfg.randomNumbers == nullptr) {
    throw std::invalid_argument("Missing random numbers tool");
  }

  if (m_cfg.particleHypothesis) {
    ACTS_INFO("Override truth particle hypothesis with "
              << *m_cfg.particleHypothesis);
  }

  m_inputParticles.initialize(m_cfg.inputParticles);
  m_outputTrackParameters.initialize(m_cfg.outputTrackParameters);
}

ActsExamples::ProcessCode ActsExamples::ParticleSmearing::execute(
    const AlgorithmContext& ctx) const {
  // setup input and output containers
  const auto& particles = m_inputParticles(ctx);
  TrackParametersContainer parameters;
  parameters.reserve(particles.size());

  // setup random number generator and standard gaussian
  auto rng = m_cfg.randomNumbers->spawnGenerator(ctx);
  std::normal_distribution<double> stdNormal(0.0, 1.0);

  for (auto&& [vtxId, vtxParticles] : groupBySecondaryVertex(particles)) {
    // a group contains at least one particle by construction. assume that all
    // particles within the group originate from the same position and use it to
    // as the reference position for the perigee frame.
    auto perigee = Acts::Surface::makeShared<Acts::PerigeeSurface>(
        vtxParticles.begin()->position());

    for (const auto& particle : vtxParticles) {
      const auto time = particle.time();
      const auto phi = Acts::VectorHelpers::phi(particle.direction());
      const auto theta = Acts::VectorHelpers::theta(particle.direction());
      const auto pt = particle.transverseMomentum();
      const auto p = particle.absoluteMomentum();
      const auto q = particle.charge();
      const auto qOverP = particle.qOverP();
      const auto particleHypothesis =
          m_cfg.particleHypothesis.value_or(particle.hypothesis());

      // compute momentum-dependent resolutions
      const double sigmaD0 =
          m_cfg.sigmaD0 +
          m_cfg.sigmaD0PtA * std::exp(-1.0 * std::abs(m_cfg.sigmaD0PtB) * pt);
      const double sigmaZ0 =
          m_cfg.sigmaZ0 +
          m_cfg.sigmaZ0PtA * std::exp(-1.0 * std::abs(m_cfg.sigmaZ0PtB) * pt);
      // shortcuts for other resolutions
      const double sigmaT0 = m_cfg.sigmaT0;
      const double sigmaPhi = m_cfg.sigmaPhi;
      const double sigmaTheta = m_cfg.sigmaTheta;
      const double sigmaQOverP =
          m_cfg.sigmaPtRel * qOverP +
          sigmaTheta * std::abs(qOverP * std::tan(theta));

      Acts::BoundVector params = Acts::BoundVector::Zero();
      // smear the position/time
      // note that we smear d0 and z0 in the perigee frame
      params[Acts::eBoundLoc0] = sigmaD0 * stdNormal(rng);
      params[Acts::eBoundLoc1] = sigmaZ0 * stdNormal(rng);
      params[Acts::eBoundTime] = time + sigmaT0 * stdNormal(rng);
      // smear direction angles phi,theta ensuring correct bounds
      const auto [newPhi, newTheta] = Acts::detail::normalizePhiTheta(
          phi + sigmaPhi * stdNormal(rng), theta + sigmaTheta * stdNormal(rng));
      params[Acts::eBoundPhi] = newPhi;
      params[Acts::eBoundTheta] = newTheta;
<<<<<<< HEAD
      // compute smeared q/p
      params[Acts::eBoundQOverP] = qOverP + sigmaQOverP * stdNormal(rng);
=======
      // compute smeared absolute momentum vector
      const double newP = std::max(0.0, p + sigmaP * stdNormal(rng));
      const double qOverP = particleHypothesis.qOverP(newP, q);
      params[Acts::eBoundQOverP] = qOverP;
>>>>>>> 903249ee

      ACTS_VERBOSE("Smearing particle (pos, time, phi, theta, q/p):");
      ACTS_VERBOSE(" from: " << particle.position().transpose() << ", " << time
                             << ", " << phi << ", " << theta << ", " << qOverP);
      ACTS_VERBOSE("   to: " << perigee
                                    ->localToGlobal(
                                        ctx.geoContext,
                                        Acts::Vector2{params[Acts::eBoundLoc0],
                                                      params[Acts::eBoundLoc1]},
                                        particle.direction() * p)
                                    .transpose()
                             << ", " << params[Acts::eBoundTime] << ", "
                             << params[Acts::eBoundPhi] << ", "
                             << params[Acts::eBoundTheta] << ", "
                             << params[Acts::eBoundQOverP]);

      // build the track covariance matrix using the smearing sigmas
      Acts::BoundSquareMatrix cov = Acts::BoundSquareMatrix::Zero();
      if (m_cfg.initialSigmas) {
        // use the initial sigmas if set
        for (std::size_t i = Acts::eBoundLoc0; i < Acts::eBoundSize; ++i) {
          double sigma = (*m_cfg.initialSigmas)[i];

          if (i == Acts::eBoundQOverP) {
            // Add momentum dependent uncertainty

            // note that we rely on the fact that sigma theta is already
            // computed
            double covSigmaTheta =
                std::sqrt(cov(Acts::eBoundTheta, Acts::eBoundTheta));
            double additionalSimga =
                m_cfg.initialSigmaPtRel * params[Acts::eBoundQOverP] +
                covSigmaTheta * std::abs(params[Acts::eBoundQOverP] *
                                         std::tan(params[Acts::eBoundTheta]));

            sigma += additionalSimga;
          }

          double var = sigma * sigma;

          // Inflate the initial covariance
          var *= m_cfg.initialVarInflation[i];

          cov(i, i) = var;
        }
      } else {
        // otherwise use the smearing sigmas

        Acts::BoundVector sigmas = Acts::BoundVector(
            {sigmaD0, sigmaZ0, sigmaPhi, sigmaTheta, sigmaQOverP, sigmaT0});

        for (std::size_t i = Acts::eBoundLoc0; i < Acts::eBoundSize; ++i) {
          double sigma = sigmas[i];

          double var = sigma * sigma;

          // Inflate the initial covariance
          var *= m_cfg.initialVarInflation[i];

          cov(i, i) = var;
        }
      }

      parameters.emplace_back(perigee, params, cov, particleHypothesis);
    }
  }

  m_outputTrackParameters(ctx, std::move(parameters));
  return ProcessCode::SUCCESS;
}<|MERGE_RESOLUTION|>--- conflicted
+++ resolved
@@ -107,15 +107,8 @@
           phi + sigmaPhi * stdNormal(rng), theta + sigmaTheta * stdNormal(rng));
       params[Acts::eBoundPhi] = newPhi;
       params[Acts::eBoundTheta] = newTheta;
-<<<<<<< HEAD
       // compute smeared q/p
       params[Acts::eBoundQOverP] = qOverP + sigmaQOverP * stdNormal(rng);
-=======
-      // compute smeared absolute momentum vector
-      const double newP = std::max(0.0, p + sigmaP * stdNormal(rng));
-      const double qOverP = particleHypothesis.qOverP(newP, q);
-      params[Acts::eBoundQOverP] = qOverP;
->>>>>>> 903249ee
 
       ACTS_VERBOSE("Smearing particle (pos, time, phi, theta, q/p):");
       ACTS_VERBOSE(" from: " << particle.position().transpose() << ", " << time
