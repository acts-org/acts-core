--- conflicted
+++ resolved
@@ -139,20 +139,11 @@
     // maximum chi2 that a track can have to be associated with a vertex).
     finderConfig.tracksMaxSignificance = 7.5;
     // Check if vertices are merged in space and time
-<<<<<<< HEAD
     finderConfig.doFullSplitting = true;
-    // Reset the maximum significance that two vertices can have before they are
-    // considered as merged. The default value 3 is tuned for comparing the
-    // vertices' z-coordinates. Since we consider 4 dimensions here, we need to
-    // multiply the value by 4 and thus we set it to 3 * 4 = 12.
-=======
-    // TODO rename do3dSplitting -> doFullSplitting
-    finderConfig.do3dSplitting = true;
     // Reset the maximum significance that two vertices can have before they
     // are considered as merged. The default value 3 is tuned for comparing
     // the vertices' z-coordinates. Since we consider 4 dimensions here, we
     // need to multiply the value by 4 and thus we set it to 3 * 4 = 12.
->>>>>>> e06342c5
     finderConfig.maxMergeVertexSignificance = 12.;
   }
   finderConfig.extractParameters
