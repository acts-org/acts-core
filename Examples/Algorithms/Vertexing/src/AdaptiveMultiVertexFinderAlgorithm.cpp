// This file is part of the Acts project.
//
// Copyright (C) 2020-2024 CERN for the benefit of the Acts project
//
// This Source Code Form is subject to the terms of the Mozilla Public
// License, v. 2.0. If a copy of the MPL was not distributed with this
// file, You can obtain one at http://mozilla.org/MPL/2.0/.

#include "ActsExamples/Vertexing/AdaptiveMultiVertexFinderAlgorithm.hpp"

#include "Acts/Definitions/Algebra.hpp"
#include "Acts/Definitions/Units.hpp"
#include "Acts/EventData/GenericBoundTrackParameters.hpp"
#include "Acts/Propagator/EigenStepper.hpp"
#include "Acts/Utilities/AnnealingUtility.hpp"
#include "Acts/Utilities/Logger.hpp"
#include "Acts/Utilities/Result.hpp"
#include "Acts/Vertexing/AdaptiveGridTrackDensity.hpp"
#include "Acts/Vertexing/AdaptiveMultiVertexFinder.hpp"
#include "Acts/Vertexing/AdaptiveMultiVertexFitter.hpp"
#include "Acts/Vertexing/GaussianTrackDensity.hpp"
#include "Acts/Vertexing/ImpactPointEstimator.hpp"
#include "Acts/Vertexing/TrackAtVertex.hpp"
#include "Acts/Vertexing/TrackDensityVertexFinder.hpp"
#include "Acts/Vertexing/Vertex.hpp"
#include "Acts/Vertexing/VertexingOptions.hpp"
#include "ActsExamples/EventData/ProtoVertex.hpp"
#include "ActsExamples/EventData/SimParticle.hpp"
#include "ActsExamples/EventData/SimVertex.hpp"
#include "ActsExamples/Framework/AlgorithmContext.hpp"
#include "ActsExamples/Framework/ProcessCode.hpp"

#include <memory>
#include <optional>
#include <ostream>
#include <stdexcept>
#include <system_error>
#include <unordered_map>
#include <utility>

#include "TruthVertexSeeder.hpp"
#include "VertexingHelpers.hpp"

namespace ActsExamples {

<<<<<<< HEAD
namespace {

std::unique_ptr<ActsExamples::TruthVertexSeeder> makeTruthVertexSeeder(
    const AdaptiveMultiVertexFinderAlgorithm::Config& cfg,
    const SimParticleContainer& truthParticles,
    const SimVertexContainer& truthVertices, const Acts::Logger& logger) {
  using Seeder = ActsExamples::TruthVertexSeeder;

  Seeder::Config seederConfig;
  seederConfig.useXY = false;
  seederConfig.useTime = cfg.useTime;

  std::map<SimVertexBarcode, std::size_t> vertexParticleCount;

  for (const auto& truthVertex : truthVertices) {
    // Skip secondary vertices
    if (truthVertex.vertexId().vertexSecondary() != 0) {
      continue;
    }
    seederConfig.vertices.push_back(truthVertex);

    // Count the number of particles associated with each vertex
    std::size_t particleCount = 0;
    for (const auto& particle : truthParticles) {
      if (particle.particleId().vertexId() == truthVertex.vertexId()) {
        ++particleCount;
      }
    }
    vertexParticleCount[truthVertex.vertexId()] = particleCount;
  }

  // sort by number of particles
  std::sort(seederConfig.vertices.begin(), seederConfig.vertices.end(),
            [&vertexParticleCount](const auto& lhs, const auto& rhs) {
              return vertexParticleCount[lhs.vertexId()] >
                     vertexParticleCount[rhs.vertexId()];
            });

  ACTS_INFO("Got " << truthVertices.size() << " truth vertices and selected "
                   << seederConfig.vertices.size() << " in event");

  return std::make_unique<Seeder>(seederConfig);
}

}  // namespace

=======
>>>>>>> b46d4256
AdaptiveMultiVertexFinderAlgorithm::AdaptiveMultiVertexFinderAlgorithm(
    const Config& config, Acts::Logging::Level level)
    : IAlgorithm("AdaptiveMultiVertexFinder", level),
      m_cfg(config),
      m_propagator{[&]() {
        // Set up EigenStepper
        Acts::EigenStepper<> stepper(m_cfg.bField);

        // Set up the propagator
        return std::make_shared<Propagator>(stepper);
      }()},
      m_ipEstimator{[&]() {
        // Set up ImpactPointEstimator
        Acts::ImpactPointEstimator::Config ipEstimatorCfg(m_cfg.bField,
                                                          m_propagator);
        return Acts::ImpactPointEstimator(
            ipEstimatorCfg, logger().cloneWithSuffix("ImpactPointEstimator"));
      }()},
      m_linearizer{[&] {
        // Set up the helical track linearizer
        Linearizer::Config ltConfig;
        ltConfig.bField = m_cfg.bField;
        ltConfig.propagator = m_propagator;
        return Linearizer(ltConfig,
                          logger().cloneWithSuffix("HelicalTrackLinearizer"));
      }()},
      m_vertexSeeder{makeVertexSeeder()},
      m_vertexFinder{makeVertexFinder(m_vertexSeeder)} {
  if (m_cfg.inputTrackParameters.empty()) {
    throw std::invalid_argument("Missing input track parameter collection");
  }
  if (m_cfg.outputProtoVertices.empty()) {
    throw std::invalid_argument("Missing output proto vertices collection");
  }
  if (m_cfg.outputVertices.empty()) {
    throw std::invalid_argument("Missing output vertices collection");
  }
  if (m_cfg.seedFinder == SeedFinder::TruthSeeder &&
      m_cfg.inputTruthVertices.empty()) {
    throw std::invalid_argument("Missing input truth vertex collection");
  }

  // Sanitize the configuration
  if (m_cfg.seedFinder != SeedFinder::TruthSeeder &&
      (!m_cfg.inputTruthParticles.empty() ||
       !m_cfg.inputTruthVertices.empty())) {
    ACTS_INFO("Ignoring truth input as seed finder is not TruthSeeder");
    m_cfg.inputTruthVertices.clear();
    m_cfg.inputTruthVertices.clear();
  }

  m_inputTrackParameters.initialize(m_cfg.inputTrackParameters);
  m_inputTruthParticles.maybeInitialize(m_cfg.inputTruthParticles);
  m_inputTruthVertices.maybeInitialize(m_cfg.inputTruthVertices);
  m_outputProtoVertices.initialize(m_cfg.outputProtoVertices);
  m_outputVertices.initialize(m_cfg.outputVertices);
}

<<<<<<< HEAD
std::unique_ptr<Acts::IVertexFinder>
AdaptiveMultiVertexFinderAlgorithm::makeVertexSeeder() const {
  if (m_cfg.seedFinder == SeedFinder::TruthSeeder) {
    // Note that the default config will not generate any vertices. We need the
    // event context to get the truth vertices.
    return makeTruthVertexSeeder(m_cfg, {}, {}, logger());
  }

=======
auto AdaptiveMultiVertexFinderAlgorithm::makeVertexFinder() const
    -> Acts::AdaptiveMultiVertexFinder {
  std::shared_ptr<const Acts::IVertexFinder> seedFinder;
>>>>>>> b46d4256
  if (m_cfg.seedFinder == SeedFinder::GaussianSeeder) {
    using Seeder = Acts::TrackDensityVertexFinder;
    Acts::GaussianTrackDensity::Config trkDensityCfg;
    trkDensityCfg.extractParameters
        .connect<&Acts::InputTrack::extractParameters>();
    return std::make_unique<Seeder>(Seeder::Config{trkDensityCfg});
  }

  if (m_cfg.seedFinder == SeedFinder::AdaptiveGridSeeder) {
    // Set up track density used during vertex seeding
    Acts::AdaptiveGridTrackDensity::Config trkDensityCfg;
    // Bin extent in z-direction
    trkDensityCfg.spatialBinExtent = m_cfg.spatialBinExtent;
    // Bin extent in t-direction
    trkDensityCfg.temporalBinExtent = m_cfg.temporalBinExtent;
    trkDensityCfg.useTime = m_cfg.useTime;
    Acts::AdaptiveGridTrackDensity trkDensity(trkDensityCfg);

    // Set up vertex seeder and finder
    using Seeder = Acts::AdaptiveGridDensityVertexFinder;
    Seeder::Config seederConfig(trkDensity);
    seederConfig.extractParameters
        .connect<&Acts::InputTrack::extractParameters>();
    return std::make_unique<Seeder>(seederConfig);
  }

  throw std::invalid_argument("Unknown seed finder");
}

Acts::AdaptiveMultiVertexFinder
AdaptiveMultiVertexFinderAlgorithm::makeVertexFinder(
    std::shared_ptr<const Acts::IVertexFinder> seedFinder) const {
  // Set up deterministic annealing with user-defined temperatures
  Acts::AnnealingUtility annealingUtility(m_cfg.annealingConfig);

  // Set up the vertex fitter with user-defined annealing
  Fitter::Config fitterCfg(m_ipEstimator);
  fitterCfg.annealingTool = annealingUtility;
  fitterCfg.minWeight = m_cfg.minWeight;
  fitterCfg.doSmoothing = m_cfg.doSmoothing;
  fitterCfg.useTime = m_cfg.useTime;
  fitterCfg.extractParameters.connect<&Acts::InputTrack::extractParameters>();
  fitterCfg.trackLinearizer.connect<&Linearizer::linearizeTrack>(&m_linearizer);
  Fitter fitter(std::move(fitterCfg),
                logger().cloneWithSuffix("AdaptiveMultiVertexFitter"));

  Acts::AdaptiveMultiVertexFinder::Config finderConfig(
      std::move(fitter), std::move(seedFinder), m_ipEstimator, m_cfg.bField);
  // Set the initial variance of the 4D vertex position. Since time is on a
  // numerical scale, we have to provide a greater value in the corresponding
  // dimension.
  finderConfig.initialVariances = m_cfg.initialVariances;
  finderConfig.tracksMaxZinterval = m_cfg.tracksMaxZinterval;
  finderConfig.maxIterations = m_cfg.maxIterations;
  finderConfig.useTime = m_cfg.useTime;
  // 5 corresponds to a p-value of ~0.92 using `chi2(x=5,ndf=2)`
  finderConfig.tracksMaxSignificance = 5;
  // This should be used consistently with and without time
  finderConfig.doFullSplitting = m_cfg.doFullSplitting;
  // 3 corresponds to a p-value of ~0.92 using `chi2(x=3,ndf=1)`
  finderConfig.maxMergeVertexSignificance = 3;
  if (m_cfg.useTime) {
    // When using time, we have an extra contribution to the chi2 by the time
    // coordinate. We thus need to increase tracksMaxSignificance (i.e., the
    // maximum chi2 that a track can have to be associated with a vertex).
    // Using the same p-value for 3 dof instead of 2.
    // 6.7 corresponds to a p-value of ~0.92 using `chi2(x=6.7,ndf=3)`
    finderConfig.tracksMaxSignificance = 6.7;
    // Using the same p-value for 2 dof instead of 1.
    // 5 corresponds to a p-value of ~0.92 using `chi2(x=5,ndf=2)`
    finderConfig.maxMergeVertexSignificance = 5;
  }
  finderConfig.extractParameters
      .template connect<&Acts::InputTrack::extractParameters>();

<<<<<<< HEAD
  if (m_cfg.seedFinder == SeedFinder::TruthSeeder) {
    finderConfig.doNotBreakWhileSeeding = true;
  }
=======
  finderConfig.tracksMaxSignificance =
      m_cfg.tracksMaxSignificance.value_or(finderConfig.tracksMaxSignificance);
  finderConfig.maxMergeVertexSignificance =
      m_cfg.maxMergeVertexSignificance.value_or(
          finderConfig.maxMergeVertexSignificance);
>>>>>>> b46d4256

  // Instantiate the finder
  return Acts::AdaptiveMultiVertexFinder(std::move(finderConfig),
                                         logger().clone());
}

ProcessCode AdaptiveMultiVertexFinderAlgorithm::execute(
    const AlgorithmContext& ctx) const {
<<<<<<< HEAD
=======
  // retrieve input tracks and convert into the expected format

>>>>>>> b46d4256
  const auto& inputTrackParameters = m_inputTrackParameters(ctx);

  auto inputTracks = makeInputTracks(inputTrackParameters);

  if (inputTrackParameters.size() != inputTracks.size()) {
    ACTS_ERROR("Input track containers do not align: "
               << inputTrackParameters.size() << " != " << inputTracks.size());
  }

  for (const auto& trk : inputTrackParameters) {
    if (trk.covariance() && trk.covariance()->determinant() <= 0) {
      // actually we should consider this as an error but I do not want the CI
      // to fail
      ACTS_WARNING("input track " << trk << " has det(cov) = "
                                  << trk.covariance()->determinant());
    }
  }

  const Acts::AdaptiveMultiVertexFinder* vertexFinder = &m_vertexFinder;

  // Temporary vertex finder for the truth seeder
  std::optional<Acts::AdaptiveMultiVertexFinder> temporaryVertexFinder;
  if (m_cfg.seedFinder == SeedFinder::TruthSeeder) {
    // In case of the truth seeder, we need to wire the truth vertices into the
    // vertex finder

    const auto& truthParticles = m_inputTruthParticles(ctx);
    const auto& truthVertices = m_inputTruthVertices(ctx);

    // Build a new vertex seeder with the truth vertices
    auto vertexSeeder =
        makeTruthVertexSeeder(m_cfg, truthParticles, truthVertices, logger());

    // Build a new vertex finder with the new seeder
    temporaryVertexFinder.emplace(makeVertexFinder(std::move(vertexSeeder)));

    vertexFinder = &temporaryVertexFinder.value();
  }

  // The vertex finder state
  auto state = vertexFinder->makeState(ctx.magFieldContext);

  // Default vertexing options, this is where e.g. a constraint could be set
  Options finderOpts(ctx.geoContext, ctx.magFieldContext);

  VertexCollection vertices;

  if (inputTrackParameters.empty()) {
    ACTS_DEBUG("Empty track parameter collection found, skipping vertexing");
  } else {
    ACTS_DEBUG("Have " << inputTrackParameters.size()
                       << " input track parameters, running vertexing");
    // find vertices
    auto result = vertexFinder->find(inputTracks, finderOpts, state);

    if (result.ok()) {
      vertices = std::move(result.value());
    } else {
      ACTS_ERROR("Error in vertex finder: " << result.error().message());
    }
  }

  // show some debug output
  ACTS_INFO("Found " << vertices.size() << " vertices in event");
  for (const auto& vtx : vertices) {
    ACTS_DEBUG("Found vertex at " << vtx.fullPosition().transpose() << " with "
                                  << vtx.tracks().size() << " tracks.");
  }

  // store proto vertices extracted from the found vertices
  m_outputProtoVertices(ctx, makeProtoVertices(inputTracks, vertices));

  // store found vertices
  m_outputVertices(ctx, std::move(vertices));

  return ProcessCode::SUCCESS;
}

}  // namespace ActsExamples<|MERGE_RESOLUTION|>--- conflicted
+++ resolved
@@ -43,7 +43,6 @@
 
 namespace ActsExamples {
 
-<<<<<<< HEAD
 namespace {
 
 std::unique_ptr<ActsExamples::TruthVertexSeeder> makeTruthVertexSeeder(
@@ -90,8 +89,6 @@
 
 }  // namespace
 
-=======
->>>>>>> b46d4256
 AdaptiveMultiVertexFinderAlgorithm::AdaptiveMultiVertexFinderAlgorithm(
     const Config& config, Acts::Logging::Level level)
     : IAlgorithm("AdaptiveMultiVertexFinder", level),
@@ -150,7 +147,6 @@
   m_outputVertices.initialize(m_cfg.outputVertices);
 }
 
-<<<<<<< HEAD
 std::unique_ptr<Acts::IVertexFinder>
 AdaptiveMultiVertexFinderAlgorithm::makeVertexSeeder() const {
   if (m_cfg.seedFinder == SeedFinder::TruthSeeder) {
@@ -159,11 +155,6 @@
     return makeTruthVertexSeeder(m_cfg, {}, {}, logger());
   }
 
-=======
-auto AdaptiveMultiVertexFinderAlgorithm::makeVertexFinder() const
-    -> Acts::AdaptiveMultiVertexFinder {
-  std::shared_ptr<const Acts::IVertexFinder> seedFinder;
->>>>>>> b46d4256
   if (m_cfg.seedFinder == SeedFinder::GaussianSeeder) {
     using Seeder = Acts::TrackDensityVertexFinder;
     Acts::GaussianTrackDensity::Config trkDensityCfg;
@@ -236,20 +227,19 @@
     // 5 corresponds to a p-value of ~0.92 using `chi2(x=5,ndf=2)`
     finderConfig.maxMergeVertexSignificance = 5;
   }
+
   finderConfig.extractParameters
       .template connect<&Acts::InputTrack::extractParameters>();
 
-<<<<<<< HEAD
   if (m_cfg.seedFinder == SeedFinder::TruthSeeder) {
     finderConfig.doNotBreakWhileSeeding = true;
   }
-=======
+
   finderConfig.tracksMaxSignificance =
       m_cfg.tracksMaxSignificance.value_or(finderConfig.tracksMaxSignificance);
   finderConfig.maxMergeVertexSignificance =
       m_cfg.maxMergeVertexSignificance.value_or(
           finderConfig.maxMergeVertexSignificance);
->>>>>>> b46d4256
 
   // Instantiate the finder
   return Acts::AdaptiveMultiVertexFinder(std::move(finderConfig),
@@ -258,11 +248,6 @@
 
 ProcessCode AdaptiveMultiVertexFinderAlgorithm::execute(
     const AlgorithmContext& ctx) const {
-<<<<<<< HEAD
-=======
-  // retrieve input tracks and convert into the expected format
-
->>>>>>> b46d4256
   const auto& inputTrackParameters = m_inputTrackParameters(ctx);
 
   auto inputTracks = makeInputTracks(inputTrackParameters);
