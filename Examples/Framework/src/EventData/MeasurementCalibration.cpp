// This file is part of the ACTS project.
//
// Copyright (C) 2016 CERN for the benefit of the ACTS project
//
// This Source Code Form is subject to the terms of the Mozilla Public
// License, v. 2.0. If a copy of the MPL was not distributed with this
// file, You can obtain one at https://mozilla.org/MPL/2.0/.

#include "ActsExamples/EventData/MeasurementCalibration.hpp"

#include "Acts/Definitions/TrackParametrization.hpp"
#include "Acts/EventData/SourceLink.hpp"
#include "ActsExamples/EventData/IndexSourceLink.hpp"
#include "ActsExamples/EventData/Measurement.hpp"

#include <cassert>
#include <variant>

namespace Acts {
class VectorMultiTrajectory;
}  // namespace Acts

void ActsExamples::PassThroughCalibrator::calibrate(
    const MeasurementContainer& measurements,
    const ClusterContainer* /*clusters*/, const Acts::GeometryContext& /*gctx*/,
    const Acts::CalibrationContext& /*cctx*/,
    const Acts::SourceLink& sourceLink,
    Acts::VectorMultiTrajectory::TrackStateProxy& trackState) const {
  trackState.setUncalibratedSourceLink(Acts::SourceLink{sourceLink});
  const IndexSourceLink& idxSourceLink = sourceLink.get<IndexSourceLink>();

  assert((idxSourceLink.index() < measurements.size()) &&
         "Source link index is outside the container bounds");

  const ConstVariableBoundMeasurementProxy measurement =
      measurements.getMeasurement(idxSourceLink.index());

  Acts::visit_measurement(measurement.size(), [&](auto N) -> void {
    constexpr std::size_t kMeasurementSize = decltype(N)::value;
    const ConstFixedBoundMeasurementProxy<kMeasurementSize> fixedMeasurement =
        static_cast<ConstFixedBoundMeasurementProxy<kMeasurementSize>>(
            measurement);

<<<<<<< HEAD
    trackState.allocateCalibrated(kMeasurementSize);
    trackState.calibrated<kMeasurementSize>() = fixedMeasurement.parameters();
    trackState.calibratedCovariance<kMeasurementSize>() =
        fixedMeasurement.covariance();
    trackState.setProjectorSubspaceIndices(fixedMeasurement.subspaceIndices());
=======
    trackState.allocateCalibrated(fixedMeasurement.parameters().eval(),
                                  fixedMeasurement.covariance().eval());
    trackState.setSubspaceIndices(fixedMeasurement.subspaceIndices());
>>>>>>> 2e74ffa1
  });
}

ActsExamples::MeasurementCalibratorAdapter::MeasurementCalibratorAdapter(
    const MeasurementCalibrator& calibrator,
    const MeasurementContainer& measurements, const ClusterContainer* clusters)
    : m_calibrator{calibrator},
      m_measurements{measurements},
      m_clusters{clusters} {}

void ActsExamples::MeasurementCalibratorAdapter::calibrate(
    const Acts::GeometryContext& gctx, const Acts::CalibrationContext& cctx,
    const Acts::SourceLink& sourceLink,
    Acts::VectorMultiTrajectory::TrackStateProxy trackState) const {
  return m_calibrator.calibrate(m_measurements, m_clusters, gctx, cctx,
                                sourceLink, trackState);
}<|MERGE_RESOLUTION|>--- conflicted
+++ resolved
@@ -41,17 +41,9 @@
         static_cast<ConstFixedBoundMeasurementProxy<kMeasurementSize>>(
             measurement);
 
-<<<<<<< HEAD
-    trackState.allocateCalibrated(kMeasurementSize);
-    trackState.calibrated<kMeasurementSize>() = fixedMeasurement.parameters();
-    trackState.calibratedCovariance<kMeasurementSize>() =
-        fixedMeasurement.covariance();
-    trackState.setProjectorSubspaceIndices(fixedMeasurement.subspaceIndices());
-=======
     trackState.allocateCalibrated(fixedMeasurement.parameters().eval(),
                                   fixedMeasurement.covariance().eval());
-    trackState.setSubspaceIndices(fixedMeasurement.subspaceIndices());
->>>>>>> 2e74ffa1
+    trackState.setProjectorSubspaceIndices(fixedMeasurement.subspaceIndices());
   });
 }
 
