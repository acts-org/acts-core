--- conflicted
+++ resolved
@@ -15,24 +15,10 @@
 
 ProtoTrack seedToPrototrack(const SimSeed &seed);
 
-<<<<<<< HEAD
-std::optional<SimSpacePoint> findSpacePointForIndex(
-    Index index, const SimSpacePointContainer &spacepoints);
-
-class ProtoTrackToSeed {
-  const SimSpacePointContainer &m_spacePoints;
-
- public:
-  ProtoTrackToSeed(const SimSpacePointContainer &spacepoints)
-      : m_spacePoints(spacepoints) {}
-  SimSeed operator()(const ProtoTrack &track) const;
-};
-=======
 std::optional<const SimSpacePoint *> findSpacePointForIndex(
     Index index, const SimSpacePointContainer &spacepoints);
 
 SimSeed prototrackToSeed(const ProtoTrack &track,
                          const SimSpacePointContainer &spacepoints);
->>>>>>> bd5547af
 
 }  // namespace ActsExamples