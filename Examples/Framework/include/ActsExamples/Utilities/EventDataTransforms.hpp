// This file is part of the Acts project.
//
// Copyright (C) 2020 CERN for the benefit of the Acts project
//
// This Source Code Form is subject to the terms of the Mozilla Public
// License, v. 2.0. If a copy of the MPL was not distributed with this
// file, You can obtain one at http://mozilla.org/MPL/2.0/.

#pragma once

#include "ActsExamples/EventData/ProtoTrack.hpp"
#include "ActsExamples/EventData/SimSeed.hpp"

namespace ActsExamples {

ProtoTrack seedToPrototrack(const SimSeed &seed);

<<<<<<< HEAD
std::optional<const SimSpacePoint *> findSpacePointForIndex(
=======
const SimSpacePoint *findSpacePointForIndex(
>>>>>>> 375f1a91
    Index index, const SimSpacePointContainer &spacepoints);

SimSeed prototrackToSeed(const ProtoTrack &track,
                         const SimSpacePointContainer &spacepoints);

}  // namespace ActsExamples<|MERGE_RESOLUTION|>--- conflicted
+++ resolved
@@ -15,11 +15,7 @@
 
 ProtoTrack seedToPrototrack(const SimSeed &seed);
 
-<<<<<<< HEAD
-std::optional<const SimSpacePoint *> findSpacePointForIndex(
-=======
 const SimSpacePoint *findSpacePointForIndex(
->>>>>>> 375f1a91
     Index index, const SimSpacePointContainer &spacepoints);
 
 SimSeed prototrackToSeed(const ProtoTrack &track,
