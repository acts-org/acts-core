// This file is part of the Acts project.
//
// Copyright (C) 2023 CERN for the benefit of the Acts project
//
// This Source Code Form is subject to the terms of the Mozilla Public
// License, v. 2.0. If a copy of the MPL was not distributed with this
// file, You can obtain one at http://mozilla.org/MPL/2.0/.

<<<<<<< HEAD
#include "Acts/Definitions/TrackParametrization.hpp"
=======
#include "ActsExamples/EventData/NeuralCalibrator.hpp"

>>>>>>> fad61a0a
#include "Acts/EventData/SourceLink.hpp"
#include "Acts/Utilities/CalibrationContext.hpp"
#include "Acts/Utilities/UnitVectors.hpp"
#include "ActsExamples/EventData/Measurement.hpp"

#include <TFile.h>

namespace detail {

template <typename Array>
std::size_t fillChargeMatrix(Array& arr, const ActsExamples::Cluster& cluster,
                             std::size_t size0 = 7u, std::size_t size1 = 7u) {
  // First, rescale the activations to sum to unity. This promotes
  // numerical stability in the index computation
  double totalAct = 0;
  for (const ActsExamples::Cluster::Cell& cell : cluster.channels) {
    totalAct += cell.activation;
  }
  std::vector<double> weights;
  for (const ActsExamples::Cluster::Cell& cell : cluster.channels) {
    weights.push_back(cell.activation / totalAct);
  }

  double acc0 = 0;
  double acc1 = 0;
  for (std::size_t i = 0; i < cluster.channels.size(); i++) {
    acc0 += cluster.channels.at(i).bin[0] * weights.at(i);
    acc1 += cluster.channels.at(i).bin[1] * weights.at(i);
  }

  // By convention, put the center pixel in the middle cell.
  // Achieved by translating the cluster --> compute the offsets
  int offset0 = static_cast<int>(acc0) - size0 / 2;
  int offset1 = static_cast<int>(acc1) - size1 / 2;

  // Zero the charge matrix first, to guard against leftovers
  arr = Eigen::ArrayXXf::Zero(1, size0 * size1);
  // Fill the matrix
  for (const ActsExamples::Cluster::Cell& cell : cluster.channels) {
    // Translate each pixel
    int iMat = cell.bin[0] - offset0;
    int jMat = cell.bin[1] - offset1;
    if (iMat >= 0 && iMat < static_cast<int>(size0) && jMat >= 0 &&
        jMat < static_cast<int>(size1)) {
      typename Array::Index index = iMat * size0 + jMat;
      if (index < arr.size()) {
        arr(index) = cell.activation;
      }
    }
  }
  return size0 * size1;
}

}  // namespace detail

ActsExamples::NeuralCalibrator::NeuralCalibrator(
    const std::filesystem::path& modelPath, std::size_t nComponents,
    std::vector<std::size_t> volumeIds)
    : m_env(ORT_LOGGING_LEVEL_WARNING, "NeuralCalibrator"),
      m_model(m_env, modelPath.c_str()),
      m_nComponents{nComponents},
      m_volumeIds{std::move(volumeIds)} {}

void ActsExamples::NeuralCalibrator::calibrate(
    const MeasurementContainer& measurements, const ClusterContainer* clusters,
    const Acts::GeometryContext& gctx, const Acts::CalibrationContext& cctx,
    const Acts::SourceLink& sourceLink,
    Acts::MultiTrajectory<Acts::VectorMultiTrajectory>::TrackStateProxy&
        trackState) const {
  trackState.setUncalibratedSourceLink(sourceLink);
  const IndexSourceLink& idxSourceLink = sourceLink.get<IndexSourceLink>();
  assert((idxSourceLink.index() < measurements.size()) and
         "Source link index is outside the container bounds");

  if (std::find(m_volumeIds.begin(), m_volumeIds.end(),
                idxSourceLink.geometryId().volume()) == m_volumeIds.end()) {
    m_fallback.calibrate(measurements, clusters, gctx, cctx, sourceLink,
                         trackState);
    return;
  }

  Acts::NetworkBatchInput inputBatch(1, m_nInputs);
  auto input = inputBatch(0, Eigen::all);

  // TODO: Matrix size should be configurable perhaps?
  std::size_t matSize0 = 7u;
  std::size_t matSize1 = 7u;
  std::size_t iInput = ::detail::fillChargeMatrix(
      input, (*clusters)[idxSourceLink.index()], matSize0, matSize1);

  input[iInput++] = idxSourceLink.geometryId().volume();
  input[iInput++] = idxSourceLink.geometryId().layer();

  const Acts::Surface& referenceSurface = trackState.referenceSurface();

<<<<<<< HEAD
  const auto& measurement = measurements[idxSourceLink.index()];

  const Acts::BoundVector& fpar = measurement.fullParameters();
  const Acts::BoundMatrix& fcov = measurement.fullCovariance();

  Acts::Vector3 dir = Acts::makeDirectionFromPhiTheta(fpar[Acts::eBoundPhi],
                                                      fpar[Acts::eBoundTheta]);
  Acts::Vector3 globalPosition = referenceSurface.localToGlobal(
      gctx, fpar.segment<2>(Acts::eBoundLoc0), dir);

  // Rotation matrix. When applied to global coordinates, they
  // are rotated into the local reference frame of the
  // surface. Note that this such a rotation can be found by
  // inverting a matrix whose columns correspond to the
  // coordinate axes of the local coordinate system.
  Acts::RotationMatrix3 rot =
      referenceSurface.referenceFrame(gctx, globalPosition, dir).inverse();
  std::pair<double, double> angles =
      Acts::VectorHelpers::incidentAngles(dir, rot);

  input[iInput++] = angles.first;
  input[iInput++] = angles.second;
  input[iInput++] = fpar[Acts::eBoundLoc0];
  input[iInput++] = fpar[Acts::eBoundLoc1];
  input[iInput++] = fcov(Acts::eBoundLoc0, Acts::eBoundLoc0);
  input[iInput++] = fcov(Acts::eBoundLoc1, Acts::eBoundLoc1);
  if (iInput != m_nInputs) {
    throw std::runtime_error("Expected input size of " +
                             std::to_string(m_nInputs) +
                             ", got: " + std::to_string(iInput));
  }

  // Input is a single row, hence .front()
  std::vector<float> output = m_model.runONNXInference(inputBatch).front();
  // Assuming 2-D measurements, the expected params structure is:
  // [           0,    nComponent[ --> priors
  // [  nComponent,  3*nComponent[ --> means
  // [3*nComponent,  5*nComponent[ --> variances
  std::size_t nParams = 5 * m_nComponents;
  if (output.size() != nParams) {
    throw std::runtime_error("Got output vector of size " +
                             std::to_string(output.size()) +
                             ", expected size " + std::to_string(nParams));
  }

  // Most probable value computation of mixture density
  std::size_t iMax = 0;
  if (m_nComponents > 1) {
    iMax = std::distance(
        output.begin(),
        std::max_element(output.begin(), output.begin() + m_nComponents));
  }
  std::size_t iLoc0 = m_nComponents + iMax * 2;
  std::size_t iVar0 = 3 * m_nComponents + iMax * 2;

  Measurement measurementCopy = measurement;
  measurementCopy.parameters()[Acts::eBoundLoc0] = output[iLoc0];
  measurementCopy.parameters()[Acts::eBoundLoc1] = output[iLoc0 + 1];
  measurementCopy.covariance()(Acts::eBoundLoc0, Acts::eBoundLoc0) =
      output[iVar0];
  measurementCopy.covariance()(Acts::eBoundLoc1, Acts::eBoundLoc1) =
      output[iVar0 + 1];
  trackState.setCalibrated(measurementCopy);
=======
  std::visit(
      [&](const auto& measurement) {
        auto E = measurement.expander();
        auto P = measurement.projector();
        Acts::ActsVector<Acts::eBoundSize> fpar = E * measurement.parameters();
        Acts::ActsSquareMatrix<Acts::eBoundSize> fcov =
            E * measurement.covariance() * E.transpose();

        Acts::Vector3 dir = Acts::makeDirectionFromPhiTheta(
            fpar[Acts::eBoundPhi], fpar[Acts::eBoundTheta]);
        Acts::Vector3 globalPosition = referenceSurface.localToGlobal(
            gctx, fpar.segment<2>(Acts::eBoundLoc0), dir);

        // Rotation matrix. When applied to global coordinates, they
        // are rotated into the local reference frame of the
        // surface. Note that this such a rotation can be found by
        // inverting a matrix whose columns correspond to the
        // coordinate axes of the local coordinate system.
        Acts::RotationMatrix3 rot =
            referenceSurface.referenceFrame(gctx, globalPosition, dir)
                .inverse();
        std::pair<double, double> angles =
            Acts::VectorHelpers::incidentAngles(dir, rot);

        input[iInput++] = angles.first;
        input[iInput++] = angles.second;
        input[iInput++] = fpar[Acts::eBoundLoc0];
        input[iInput++] = fpar[Acts::eBoundLoc1];
        input[iInput++] = fcov(Acts::eBoundLoc0, Acts::eBoundLoc0);
        input[iInput++] = fcov(Acts::eBoundLoc1, Acts::eBoundLoc1);
        if (iInput != m_nInputs) {
          throw std::runtime_error("Expected input size of " +
                                   std::to_string(m_nInputs) +
                                   ", got: " + std::to_string(iInput));
        }

        // Input is a single row, hence .front()
        std::vector<float> output =
            m_model.runONNXInference(inputBatch).front();
        // Assuming 2-D measurements, the expected params structure is:
        // [           0,    nComponent[ --> priors
        // [  nComponent,  3*nComponent[ --> means
        // [3*nComponent,  5*nComponent[ --> variances
        std::size_t nParams = 5 * m_nComponents;
        if (output.size() != nParams) {
          throw std::runtime_error(
              "Got output vector of size " + std::to_string(output.size()) +
              ", expected size " + std::to_string(nParams));
        }

        // Most probable value computation of mixture density
        std::size_t iMax = 0;
        if (m_nComponents > 1) {
          iMax = std::distance(
              output.begin(),
              std::max_element(output.begin(), output.begin() + m_nComponents));
        }
        std::size_t iLoc0 = m_nComponents + iMax * 2;
        std::size_t iVar0 = 3 * m_nComponents + iMax * 2;

        fpar[Acts::eBoundLoc0] = output[iLoc0];
        fpar[Acts::eBoundLoc1] = output[iLoc0 + 1];
        fcov(Acts::eBoundLoc0, Acts::eBoundLoc0) = output[iVar0];
        fcov(Acts::eBoundLoc1, Acts::eBoundLoc1) = output[iVar0 + 1];

        constexpr std::size_t kSize =
            std::remove_reference_t<decltype(measurement)>::size();
        Acts::ActsVector<kSize> cpar = P * fpar;
        Acts::ActsSquareMatrix<kSize> ccov = P * fcov * P.transpose();

        trackState.allocateCalibrated(kSize);
        trackState.template calibrated<kSize>() = cpar;
        trackState.template calibratedCovariance<kSize>() = ccov;
        trackState.setProjector(measurement.projector());
      },
      measurements[idxSourceLink.index()]);
>>>>>>> fad61a0a
}<|MERGE_RESOLUTION|>--- conflicted
+++ resolved
@@ -6,12 +6,8 @@
 // License, v. 2.0. If a copy of the MPL was not distributed with this
 // file, You can obtain one at http://mozilla.org/MPL/2.0/.
 
-<<<<<<< HEAD
-#include "Acts/Definitions/TrackParametrization.hpp"
-=======
 #include "ActsExamples/EventData/NeuralCalibrator.hpp"
 
->>>>>>> fad61a0a
 #include "Acts/EventData/SourceLink.hpp"
 #include "Acts/Utilities/CalibrationContext.hpp"
 #include "Acts/Utilities/UnitVectors.hpp"
@@ -107,7 +103,6 @@
 
   const Acts::Surface& referenceSurface = trackState.referenceSurface();
 
-<<<<<<< HEAD
   const auto& measurement = measurements[idxSourceLink.index()];
 
   const Acts::BoundVector& fpar = measurement.fullParameters();
@@ -170,83 +165,9 @@
       output[iVar0];
   measurementCopy.covariance()(Acts::eBoundLoc1, Acts::eBoundLoc1) =
       output[iVar0 + 1];
-  trackState.setCalibrated(measurementCopy);
-=======
-  std::visit(
-      [&](const auto& measurement) {
-        auto E = measurement.expander();
-        auto P = measurement.projector();
-        Acts::ActsVector<Acts::eBoundSize> fpar = E * measurement.parameters();
-        Acts::ActsSquareMatrix<Acts::eBoundSize> fcov =
-            E * measurement.covariance() * E.transpose();
 
-        Acts::Vector3 dir = Acts::makeDirectionFromPhiTheta(
-            fpar[Acts::eBoundPhi], fpar[Acts::eBoundTheta]);
-        Acts::Vector3 globalPosition = referenceSurface.localToGlobal(
-            gctx, fpar.segment<2>(Acts::eBoundLoc0), dir);
-
-        // Rotation matrix. When applied to global coordinates, they
-        // are rotated into the local reference frame of the
-        // surface. Note that this such a rotation can be found by
-        // inverting a matrix whose columns correspond to the
-        // coordinate axes of the local coordinate system.
-        Acts::RotationMatrix3 rot =
-            referenceSurface.referenceFrame(gctx, globalPosition, dir)
-                .inverse();
-        std::pair<double, double> angles =
-            Acts::VectorHelpers::incidentAngles(dir, rot);
-
-        input[iInput++] = angles.first;
-        input[iInput++] = angles.second;
-        input[iInput++] = fpar[Acts::eBoundLoc0];
-        input[iInput++] = fpar[Acts::eBoundLoc1];
-        input[iInput++] = fcov(Acts::eBoundLoc0, Acts::eBoundLoc0);
-        input[iInput++] = fcov(Acts::eBoundLoc1, Acts::eBoundLoc1);
-        if (iInput != m_nInputs) {
-          throw std::runtime_error("Expected input size of " +
-                                   std::to_string(m_nInputs) +
-                                   ", got: " + std::to_string(iInput));
-        }
-
-        // Input is a single row, hence .front()
-        std::vector<float> output =
-            m_model.runONNXInference(inputBatch).front();
-        // Assuming 2-D measurements, the expected params structure is:
-        // [           0,    nComponent[ --> priors
-        // [  nComponent,  3*nComponent[ --> means
-        // [3*nComponent,  5*nComponent[ --> variances
-        std::size_t nParams = 5 * m_nComponents;
-        if (output.size() != nParams) {
-          throw std::runtime_error(
-              "Got output vector of size " + std::to_string(output.size()) +
-              ", expected size " + std::to_string(nParams));
-        }
-
-        // Most probable value computation of mixture density
-        std::size_t iMax = 0;
-        if (m_nComponents > 1) {
-          iMax = std::distance(
-              output.begin(),
-              std::max_element(output.begin(), output.begin() + m_nComponents));
-        }
-        std::size_t iLoc0 = m_nComponents + iMax * 2;
-        std::size_t iVar0 = 3 * m_nComponents + iMax * 2;
-
-        fpar[Acts::eBoundLoc0] = output[iLoc0];
-        fpar[Acts::eBoundLoc1] = output[iLoc0 + 1];
-        fcov(Acts::eBoundLoc0, Acts::eBoundLoc0) = output[iVar0];
-        fcov(Acts::eBoundLoc1, Acts::eBoundLoc1) = output[iVar0 + 1];
-
-        constexpr std::size_t kSize =
-            std::remove_reference_t<decltype(measurement)>::size();
-        Acts::ActsVector<kSize> cpar = P * fpar;
-        Acts::ActsSquareMatrix<kSize> ccov = P * fcov * P.transpose();
-
-        trackState.allocateCalibrated(kSize);
-        trackState.template calibrated<kSize>() = cpar;
-        trackState.template calibratedCovariance<kSize>() = ccov;
-        trackState.setProjector(measurement.projector());
-      },
-      measurements[idxSourceLink.index()]);
->>>>>>> fad61a0a
+  trackState.allocateCalibrated(kSize);
+  trackState.template calibrated() = measurementCopy.parameters();
+  trackState.template calibratedCovariance() = measurementCopy.covariance();
+  trackState.setProjector(measurement.projector());
 }