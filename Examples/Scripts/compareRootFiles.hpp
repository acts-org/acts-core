// This file is part of the Acts project.
//
// Copyright (C) 2017 CERN for the benefit of the Acts project
//
// This Source Code Form is subject to the terms of the Mozilla Public
// License, v. 2.0. If a copy of the MPL was not distributed with this
// file, You can obtain one at http://mozilla.org/MPL/2.0/.

#pragma once

#include <cmath>
#include <exception>
#include <functional>
#include <sstream>
#include <vector>

#include "TDictionary.h"
#include "TTreeReaderValue.h"

// Pairs of elements of the same type
template <typename T>
using HomogeneousPair = std::pair<T, T>;

// === TYPE ERASURE FOR CONCRETE DATA ===

// Minimal type-erasure wrapper for std::vector<T>. This will be used as a
// workaround to compensate for the absence of C++17's std::any in Cling.
class AnyVector {
 public:
  // Create a type-erased vector<T>, using proposed constructor arguments.
  // Returns a pair containing the type-erased vector and a pointer to the
  // underlying concrete vector.
  template <typename T, typename... Args>
  static std::pair<AnyVector, std::vector<T>*> create(Args&&... args) {
    std::vector<T>* vector = new std::vector<T>(std::forward<Args>(args)...);
    std::function<void()> deleter = [vector] { delete vector; };
    return std::make_pair(
        AnyVector{static_cast<void*>(vector), std::move(deleter)}, vector);
  }

  // Default-construct a null type-erased vector
  AnyVector() = default;

  // Move-construct a type-erased vector
  AnyVector(AnyVector&& other)
      : m_vector{other.m_vector}, m_deleter{std::move(other.m_deleter)} {
    other.m_vector = nullptr;
  }

  // Move-assign a type-erased vector
  AnyVector& operator=(AnyVector&& other) {
    if (&other != this) {
      m_vector = other.m_vector;
      m_deleter = std::move(other.m_deleter);
      other.m_vector = nullptr;
    }
    return *this;
  }

  // Forbid copies of type-erased vectors
  AnyVector(const AnyVector&) = delete;
  AnyVector& operator=(const AnyVector&) = delete;

  // Delete a type-erased vector
  ~AnyVector() {
    if (m_vector != nullptr) {
      m_deleter();
    }
  }

 private:
  // Construct a type-erased vector from a concrete vector
  AnyVector(void* vector, std::function<void()>&& deleter)
      : m_vector{vector}, m_deleter{std::move(deleter)} {}

  void* m_vector{nullptr};          // Casted std::vector<T>*
  std::function<void()> m_deleter;  // Deletes the underlying vector
};

// === GENERIC DATA ORDERING ===

// We want to check, in a single operation, how two pieces of data are ordered
enum class Ordering { SMALLER, EQUAL, GREATER };

// In general, any type which implements comparison operators that behave as a
// mathematical total order can use this comparison function...
template <typename T>
Ordering compare(const T& x, const T& y) {
  if (x < y) {
    return Ordering::SMALLER;
  } else if (x == y) {
    return Ordering::EQUAL;
  } else {
    return Ordering::GREATER;
  }
}

// ...but we'll want to tweak that a little for floats, to handle NaNs better...
template <typename T>
Ordering compareFloat(const T& x, const T& y) {
  if (std::isless(x, y)) {
    return Ordering::SMALLER;
  } else if (std::isgreater(x, y)) {
    return Ordering::GREATER;
  } else {
    return Ordering::EQUAL;
  }
}

template <>
Ordering compare(const float& x, const float& y) {
  return compareFloat(x, y);
}

template <>
Ordering compare(const double& x, const double& y) {
  return compareFloat(x, y);
}

// ...and for vectors, where the default lexicographic comparison cannot
// efficiently tell all of what we want in a single vector iteration pass.
template <typename U>
Ordering compare(const std::vector<U>& v1, const std::vector<U>& v2) {
  // First try to order by size...
  if (v1.size() < v2.size()) {
    return Ordering::SMALLER;
  } else if (v1.size() > v2.size()) {
    return Ordering::GREATER;
  }
  // ...if the size is identical...
  else {
    // ...then try to order by contents of increasing index...
    for (size_t i = 0; i < v1.size(); ++i) {
      if (v1[i] < v2[i]) {
        return Ordering::SMALLER;
      } else if (v1[i] > v2[i]) {
        return Ordering::GREATER;
      }
    }

    // ...and declare the vectors equal if the contents are equal
    return Ordering::EQUAL;
  }
}

// === GENERIC SORTING MECHANISM ===

// The following functions are generic implementations of sorting algorithms,
// which require only a comparison operator, a swapping operator, and an
// inclusive range of indices to be sorted in order to operate
using IndexComparator = std::function<Ordering(size_t, size_t)>;
using IndexSwapper = std::function<void(size_t, size_t)>;

// Selection sort has pertty bad asymptotic scaling, but it is non-recursive
// and in-place, which makes it a good choice for smaller inputs
void selectionSort(const size_t firstIndex, const size_t lastIndex,
                   const IndexComparator& compare, const IndexSwapper& swap) {
  for (std::size_t targetIndex = firstIndex; targetIndex < lastIndex;
       ++targetIndex) {
<<<<<<< HEAD
    size_t minIndex = targetIndex;
    for (size_t readIndex = targetIndex + 1; readIndex <= lastIndex;
=======
    std::size_t minIndex = targetIndex;
    for (std::size_t readIndex = targetIndex + 1; readIndex <= lastIndex;
>>>>>>> 91c004c7
         ++readIndex) {
      if (compare(readIndex, minIndex) == Ordering::SMALLER) {
        minIndex = readIndex;
      }
    }
    if (minIndex != targetIndex) {
      swap(minIndex, targetIndex);
    }
  }
}

// Quick sort is used as the top-level sorting algorithm for our datasets
void quickSort(const size_t firstIndex, const size_t lastIndex,
               const IndexComparator& compare, const IndexSwapper& swap) {
  // We switch to non-recursive selection sort when the range becomes too small.
  // This optimization voids the need for detection of 0- and 1-element input.
  static const size_t NON_RECURSIVE_THRESHOLD = 25;
  if (lastIndex - firstIndex < NON_RECURSIVE_THRESHOLD) {
    selectionSort(firstIndex, lastIndex, compare, swap);
    return;
  }

  // We'll use the midpoint as a pivot. Later on, we can switch to more
  // elaborate pivot selection schemes if their usefulness for our use case
  // (pseudorandom events with thread-originated reordering) is demonstrated.
  size_t pivotIndex = firstIndex + (lastIndex - firstIndex) / 2;

  // Partition the data around the pivot using Hoare's scheme
  size_t splitIndex = 0;
  {
    // Start with two indices one step beyond each side of the array
    size_t i = firstIndex - 1;
    size_t j = lastIndex + 1;
    while (true) {
      // Move left index forward at least once, and until an element which is
      // greater than or equal to the pivot is detected.
      do {
        i = i + 1;
      } while (compare(i, pivotIndex) == Ordering::SMALLER);

      // Move right index backward at least once, and until an element which is
      // smaller than or equal to the pivot is detected
      do {
        j = j - 1;
      } while (compare(j, pivotIndex) == Ordering::GREATER);

      // By transitivity of inequality, the element at location i is greater
      // than or equal to the one at location j, and a swap could be required
      if (i < j) {
        // These elements are in the wrong order, swap them
        swap(i, j);

        // Don't forget to keep track the pivot's index along the way, as this
        // is currently the only way by which we can refer to the pivot element.
        if (i == pivotIndex) {
          pivotIndex = j;
        } else if (j == pivotIndex) {
          pivotIndex = i;
        }
      } else {
        // If i and j went past each other, our partitioning is done
        splitIndex = j;
        break;
      }
    }
  }

  // Now, we'll recursively sort both partitions using quicksort. We should
  // recurse in the smaller range first, so as to leverage compiler tail call
  // optimization if available.
  if (splitIndex - firstIndex <= lastIndex - splitIndex - 1) {
    quickSort(firstIndex, splitIndex, compare, swap);
    quickSort(splitIndex + 1, lastIndex, compare, swap);
  } else {
    quickSort(splitIndex + 1, lastIndex, compare, swap);
    quickSort(firstIndex, splitIndex, compare, swap);
  }
}

// === GENERIC TTREE BRANCH MANIPULATION MECHANISM ===

// When comparing a pair of TTrees, we'll need to set up quite a few facilities
// for each branch. Since this setup is dependent on the branch data type, which
// is only known at runtime, it is quite involved, which is why we extracted it
// to a separate struct and its constructor.
struct BranchComparisonHarness {
  // We'll keep track of the branch name for debugging purposes
  std::string branchName;

  // Type-erased event data for the current branch, in both trees being compared
  HomogeneousPair<AnyVector> eventData;

  // Function which loads the active event data for the current branch. This is
  // to be performed for each branch and combined with TTreeReader-based event
  // iteration on both trees.
  void loadCurrentEvent() { (*m_eventLoaderPtr)(); }

  // Functors which compare two events within a given tree and order them
  // with respect to one another, and which swap two events. By combining such
  // functionality for each branch, a global tree order can be produced.
  HomogeneousPair<std::pair<IndexComparator, IndexSwapper>> sortHarness;

  // Functor which compares the current event data in *both* trees and tells
  // whether it is identical. The comparison is order-sensitive, so events
  // should previously have been sorted in a canonical order in both trees.
  // By combining the results for each branch, global tree equality is defined.
  using TreeComparator = std::function<bool()>;
  TreeComparator eventDataEqual;

  // Functor which dumps the event data for the active event side by side, in
  // two columns. This enables manual comparison during debugging.
  std::function<void()> dumpEventData;

  // General metadata about the tree which is identical for every branch
  struct TreeMetadata {
    TTreeReader& tree1Reader;
    TTreeReader& tree2Reader;
    const size_t entryCount;
  };

  // This exception will be thrown if an unsupported branch type is encountered
  class UnsupportedBranchType : public std::exception {};

  // Type-erased factory of branch comparison harnesses, taking ROOT run-time
  // type information as input in order to select an appropriate C++ constructor
  static BranchComparisonHarness create(TreeMetadata& treeMetadata,
                                        const std::string& branchName,
                                        const EDataType dataType,
                                        const std::string& className) {
    switch (dataType) {
      case kChar_t:
        return BranchComparisonHarness::create<char>(treeMetadata, branchName);
      case kUChar_t:
        return BranchComparisonHarness::create<unsigned char>(treeMetadata,
                                                              branchName);
      case kShort_t:
        return BranchComparisonHarness::create<short>(treeMetadata, branchName);
      case kUShort_t:
        return BranchComparisonHarness::create<unsigned short>(treeMetadata,
                                                               branchName);
      case kInt_t:
        return BranchComparisonHarness::create<int>(treeMetadata, branchName);
      case kUInt_t:
        return BranchComparisonHarness::create<unsigned int>(treeMetadata,
                                                             branchName);
      case kLong_t:
        return BranchComparisonHarness::create<long>(treeMetadata, branchName);
      case kULong_t:
        return BranchComparisonHarness::create<unsigned long>(treeMetadata,
                                                              branchName);
      case kULong64_t:
        return BranchComparisonHarness::create<unsigned long long>(treeMetadata,
                                                                   branchName);

      case kFloat_t:
        return BranchComparisonHarness::create<float>(treeMetadata, branchName);
      case kDouble_t:
        return BranchComparisonHarness::create<double>(treeMetadata,
                                                       branchName);
      case kBool_t:
        return BranchComparisonHarness::create<bool>(treeMetadata, branchName);
      case kOther_t:
        if (className.substr(0, 6) == "vector") {
          std::string elementType = className.substr(7, className.size() - 8);
          return BranchComparisonHarness::createVector(treeMetadata, branchName,
                                                       std::move(elementType));
        } else {
          throw UnsupportedBranchType();
        }
      default:
        throw UnsupportedBranchType();
    }
  }

 private:
  // Under the hood, the top-level factory calls the following function
  // template, parametrized with the proper C++ data type
  template <typename T>
  static BranchComparisonHarness create(TreeMetadata& treeMetadata,
                                        const std::string& branchName) {
    // Our result will eventually go there
    BranchComparisonHarness result;

    // Save the branch name for debugging purposes
    result.branchName = branchName;

    // Setup type-erased event data storage
    auto tree1DataStorage = AnyVector::create<T>();
    auto tree2DataStorage = AnyVector::create<T>();
    result.eventData = std::make_pair(std::move(tree1DataStorage.first),
                                      std::move(tree2DataStorage.first));
    std::vector<T>& tree1Data = *tree1DataStorage.second;
    std::vector<T>& tree2Data = *tree2DataStorage.second;

    // Use our advance knowledge of the event count to preallocate storage
    tree1Data.reserve(treeMetadata.entryCount);
    tree2Data.reserve(treeMetadata.entryCount);

    // Setup event data readout
    result.m_eventLoaderPtr.reset(
        new EventLoaderT<T>{treeMetadata.tree1Reader, treeMetadata.tree2Reader,
                            branchName, tree1Data, tree2Data});

    // Setup event comparison and swapping for each tree
    result.sortHarness =
        std::make_pair(std::make_pair(
                           [&tree1Data](size_t i, size_t j) -> Ordering {
                             return compare(tree1Data[i], tree1Data[j]);
                           },
                           [&tree1Data](size_t i, size_t j) {
                             std::swap(tree1Data[i], tree1Data[j]);
                           }),
                       std::make_pair(
                           [&tree2Data](size_t i, size_t j) -> Ordering {
                             return compare(tree2Data[i], tree2Data[j]);
                           },
                           [&tree2Data](size_t i, size_t j) {
                             std::swap(tree2Data[i], tree2Data[j]);
                           }));

    // Setup order-sensitive tree comparison
    result.eventDataEqual = [&tree1Data, &tree2Data]() -> bool {
      for (size_t i = 0; i < tree1Data.size(); ++i) {
        if (compare(tree1Data[i], tree2Data[i]) != Ordering::EQUAL) {
          return false;
        }
      }
      return true;
    };

    // Add a debugging method to dump event data
    result.dumpEventData = [&tree1Data, &tree2Data] {
      std::cout << "File 1                \tFile 2" << std::endl;
      for (size_t i = 0; i < tree1Data.size(); ++i) {
        std::cout << toString(tree1Data[i]) << "      \t"
                  << toString(tree2Data[i]) << std::endl;
      }
    };

    // ...and we're good to go!
    return std::move(result);
  }

  // Because the people who created TTreeReaderValue could not bother to make it
  // movable (for moving it into a lambda), or even just virtually destructible
  // (for moving a unique_ptr into the lambda), loadEventData can only be
  // implemented through lots of unpleasant C++98-ish boilerplate.
  class IEventLoader {
   public:
    virtual ~IEventLoader() = default;
    virtual void operator()() = 0;
  };

  template <typename T>
  class EventLoaderT : public IEventLoader {
   public:
    EventLoaderT(TTreeReader& tree1Reader, TTreeReader& tree2Reader,
                 const std::string& branchName, std::vector<T>& tree1Data,
                 std::vector<T>& tree2Data)
        : branch1Reader{tree1Reader, branchName.c_str()},
          branch2Reader{tree2Reader, branchName.c_str()},
          branch1Data(tree1Data),
          branch2Data(tree2Data) {}

    void operator()() override {
      branch1Data.push_back(*branch1Reader);
      branch2Data.push_back(*branch2Reader);
    }

   private:
    TTreeReaderValue<T> branch1Reader, branch2Reader;
    std::vector<T>& branch1Data;
    std::vector<T>& branch2Data;
  };

  std::unique_ptr<IEventLoader> m_eventLoaderPtr;

  // This helper factory helps building branches associated with std::vectors
  // of data, which are the only STL collection that we support at the moment.
  static BranchComparisonHarness createVector(TreeMetadata& treeMetadata,
                                              const std::string& branchName,
                                              const std::string elemType) {
// We support vectors of different types by switching across type (strings)
#define CREATE_VECTOR__HANDLE_TYPE(type_name)                       \
  if (elemType == #type_name) {                                     \
    return BranchComparisonHarness::create<std::vector<type_name>>( \
        treeMetadata, branchName);                                  \
  }

    // Handle vectors of booleans
    CREATE_VECTOR__HANDLE_TYPE(bool)

    // Handle vectors of all standard floating-point types
    else CREATE_VECTOR__HANDLE_TYPE(float) else CREATE_VECTOR__HANDLE_TYPE(
        double)

// For integer types, we'll want to handle both signed and unsigned versions
#define CREATE_VECTOR__HANDLE_INTEGER_TYPE(integer_type_name) \
  CREATE_VECTOR__HANDLE_TYPE(integer_type_name)               \
  else CREATE_VECTOR__HANDLE_TYPE(unsigned integer_type_name)

        // Handle vectors of all standard integer types
        else CREATE_VECTOR__HANDLE_INTEGER_TYPE(char) else CREATE_VECTOR__HANDLE_INTEGER_TYPE(short) else CREATE_VECTOR__HANDLE_INTEGER_TYPE(
            int) else CREATE_VECTOR__HANDLE_INTEGER_TYPE(long) else CREATE_VECTOR__HANDLE_INTEGER_TYPE(long long)

        // Throw an exception if the vector element type is not recognized
        else throw UnsupportedBranchType();
  }

  // This helper method provides general string conversion for all supported
  // branch event data types.
  template <typename T>
  static std::string toString(const T& data) {
    std::ostringstream oss;
    oss << data;
    return oss.str();
  }

  template <typename U>
  static std::string toString(const std::vector<U>& vector) {
    std::ostringstream oss{"{ "};
    for (const auto& data : vector) {
      oss << data << "  \t";
    }
    oss << " }";
    return oss.str();
  }
};<|MERGE_RESOLUTION|>--- conflicted
+++ resolved
@@ -157,13 +157,8 @@
                    const IndexComparator& compare, const IndexSwapper& swap) {
   for (std::size_t targetIndex = firstIndex; targetIndex < lastIndex;
        ++targetIndex) {
-<<<<<<< HEAD
-    size_t minIndex = targetIndex;
-    for (size_t readIndex = targetIndex + 1; readIndex <= lastIndex;
-=======
     std::size_t minIndex = targetIndex;
     for (std::size_t readIndex = targetIndex + 1; readIndex <= lastIndex;
->>>>>>> 91c004c7
          ++readIndex) {
       if (compare(readIndex, minIndex) == Ordering::SMALLER) {
         minIndex = readIndex;
