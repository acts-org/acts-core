#!/usr/bin/env python3
from pathlib import Path
from typing import Optional, Union
from enum import Enum
from collections import namedtuple
import argparse

import acts
import acts.examples


# Graciously taken from https://stackoverflow.com/a/60750535/4280680
class EnumAction(argparse.Action):
    """
    Argparse action for handling Enums
    """

    def __init__(self, **kwargs):
        # Pop off the type value
        enum_type = kwargs.pop("enum", None)

        # Ensure an Enum subclass is provided
        if enum_type is None:
            raise ValueError("type must be assigned an Enum when using EnumAction")
        if not issubclass(enum_type, Enum):
            raise TypeError("type must be an Enum when using EnumAction")

        # Generate choices from the Enum
        kwargs.setdefault("choices", tuple(e.name for e in enum_type))

        super(EnumAction, self).__init__(**kwargs)

        self._enum = enum_type

    def __call__(self, parser, namespace, values, option_string=None):
        for e in self._enum:
            if e.name == values:
                setattr(namespace, self.dest, e)
                break
        else:
            raise ValueError("%s is not a validly enumerated algorithm." % values)


u = acts.UnitConstants
SeedingAlgorithm = Enum(
    "SeedingAlgorithm", "Default TruthSmeared TruthEstimated Orthogonal"
)

TruthSeedRanges = namedtuple(
    "TruthSeedRanges",
    ["rho", "z", "phi", "eta", "absEta", "pt", "nHits"],
    defaults=[(None, None)] * 7,
)

ParticleSmearingSigmas = namedtuple(
    "ParticleSmearingSigmas",
    ["d0", "d0PtA", "d0PtB", "z0", "z0PtA", "z0PtB", "t0", "phi", "theta", "pRel"],
    defaults=[None] * 10,
)

SeedfinderConfigArg = namedtuple(
    "SeedfinderConfig",
    [
        "maxSeedsPerSpM",
        "cotThetaMax",
        "sigmaScattering",
        "radLengthPerSeed",
        "minPt",
        "bFieldInZ",
        "impactMax",
        "deltaR",  # (min,max)
        "collisionRegion",  # (min,max)
        "r",  # (min,max)
        "z",  # (min,max)
        "beamPos",  # (x,y)
    ],
    defaults=[None] * 7 + [(None, None)] * 5,
)

TrackParamsEstimationConfig = namedtuple(
    "TrackParamsEstimationConfig",
    [
        "deltaR",  # (min,max)
    ],
    defaults=[(None, None)],
)


@acts.examples.NamedTypeArgs(
    seedingAlgorithm=SeedingAlgorithm,
    truthSeedRanges=TruthSeedRanges,
    particleSmearingSigmas=ParticleSmearingSigmas,
    seedfinderConfigArg=SeedfinderConfigArg,
    trackParamsEstimationConfig=TrackParamsEstimationConfig,
    logLevel=acts.logging.Level,
)
def addSeeding(
    s: acts.examples.Sequencer,
    trackingGeometry: acts.TrackingGeometry,
    field: acts.MagneticFieldProvider,
    geoSelectionConfigFile: Optional[Union[Path, str]] = None,
    seedingAlgorithm: SeedingAlgorithm = SeedingAlgorithm.Default,
    truthSeedRanges: TruthSeedRanges = TruthSeedRanges(),
    particleSmearingSigmas: ParticleSmearingSigmas = ParticleSmearingSigmas(),
    initialVarInflation: Optional[list] = None,
    seedfinderConfigArg: SeedfinderConfigArg = SeedfinderConfigArg(),
    trackParamsEstimationConfig: TrackParamsEstimationConfig = TrackParamsEstimationConfig(),
    inputParticles: str = "particles_initial",
    outputDirRoot: Optional[Union[Path, str]] = None,
    logLevel: Optional[acts.logging.Level] = None,
    rnd: Optional[acts.examples.RandomNumbers] = None,
) -> acts.examples.Sequencer:
    """This function steers the seeding

    Parameters
    ----------
    s: Sequencer
        the sequencer module to which we add the Seeding steps (returned from addSeeding)
    trackingGeometry : tracking geometry
    field : magnetic field
    geoSelectionConfigFile : Path|str, path, None
        Json file for space point geometry selection. Not required for SeedingAlgorithm.TruthSmeared.
    seedingAlgorithm : SeedingAlgorithm, Default
        seeding algorithm to use: one of Default (no truth information used), TruthSmeared, TruthEstimated
    truthSeedRanges : TruthSeedRanges(rho, z, phi, eta, absEta, pt, nHits)
        TruthSeedSelector configuration. Each range is specified as a tuple of (min,max).
        Defaults of no cuts specified in Examples/Algorithms/TruthTracking/ActsExamples/TruthTracking/TruthSeedSelector.hpp
    particleSmearingSigmas : ParticleSmearingSigmas(d0, d0PtA, d0PtB, z0, z0PtA, z0PtB, t0, phi, theta, pRel)
        ParticleSmearing configuration.
        Defaults specified in Examples/Algorithms/TruthTracking/ActsExamples/TruthTracking/ParticleSmearing.hpp
    initialVarInflation : list
        List of 6 scale factors to inflate the initial covariance matrix
        Defaults (all 1) specified in Examples/Algorithms/TruthTracking/ActsExamples/TruthTracking/ParticleSmearing.hpp
    seedfinderConfigArg : SeedfinderConfigArg(maxSeedsPerSpM, cotThetaMax, sigmaScattering, radLengthPerSeed, minPt, bFieldInZ, impactMax, deltaR, collisionRegion, r, z, beamPos)
        SeedfinderConfig settings. deltaR, collisionRegion, r, z are ranges specified as a tuple of (min,max). beamPos is specified as (x,y).
        Defaults specified in Core/include/Acts/Seeding/SeedfinderConfig.hpp
    trackParamsEstimationConfig : TrackParamsEstimationConfig(deltaR)
        TrackParamsEstimationAlgorithm configuration. Currently only deltaR=(min,max) range specified here.
        Defaults specified in Examples/Algorithms/TrackFinding/include/ActsExamples/TrackFinding/TrackParamsEstimationAlgorithm.hpp
    inputParticles : str, "particles_initial"
        input particles name in the WhiteBoard
    outputDirRoot : Path|str, path, None
        the output folder for the Root output, None triggers no output
    logLevel : acts.logging.Level, None
        logging level to override setting given in `s`
    rnd : RandomNumbers, None
        random number generator. Only used by SeedingAlgorithm.TruthSmeared.
    """

    def customLogLevel(custom: acts.logging.Level = acts.logging.INFO):
        """override logging level"""
        if logLevel is None:
            return s.config.logLevel
        return acts.logging.Level(max(custom.value, logLevel.value))

    if int(customLogLevel()) <= int(acts.logging.DEBUG):
        acts.examples.dump_args_calls(locals())
    logger = acts.logging.getLogger("addSeeding")

    if truthSeedRanges is not None:
        selAlg = acts.examples.TruthSeedSelector(
            **acts.examples.defaultKWArgs(
                ptMin=truthSeedRanges.pt[0],
                ptMax=truthSeedRanges.pt[1],
                etaMin=truthSeedRanges.eta[0],
                etaMax=truthSeedRanges.eta[1],
                nHitsMin=truthSeedRanges.nHits[0],
                nHitsMax=truthSeedRanges.nHits[1],
                rhoMin=truthSeedRanges.rho[0],
                rhoMax=truthSeedRanges.rho[1],
                zMin=truthSeedRanges.z[0],
                zMax=truthSeedRanges.z[1],
                phiMin=truthSeedRanges.phi[0],
                phiMax=truthSeedRanges.phi[1],
                absEtaMin=truthSeedRanges.absEta[0],
                absEtaMax=truthSeedRanges.absEta[1],
            ),
            level=customLogLevel(),
            inputParticles=inputParticles,
            inputMeasurementParticlesMap="measurement_particles_map",
            outputParticles="truth_seeds_selected",
        )
        s.addAlgorithm(selAlg)
        selectedParticles = selAlg.config.outputParticles
    else:
        selectedParticles = inputParticles

    # Create starting parameters from either particle smearing or combined seed
    # finding and track parameters estimation
    if seedingAlgorithm == SeedingAlgorithm.TruthSmeared:
        rnd = rnd or acts.examples.RandomNumbers(seed=42)
        logger.info("Using smeared truth particles for seeding")
        # Run particle smearing
        ptclSmear = acts.examples.ParticleSmearing(
            level=customLogLevel(),
            inputParticles=selectedParticles,
            outputTrackParameters="estimatedparameters",
            randomNumbers=rnd,
            # gaussian sigmas to smear particle parameters
            **acts.examples.defaultKWArgs(
                sigmaD0=particleSmearingSigmas.d0,
                sigmaD0PtA=particleSmearingSigmas.d0PtA,
                sigmaD0PtB=particleSmearingSigmas.d0PtB,
                sigmaZ0=particleSmearingSigmas.z0,
                sigmaZ0PtA=particleSmearingSigmas.z0PtA,
                sigmaZ0PtB=particleSmearingSigmas.z0PtB,
                sigmaT0=particleSmearingSigmas.t0,
                sigmaPhi=particleSmearingSigmas.phi,
                sigmaTheta=particleSmearingSigmas.theta,
                sigmaPRel=particleSmearingSigmas.pRel,
                initialVarInflation=initialVarInflation,
            ),
        )
        s.addAlgorithm(ptclSmear)
    else:

        spAlg = acts.examples.SpacePointMaker(
            level=customLogLevel(),
            inputSourceLinks="sourcelinks",
            inputMeasurements="measurements",
            outputSpacePoints="spacepoints",
            trackingGeometry=trackingGeometry,
            geometrySelection=acts.examples.readJsonGeometryList(
                str(geoSelectionConfigFile)
            ),
        )
        s.addAlgorithm(spAlg)

        # Run either: truth track finding or seeding
        if seedingAlgorithm == SeedingAlgorithm.TruthEstimated:
            logger.info("Using truth track finding from space points for seeding")
            # Use truth tracking
            truthTrackFinder = acts.examples.TruthTrackFinder(
                level=customLogLevel(),
                inputParticles=selectedParticles,
                inputMeasurementParticlesMap=selAlg.config.inputMeasurementParticlesMap,
                outputProtoTracks="prototracks",
            )
            s.addAlgorithm(truthTrackFinder)
            inputProtoTracks = truthTrackFinder.config.outputProtoTracks
            inputSeeds = ""
        elif seedingAlgorithm == SeedingAlgorithm.Default:
            logger.info("Using default seeding")
            # Use seeding
            seedFinderConfig = acts.SeedfinderConfig(
                **acts.examples.defaultKWArgs(
                    rMin=seedfinderConfigArg.r[0],
                    rMax=seedfinderConfigArg.r[1],
                    deltaRMin=seedfinderConfigArg.deltaR[0],
                    deltaRMax=seedfinderConfigArg.deltaR[1],
                    deltaRMinTopSP=seedfinderConfigArg.deltaR[0],
                    deltaRMinBottomSP=seedfinderConfigArg.deltaR[0],
                    deltaRMaxTopSP=seedfinderConfigArg.deltaR[1],
                    deltaRMaxBottomSP=seedfinderConfigArg.deltaR[1],
                    collisionRegionMin=seedfinderConfigArg.collisionRegion[0],
                    collisionRegionMax=seedfinderConfigArg.collisionRegion[1],
                    zMin=seedfinderConfigArg.z[0],
                    zMax=seedfinderConfigArg.z[1],
                    maxSeedsPerSpM=seedfinderConfigArg.maxSeedsPerSpM,
                    cotThetaMax=seedfinderConfigArg.cotThetaMax,
                    sigmaScattering=seedfinderConfigArg.sigmaScattering,
                    radLengthPerSeed=seedfinderConfigArg.radLengthPerSeed,
                    minPt=seedfinderConfigArg.minPt,
                    bFieldInZ=seedfinderConfigArg.bFieldInZ,
                    impactMax=seedfinderConfigArg.impactMax,
                    beamPos=(
                        None
                        if seedfinderConfigArg.beamPos is None
                        or all([x is None for x in seedfinderConfigArg.beamPos])
                        else acts.Vector2(
                            seedfinderConfigArg.beamPos[0] or 0.0,
                            seedfinderConfigArg.beamPos[1] or 0.0,
                        )
                    ),
                ),
            )

            seedFilterConfig = acts.SeedFilterConfig(
                maxSeedsPerSpM=seedFinderConfig.maxSeedsPerSpM,
                deltaRMin=seedFinderConfig.deltaRMin,
            )

            gridConfig = acts.SpacePointGridConfig(
                bFieldInZ=seedFinderConfig.bFieldInZ,
                minPt=seedFinderConfig.minPt,
                rMax=seedFinderConfig.rMax,
                zMax=seedFinderConfig.zMax,
                zMin=seedFinderConfig.zMin,
                deltaRMax=seedFinderConfig.deltaRMax,
                cotThetaMax=seedFinderConfig.cotThetaMax,
            )

            seedingAlg = acts.examples.SeedingAlgorithm(
                level=customLogLevel(acts.logging.VERBOSE),
                inputSpacePoints=[spAlg.config.outputSpacePoints],
                outputSeeds="seeds",
                outputProtoTracks="prototracks",
                gridConfig=gridConfig,
                seedFilterConfig=seedFilterConfig,
                seedFinderConfig=seedFinderConfig,
            )
            s.addAlgorithm(seedingAlg)
            inputProtoTracks = seedingAlg.config.outputProtoTracks
            inputSeeds = seedingAlg.config.outputSeeds
        elif seedingAlgorithm == SeedingAlgorithm.Orthogonal:
            logger.info("Using orthogonal seeding")
            # Use seeding
            seedFinderConfig = acts.SeedFinderOrthogonalConfig(
                **acts.examples.defaultKWArgs(
                    rMin=seedfinderConfigArg.r[0],
                    rMax=seedfinderConfigArg.r[1],
                    deltaRMin=seedfinderConfigArg.deltaR[0],
                    deltaRMax=seedfinderConfigArg.deltaR[1],
                    collisionRegionMin=seedfinderConfigArg.collisionRegion[0],
                    collisionRegionMax=seedfinderConfigArg.collisionRegion[1],
                    zMin=seedfinderConfigArg.z[0],
                    zMax=seedfinderConfigArg.z[1],
                    maxSeedsPerSpM=seedfinderConfigArg.maxSeedsPerSpM,
                    cotThetaMax=seedfinderConfigArg.cotThetaMax,
                    sigmaScattering=seedfinderConfigArg.sigmaScattering,
                    radLengthPerSeed=seedfinderConfigArg.radLengthPerSeed,
                    minPt=seedfinderConfigArg.minPt,
                    bFieldInZ=seedfinderConfigArg.bFieldInZ,
                    impactMax=seedfinderConfigArg.impactMax,
                    beamPos=(
                        None
                        if seedfinderConfigArg.beamPos is None
                        or all([x is None for x in seedfinderConfigArg.beamPos])
                        else acts.Vector2(
                            seedfinderConfigArg.beamPos[0] or 0.0,
                            seedfinderConfigArg.beamPos[1] or 0.0,
                        )
                    ),
                ),
            )

            seedFilterConfig = acts.SeedFilterConfig(
                maxSeedsPerSpM=seedFinderConfig.maxSeedsPerSpM,
                deltaRMin=seedFinderConfig.deltaRMin,
            )

            seedingAlg = acts.examples.SeedingOrthogonalAlgorithm(
                level=customLogLevel(acts.logging.VERBOSE),
                inputSpacePoints=[spAlg.config.outputSpacePoints],
                outputSeeds="seeds",
                outputProtoTracks="prototracks",
                seedFilterConfig=seedFilterConfig,
                seedFinderConfig=seedFinderConfig,
            )
            s.addAlgorithm(seedingAlg)
            inputProtoTracks = seedingAlg.config.outputProtoTracks
            inputSeeds = seedingAlg.config.outputSeeds
        else:
            logger.fatal("unknown seedingAlgorithm %s", seedingAlgorithm)

        parEstimateAlg = acts.examples.TrackParamsEstimationAlgorithm(
            level=customLogLevel(acts.logging.VERBOSE),
            inputSeeds=inputSeeds,
            inputProtoTracks=inputProtoTracks,
            inputSpacePoints=[spAlg.config.outputSpacePoints],
            inputSourceLinks=spAlg.config.inputSourceLinks,
            outputTrackParameters="estimatedparameters",
            outputProtoTracks="prototracks_estimated",
            trackingGeometry=trackingGeometry,
            magneticField=field,
            **acts.examples.defaultKWArgs(
                initialVarInflation=initialVarInflation,
                deltaRMin=trackParamsEstimationConfig.deltaR[0],
                deltaRMax=trackParamsEstimationConfig.deltaR[1],
            ),
        )
        s.addAlgorithm(parEstimateAlg)

        if outputDirRoot is not None:
            outputDirRoot = Path(outputDirRoot)
            if not outputDirRoot.exists():
                outputDirRoot.mkdir()
            s.addWriter(
                acts.examples.TrackFinderPerformanceWriter(
                    level=customLogLevel(),
                    inputProtoTracks=inputProtoTracks,
                    inputParticles=selectedParticles,  # the original selected particles after digitization
                    inputMeasurementParticlesMap=selAlg.config.inputMeasurementParticlesMap,
                    filePath=str(outputDirRoot / "performance_seeding_trees.root"),
                )
            )

            s.addWriter(
                acts.examples.SeedingPerformanceWriter(
                    level=customLogLevel(acts.logging.DEBUG),
                    inputProtoTracks=inputProtoTracks,
                    inputParticles=selectedParticles,
                    inputMeasurementParticlesMap=selAlg.config.inputMeasurementParticlesMap,
                    filePath=str(outputDirRoot / "performance_seeding_hists.root"),
                )
            )

            s.addWriter(
                acts.examples.RootTrackParameterWriter(
                    level=customLogLevel(acts.logging.VERBOSE),
                    inputTrackParameters=parEstimateAlg.config.outputTrackParameters,
                    inputProtoTracks=parEstimateAlg.config.outputProtoTracks,
                    inputParticles=inputParticles,
                    inputSimHits="simhits",
                    inputMeasurementParticlesMap=selAlg.config.inputMeasurementParticlesMap,
                    inputMeasurementSimHitsMap="measurement_simhits_map",
                    filePath=str(outputDirRoot / "estimatedparams.root"),
                    treeName="estimatedparams",
                )
            )

<<<<<<< HEAD
    seedFilterConfig = acts.SeedFilterConfig(maxSeedsPerSpM=1, deltaRMin=1 * u.mm)

    seedRegionalParameters = acts.RegionalParameters(
        deltaRMinTopSP=seedFilterConfig.deltaRMin,
        deltaRMinBottomSP=seedFilterConfig.deltaRMin,
        deltaRMaxTopSP=gridConfig.deltaRMax,
        deltaRMaxBottomSP=gridConfig.deltaRMax,
        sigmaScattering=50,
        radLengthPerSeed=0.1,
        minPt=gridConfig.minPt,
        bFieldInZ=gridConfig.bFieldInZ,
    )

    seedFinderConfig = acts.SeedfinderConfig(
        rMax=gridConfig.rMax,
        regionalParameters=[seedRegionalParameters],
        collisionRegionMin=-250 * u.mm,
        collisionRegionMax=250 * u.mm,
        zMin=gridConfig.zMin,
        zMax=gridConfig.zMax,
        cotThetaMax=gridConfig.cotThetaMax,
        beamPos=acts.Vector2(0 * u.mm, 0 * u.mm),
        impactMax=3 * u.mm,
    )

    seedingAlg = acts.examples.SeedingAlgorithm(
        level=acts.logging.VERBOSE,
        inputSpacePoints=[spAlg.config.outputSpacePoints],
        outputSeeds="seeds",
        outputProtoTracks="prototracks",
        gridConfig=gridConfig,
        seedFilterConfig=[seedFilterConfig],
        seedFinderConfig=seedFinderConfig,
    )
=======
    return s

>>>>>>> b2c70176

def runSeeding(
    trackingGeometry,
    field,
    outputDir,
    s=None,
    seedingAlgorithm=SeedingAlgorithm.Default,
):

    from particle_gun import addParticleGun, EtaConfig, PhiConfig, ParticleConfig
    from fatras import addFatras
    from digitization import addDigitization

    s = s or acts.examples.Sequencer(
        events=100, numThreads=-1, logLevel=acts.logging.INFO
    )
    rnd = acts.examples.RandomNumbers(seed=42)
    outputDir = Path(outputDir)

    s = addParticleGun(
        s,
        EtaConfig(-2.0, 2.0),
        ParticleConfig(4, acts.PdgParticle.eMuon, True),
        PhiConfig(0.0, 360.0 * u.degree),
        multiplicity=2,
        outputDirCsv=outputDir / "csv",
        outputDirRoot=outputDir,
        rnd=rnd,
    )

    s = addFatras(
        s,
        trackingGeometry,
        field,
        outputDirCsv=outputDir / "csv",
        outputDirRoot=outputDir,
        rnd=rnd,
        preselectParticles=False,
    )

    srcdir = Path(__file__).resolve().parent.parent.parent.parent
    s = addDigitization(
        s,
        trackingGeometry,
        field,
        digiConfigFile=srcdir
        / "Examples/Algorithms/Digitization/share/default-smearing-config-generic.json",
        rnd=rnd,
    )

    s = addSeeding(
        s,
        trackingGeometry,
        field,
        TruthSeedRanges(pt=(1.0 * u.GeV, None), eta=(-2.5, 2.5), nHits=(9, None)),
        ParticleSmearingSigmas(pRel=0.01),  # only used by SeedingAlgorithm.TruthSmeared
        SeedfinderConfigArg(
            r=(None, 200 * u.mm),  # rMin=default, 33mm
            deltaR=(1 * u.mm, 60 * u.mm),
            collisionRegion=(-250 * u.mm, 250 * u.mm),
            z=(-2000 * u.mm, 2000 * u.mm),
            maxSeedsPerSpM=1,
            sigmaScattering=50,
            radLengthPerSeed=0.1,
            minPt=500 * u.MeV,
            bFieldInZ=1.99724 * u.T,
            impactMax=3 * u.mm,
        ),
        acts.logging.VERBOSE,
        seedingAlgorithm=seedingAlgorithm,
        geoSelectionConfigFile=srcdir
        / "Examples/Algorithms/TrackFinding/share/geoSelection-genericDetector.json",
        inputParticles="particles_final",  # use this to reproduce the original root_file_hashes.txt - remove to fix
        outputDirRoot=outputDir,
    )
    return s


if "__main__" == __name__:
    p = argparse.ArgumentParser(
        description="Example script to run seed finding",
    )

    p.add_argument(
        "--algorithm",
        action=EnumAction,
        enum=SeedingAlgorithm,
        default=SeedingAlgorithm.Default,
        help="Select the seeding algorithm to use",
    )

    args = p.parse_args()

    # detector, trackingGeometry, _ = getOpenDataDetector()
    detector, trackingGeometry, _ = acts.examples.GenericDetector.create()

    field = acts.ConstantBField(acts.Vector3(0, 0, 2 * u.T))

    runSeeding(
        trackingGeometry, field, outputDir=Path.cwd(), seedingAlgorithm=args.algorithm
    ).run()<|MERGE_RESOLUTION|>--- conflicted
+++ resolved
@@ -242,26 +242,28 @@
         elif seedingAlgorithm == SeedingAlgorithm.Default:
             logger.info("Using default seeding")
             # Use seeding
+
+            seedRegionalParameters = acts.RegionalParameters(
+                deltaRMinTopSP=seedfinderConfigArg.deltaR[0],
+                deltaRMinBottomSP=seedfinderConfigArg.deltaR[0],
+                deltaRMaxTopSP=seedfinderConfigArg.deltaR[1],
+                deltaRMaxBottomSP=seedfinderConfigArg.deltaR[1],
+                sigmaScattering=seedfinderConfigArg.sigmaScattering,
+                radLengthPerSeed=seedfinderConfigArg.radLengthPerSeed,
+                minPt=seedfinderConfigArg.minPt,
+                bFieldInZ=seedfinderConfigArg.bFieldInZ,
+            )
+
             seedFinderConfig = acts.SeedfinderConfig(
                 **acts.examples.defaultKWArgs(
+                    regionalParameters=[seedRegionalParameters],
                     rMin=seedfinderConfigArg.r[0],
                     rMax=seedfinderConfigArg.r[1],
-                    deltaRMin=seedfinderConfigArg.deltaR[0],
-                    deltaRMax=seedfinderConfigArg.deltaR[1],
-                    deltaRMinTopSP=seedfinderConfigArg.deltaR[0],
-                    deltaRMinBottomSP=seedfinderConfigArg.deltaR[0],
-                    deltaRMaxTopSP=seedfinderConfigArg.deltaR[1],
-                    deltaRMaxBottomSP=seedfinderConfigArg.deltaR[1],
                     collisionRegionMin=seedfinderConfigArg.collisionRegion[0],
                     collisionRegionMax=seedfinderConfigArg.collisionRegion[1],
                     zMin=seedfinderConfigArg.z[0],
                     zMax=seedfinderConfigArg.z[1],
-                    maxSeedsPerSpM=seedfinderConfigArg.maxSeedsPerSpM,
                     cotThetaMax=seedfinderConfigArg.cotThetaMax,
-                    sigmaScattering=seedfinderConfigArg.sigmaScattering,
-                    radLengthPerSeed=seedfinderConfigArg.radLengthPerSeed,
-                    minPt=seedfinderConfigArg.minPt,
-                    bFieldInZ=seedfinderConfigArg.bFieldInZ,
                     impactMax=seedfinderConfigArg.impactMax,
                     beamPos=(
                         None
@@ -282,11 +284,11 @@
 
             gridConfig = acts.SpacePointGridConfig(
                 bFieldInZ=seedFinderConfig.bFieldInZ,
-                minPt=seedFinderConfig.minPt,
+                minPt=seedfinderConfigArg.minPt,
                 rMax=seedFinderConfig.rMax,
                 zMax=seedFinderConfig.zMax,
                 zMin=seedFinderConfig.zMin,
-                deltaRMax=seedFinderConfig.deltaRMax,
+                deltaRMax=seedfinderConfigArg.deltaR[1],
                 cotThetaMax=seedFinderConfig.cotThetaMax,
             )
 
@@ -344,7 +346,7 @@
                 inputSpacePoints=[spAlg.config.outputSpacePoints],
                 outputSeeds="seeds",
                 outputProtoTracks="prototracks",
-                seedFilterConfig=seedFilterConfig,
+                seedFilterConfig=[seedFilterConfig],
                 seedFinderConfig=seedFinderConfig,
             )
             s.addAlgorithm(seedingAlg)
@@ -409,45 +411,8 @@
                 )
             )
 
-<<<<<<< HEAD
-    seedFilterConfig = acts.SeedFilterConfig(maxSeedsPerSpM=1, deltaRMin=1 * u.mm)
-
-    seedRegionalParameters = acts.RegionalParameters(
-        deltaRMinTopSP=seedFilterConfig.deltaRMin,
-        deltaRMinBottomSP=seedFilterConfig.deltaRMin,
-        deltaRMaxTopSP=gridConfig.deltaRMax,
-        deltaRMaxBottomSP=gridConfig.deltaRMax,
-        sigmaScattering=50,
-        radLengthPerSeed=0.1,
-        minPt=gridConfig.minPt,
-        bFieldInZ=gridConfig.bFieldInZ,
-    )
-
-    seedFinderConfig = acts.SeedfinderConfig(
-        rMax=gridConfig.rMax,
-        regionalParameters=[seedRegionalParameters],
-        collisionRegionMin=-250 * u.mm,
-        collisionRegionMax=250 * u.mm,
-        zMin=gridConfig.zMin,
-        zMax=gridConfig.zMax,
-        cotThetaMax=gridConfig.cotThetaMax,
-        beamPos=acts.Vector2(0 * u.mm, 0 * u.mm),
-        impactMax=3 * u.mm,
-    )
-
-    seedingAlg = acts.examples.SeedingAlgorithm(
-        level=acts.logging.VERBOSE,
-        inputSpacePoints=[spAlg.config.outputSpacePoints],
-        outputSeeds="seeds",
-        outputProtoTracks="prototracks",
-        gridConfig=gridConfig,
-        seedFilterConfig=[seedFilterConfig],
-        seedFinderConfig=seedFinderConfig,
-    )
-=======
     return s
 
->>>>>>> b2c70176
 
 def runSeeding(
     trackingGeometry,
