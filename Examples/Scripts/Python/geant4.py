#!/usr/bin/env python3
from pathlib import Path

import acts
import acts.examples
from acts.examples.simulation import addParticleGun, addGeant4, EtaConfig
from acts.examples.odd import getOpenDataDetector
from acts.examples.geant4.dd4hep import DDG4DetectorConstruction
from common import getOpenDataDetectorDirectory

u = acts.UnitConstants


def runGeant4(
<<<<<<< HEAD
    detector,
=======
    g4detectorConstruction,
>>>>>>> 75f9338c
    trackingGeometry,
    field,
    outputDir,
    s: acts.examples.Sequencer = None,
):
    s = s or acts.examples.Sequencer(events=100, numThreads=1)
    s.config.logLevel = acts.logging.INFO
    rnd = acts.examples.RandomNumbers()
    addParticleGun(
        s,
        EtaConfig(-2.0, 2.0),
        rnd=rnd,
    )
    outputDir = Path(outputDir)
    addGeant4(
        s,
<<<<<<< HEAD
        detector,
=======
        g4detectorConstruction,
>>>>>>> 75f9338c
        trackingGeometry,
        field,
        outputDirCsv=outputDir / "csv",
        outputDirRoot=outputDir,
        rnd=rnd,
    )
    return s


if "__main__" == __name__:
    detector, trackingGeometry, decorators = getOpenDataDetector(
        getOpenDataDetectorDirectory()
    )

    field = acts.ConstantBField(acts.Vector3(0, 0, 2 * u.T))

<<<<<<< HEAD
    runGeant4(detector, trackingGeometry, field, Path.cwd()).run()
=======
    runGeant4(
        DDG4DetectorConstruction(detector), trackingGeometry, field, Path.cwd()
    ).run()
>>>>>>> 75f9338c
<|MERGE_RESOLUTION|>--- conflicted
+++ resolved
@@ -12,11 +12,7 @@
 
 
 def runGeant4(
-<<<<<<< HEAD
     detector,
-=======
-    g4detectorConstruction,
->>>>>>> 75f9338c
     trackingGeometry,
     field,
     outputDir,
@@ -33,11 +29,7 @@
     outputDir = Path(outputDir)
     addGeant4(
         s,
-<<<<<<< HEAD
         detector,
-=======
-        g4detectorConstruction,
->>>>>>> 75f9338c
         trackingGeometry,
         field,
         outputDirCsv=outputDir / "csv",
@@ -54,10 +46,4 @@
 
     field = acts.ConstantBField(acts.Vector3(0, 0, 2 * u.T))
 
-<<<<<<< HEAD
-    runGeant4(detector, trackingGeometry, field, Path.cwd()).run()
-=======
-    runGeant4(
-        DDG4DetectorConstruction(detector), trackingGeometry, field, Path.cwd()
-    ).run()
->>>>>>> 75f9338c
+    runGeant4(detector, trackingGeometry, field, Path.cwd()).run()