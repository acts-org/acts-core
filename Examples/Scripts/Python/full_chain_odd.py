--- conflicted
+++ resolved
@@ -67,91 +67,11 @@
 field = acts.ConstantBField(acts.Vector3(0.0, 0.0, 2.0 * u.T))
 rnd = acts.examples.RandomNumbers(seed=42)
 
-<<<<<<< HEAD
-# TODO Geant4 currently crashes with FPE monitoring
-with acts.FpeMonitor() if not g4_simulation else contextlib.nullcontext():
-    s = acts.examples.Sequencer(
-        events=args["events"],
-        numThreads=1,
-        outputDir=str(outputDir),
-    )
-
-    if not ttbar_pu200:
-        addParticleGun(
-            s,
-            MomentumConfig(1.0 * u.GeV, 10.0 * u.GeV, transverse=True),
-            EtaConfig(-3.0, 3.0, uniform=True),
-            ParticleConfig(2, acts.PdgParticle.eMuon, randomizeCharge=True),
-            vtxGen=acts.examples.GaussianVertexGenerator(
-                stddev=acts.Vector4(
-                    0.0125 * u.mm, 0.0125 * u.mm, 55.5 * u.mm, 5.0 * u.ns
-                ),
-                mean=acts.Vector4(0, 0, 0, 0),
-            ),
-            multiplicity=200,
-            rnd=rnd,
-        )
-    else:
-        addPythia8(
-            s,
-            hardProcess=["Top:qqbar2ttbar=on"],
-            npileup=200,
-            vtxGen=acts.examples.GaussianVertexGenerator(
-                stddev=acts.Vector4(
-                    0.0125 * u.mm, 0.0125 * u.mm, 55.5 * u.mm, 5.0 * u.ns
-                ),
-                mean=acts.Vector4(0, 0, 0, 0),
-            ),
-            rnd=rnd,
-            outputDirRoot=outputDir,
-            # outputDirCsv=outputDir,
-        )
-    if g4_simulation:
-        if s.config.numThreads != 1:
-            raise ValueError("Geant 4 simulation does not support multi-threading")
-
-        # Pythia can sometime simulate particles outside the world volume, a cut on the Z of the track help mitigate this effect
-        # Older version of G4 might not work, this as has been tested on version `geant4-11-00-patch-03`
-        # For more detail see issue #1578
-        addGeant4(
-            s,
-            detector,
-            trackingGeometry,
-            field,
-            preSelectParticles=ParticleSelectorConfig(
-                eta=(-3.0, 3.0),
-                absZ=(0, 1e4),
-                rho=(0, 1e3),
-                pt=(150 * u.MeV, None),
-                removeNeutral=True,
-            ),
-            outputDirRoot=outputDir,
-            # outputDirCsv=outputDir,
-            rnd=rnd,
-        )
-    else:
-        addFatras(
-            s,
-            trackingGeometry,
-            field,
-            preSelectParticles=ParticleSelectorConfig(
-                eta=(-3.0, 3.0),
-                pt=(150 * u.MeV, None),
-                removeNeutral=True,
-            )
-            if ttbar_pu200
-            else ParticleSelectorConfig(),
-            outputDirRoot=outputDir,
-            # outputDirCsv=outputDir,
-            rnd=rnd,
-        )
-=======
 s = acts.examples.Sequencer(
     events=args["events"],
     numThreads=1,
     outputDir=str(outputDir),
 )
->>>>>>> 93fb63ea
 
 if not ttbar:
     addParticleGun(
@@ -164,7 +84,7 @@
             mean=acts.Vector4(0, 0, 0, 0),
             stddev=acts.Vector4(0.0125 * u.mm, 0.0125 * u.mm, 55.5 * u.mm, 1.0 * u.ns),
         ),
-        multiplicity=50,
+        multiplicity=200,
         rnd=rnd,
     )
 else:
@@ -201,7 +121,9 @@
         ),
         outputDirRoot=outputDir,
         # outputDirCsv=outputDir,
-<<<<<<< HEAD
+        rnd=rnd,
+        killVolume=trackingGeometry.worldVolume,
+        killAfterTime=25 * u.ns,
     )
 
     addSeedFilterML(
@@ -210,11 +132,6 @@
         onnxModelFile=os.path.dirname(__file__)
         + "/MLAmbiguityResolution/seedDuplicateClassifier.onnx",
         # onnxModelFile="/Users/allaire/Desktop/ACTS-ML-PR/acts/Work/seedduplicateClassifier_test.onnx",
-=======
-        rnd=rnd,
-        killVolume=trackingGeometry.worldVolume,
-        killAfterTime=25 * u.ns,
->>>>>>> 93fb63ea
     )
 else:
     addFatras(
