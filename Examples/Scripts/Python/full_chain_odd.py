--- conflicted
+++ resolved
@@ -79,20 +79,12 @@
     addParticleGun(
         s,
         MomentumConfig(1.0 * u.GeV, 10.0 * u.GeV, transverse=True),
-<<<<<<< HEAD
-        EtaConfig(-3.0, 3.0, uniform=True),
-        ParticleConfig(4, acts.PdgParticle.eMuon, randomizeCharge=True),
-        vtxGen=acts.examples.GaussianVertexGenerator(
-            mean=acts.Vector4(0, 0, 0, 0),
-            stddev=acts.Vector4(0.0125 * u.mm, 0.0125 * u.mm, 55.5 * u.mm, 5.0 * u.ns),
-=======
         EtaConfig(-3.0, 3.0),
         PhiConfig(0.0, 360.0 * u.degree),
         ParticleConfig(4, acts.PdgParticle.eMuon, randomizeCharge=True),
         vtxGen=acts.examples.GaussianVertexGenerator(
             mean=acts.Vector4(0, 0, 0, 0),
             stddev=acts.Vector4(0.0125 * u.mm, 0.0125 * u.mm, 55.5 * u.mm, 1.0 * u.ns),
->>>>>>> bb5a925a
         ),
         multiplicity=50,
         rnd=rnd,
