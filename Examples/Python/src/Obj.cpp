// This file is part of the Acts project.
//
// Copyright (C) 2023 CERN for the benefit of the Acts project
//
// This Source Code Form is subject to the terms of the Mozilla Public
// License, v. 2.0. If a copy of the MPL was not distributed with this
// file, You can obtain one at http://mozilla.org/MPL/2.0/.

#include <Acts/Definitions/Algebra.hpp>
#include <Acts/Detector/DetectorVolume.hpp>
#include <Acts/Geometry/GeometryContext.hpp>
#include <Acts/Plugins/Python/Utilities.hpp>
#include <Acts/Surfaces/Surface.hpp>
#include <Acts/Detector/DetectorVolume.hpp>
#include <Acts/Visualization/GeometryView3D.hpp>
#include <Acts/Visualization/ObjVisualization3D.hpp>
#include <Acts/Visualization/ViewConfig.hpp>

#include <memory>

#include <pybind11/pybind11.h>
#include <pybind11/stl.h>

namespace py = pybind11;
using namespace pybind11::literals;

using namespace Acts;

namespace Acts::Python {
void addObj(Context& ctx) {
  auto [m, mex] = ctx.get("main", "examples");

  {
    /// Write a collection of surfaces to an '.obj' file
    ///
    /// @param surfaces is the collection of surfaces
    /// @param viewContext is the geometry context
    /// @param viewRgb is the color of the surfaces
    /// @param viewSegements is the number of segments to approximate a full circle
    /// @param fileName is the path to the output file
    ///
    mex.def("writeSurfacesObj",
            [](const std::vector<std::shared_ptr<Surface>>& surfaces,
               const GeometryContext& viewContext,
               const std::array<int, 3>& viewRgb, unsigned int viewSegements,
               const std::string& fileName) {
              Acts::ViewConfig sConfig = Acts::ViewConfig{viewRgb};
              sConfig.nSegments = viewSegements;
              Acts::GeometryView3D view3D;
              Acts::ObjVisualization3D obj;

              for (const auto& surface : surfaces) {
                view3D.drawSurface(obj, *surface, viewContext,
                                   Acts::Transform3::Identity(), sConfig);
              }
              obj.write(fileName);
            });
    mex.def("writeVolumesObj",
<<<<<<< HEAD
            [](const std::vector<std::shared_ptr<Experimental::DetectorVolume>>& Volumes,
=======
            [](const std::vector<std::shared_ptr<Experimental::DetectorVolume>>&
                   Volumes,
>>>>>>> 80c4eb03
               const GeometryContext& viewContext,
               const std::array<int, 3>& viewRgb, unsigned int viewSegements,
               const std::string& fileName) {
              Acts::ViewConfig sConfig = Acts::ViewConfig{viewRgb};
              sConfig.nSegments = viewSegements;
              Acts::GeometryView3D view3D;
              Acts::ObjVisualization3D obj;

              for (const auto& volume : Volumes) {
                view3D.drawDetectorVolume(obj, *volume, viewContext,
<<<<<<< HEAD
                                   Acts::Transform3::Identity(), sConfig);
=======
                                          Acts::Transform3::Identity(),
                                          sConfig);
>>>>>>> 80c4eb03
              }
              obj.write(fileName);
            });
    mex.def("writeVolumesSurfacesObj",
            [](const std::vector<std::shared_ptr<Surface>>& surfaces,
<<<<<<< HEAD
              const std::vector<std::shared_ptr<Experimental::DetectorVolume>>& Volumes,
=======
               const std::vector<std::shared_ptr<Experimental::DetectorVolume>>&
                   Volumes,
>>>>>>> 80c4eb03
               const GeometryContext& viewContext,
               const std::array<int, 3>& viewRgb, unsigned int viewSegements,
               const std::string& fileName) {
              Acts::ViewConfig sConfig = Acts::ViewConfig{viewRgb};
              sConfig.nSegments = viewSegements;
              Acts::GeometryView3D view3D;
              Acts::ObjVisualization3D obj;

              for (const auto& volume : Volumes) {
                view3D.drawDetectorVolume(obj, *volume, viewContext,
<<<<<<< HEAD
                                   Acts::Transform3::Identity(), sConfig);
=======
                                          Acts::Transform3::Identity(),
                                          sConfig);
>>>>>>> 80c4eb03
              }
              for (const auto& surface : surfaces) {
                view3D.drawSurface(obj, *surface, viewContext,
                                   Acts::Transform3::Identity(), sConfig);
              }
              obj.write(fileName);
            });
  }
}
}  // namespace Acts::Python<|MERGE_RESOLUTION|>--- conflicted
+++ resolved
@@ -11,7 +11,6 @@
 #include <Acts/Geometry/GeometryContext.hpp>
 #include <Acts/Plugins/Python/Utilities.hpp>
 #include <Acts/Surfaces/Surface.hpp>
-#include <Acts/Detector/DetectorVolume.hpp>
 #include <Acts/Visualization/GeometryView3D.hpp>
 #include <Acts/Visualization/ObjVisualization3D.hpp>
 #include <Acts/Visualization/ViewConfig.hpp>
@@ -56,12 +55,8 @@
               obj.write(fileName);
             });
     mex.def("writeVolumesObj",
-<<<<<<< HEAD
-            [](const std::vector<std::shared_ptr<Experimental::DetectorVolume>>& Volumes,
-=======
             [](const std::vector<std::shared_ptr<Experimental::DetectorVolume>>&
                    Volumes,
->>>>>>> 80c4eb03
                const GeometryContext& viewContext,
                const std::array<int, 3>& viewRgb, unsigned int viewSegements,
                const std::string& fileName) {
@@ -72,23 +67,15 @@
 
               for (const auto& volume : Volumes) {
                 view3D.drawDetectorVolume(obj, *volume, viewContext,
-<<<<<<< HEAD
-                                   Acts::Transform3::Identity(), sConfig);
-=======
                                           Acts::Transform3::Identity(),
                                           sConfig);
->>>>>>> 80c4eb03
               }
               obj.write(fileName);
             });
     mex.def("writeVolumesSurfacesObj",
             [](const std::vector<std::shared_ptr<Surface>>& surfaces,
-<<<<<<< HEAD
-              const std::vector<std::shared_ptr<Experimental::DetectorVolume>>& Volumes,
-=======
                const std::vector<std::shared_ptr<Experimental::DetectorVolume>>&
                    Volumes,
->>>>>>> 80c4eb03
                const GeometryContext& viewContext,
                const std::array<int, 3>& viewRgb, unsigned int viewSegements,
                const std::string& fileName) {
@@ -99,12 +86,8 @@
 
               for (const auto& volume : Volumes) {
                 view3D.drawDetectorVolume(obj, *volume, viewContext,
-<<<<<<< HEAD
-                                   Acts::Transform3::Identity(), sConfig);
-=======
                                           Acts::Transform3::Identity(),
                                           sConfig);
->>>>>>> 80c4eb03
               }
               for (const auto& surface : surfaces) {
                 view3D.drawSurface(obj, *surface, viewContext,
