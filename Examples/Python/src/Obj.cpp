// This file is part of the ACTS project.
//
// Copyright (C) 2016 CERN for the benefit of the ACTS project
//
// This Source Code Form is subject to the terms of the Mozilla Public
// License, v. 2.0. If a copy of the MPL was not distributed with this
// file, You can obtain one at https://mozilla.org/MPL/2.0/.

#include <Acts/Definitions/Algebra.hpp>
#include <Acts/Detector/DetectorVolume.hpp>
#include <Acts/Geometry/GeometryContext.hpp>
#include <Acts/Plugins/Python/Utilities.hpp>
#include <Acts/Surfaces/Surface.hpp>
#include <Acts/Visualization/GeometryView3D.hpp>
#include <Acts/Visualization/ObjVisualization3D.hpp>
#include <Acts/Visualization/ViewConfig.hpp>

#include <memory>

#include <pybind11/pybind11.h>
#include <pybind11/stl.h>

namespace py = pybind11;
using namespace pybind11::literals;

using namespace Acts;

namespace Acts::Python {
void addObj(Context& ctx) {
  auto [m, mex] = ctx.get("main", "examples");

  {
    /// Write a collection of surfaces to an '.obj' file
    ///
    /// @param surfaces is the collection of surfaces
    /// @param viewContext is the geometry context
    /// @param viewRgb is the color of the surfaces
    /// @param viewSegments is the number of segments to approximate a quarter of a circle
    /// @param fileName is the path to the output file
    ///
    mex.def("writeSurfacesObj",
            [](const std::vector<std::shared_ptr<Surface>>& surfaces,
<<<<<<< HEAD
               const GeometryContext& viewContext,
               const std::array<int, 3>& viewRgb, unsigned int viewSegments,
               const std::string& fileName) {
              Acts::ViewConfig sConfig = Acts::ViewConfig{viewRgb};
              sConfig.quarterSegments = viewSegments;
=======
               const GeometryContext& viewContext, const ViewConfig& viewConfig,
               const std::string& fileName) {
>>>>>>> e7dceab2
              Acts::GeometryView3D view3D;
              Acts::ObjVisualization3D obj;

              for (const auto& surface : surfaces) {
                view3D.drawSurface(obj, *surface, viewContext,
                                   Acts::Transform3::Identity(), viewConfig);
              }
              obj.write(fileName);
            });
    mex.def("writeVolumesObj",
            [](const std::vector<std::shared_ptr<Experimental::DetectorVolume>>&
                   Volumes,
               const GeometryContext& viewContext, const ViewConfig& viewConfig,
               const std::string& fileName) {
              Acts::GeometryView3D view3D;
              Acts::ObjVisualization3D obj;

              for (const auto& volume : Volumes) {
                view3D.drawDetectorVolume(obj, *volume, viewContext,
                                          Acts::Transform3::Identity(),
                                          viewConfig);
              }
              obj.write(fileName);
            });
    mex.def("writeVolumesSurfacesObj",
            [](const std::vector<std::shared_ptr<Surface>>& surfaces,
               const std::vector<std::shared_ptr<Experimental::DetectorVolume>>&
                   Volumes,
               const GeometryContext& viewContext, const ViewConfig& viewConfig,
               const std::string& fileName) {
              Acts::GeometryView3D view3D;
              Acts::ObjVisualization3D obj;

              for (const auto& volume : Volumes) {
                view3D.drawDetectorVolume(obj, *volume, viewContext,
                                          Acts::Transform3::Identity(),
                                          viewConfig);
              }
              for (const auto& surface : surfaces) {
                view3D.drawSurface(obj, *surface, viewContext,
                                   Acts::Transform3::Identity(), viewConfig);
              }
              obj.write(fileName);
            });
  }
}
}  // namespace Acts::Python<|MERGE_RESOLUTION|>--- conflicted
+++ resolved
@@ -40,16 +40,8 @@
     ///
     mex.def("writeSurfacesObj",
             [](const std::vector<std::shared_ptr<Surface>>& surfaces,
-<<<<<<< HEAD
-               const GeometryContext& viewContext,
-               const std::array<int, 3>& viewRgb, unsigned int viewSegments,
-               const std::string& fileName) {
-              Acts::ViewConfig sConfig = Acts::ViewConfig{viewRgb};
-              sConfig.quarterSegments = viewSegments;
-=======
                const GeometryContext& viewContext, const ViewConfig& viewConfig,
                const std::string& fileName) {
->>>>>>> e7dceab2
               Acts::GeometryView3D view3D;
               Acts::ObjVisualization3D obj;
 
