--- conflicted
+++ resolved
@@ -58,23 +58,14 @@
     using TelescopeDetector = Telescope::TelescopeDetector;
     using Config = TelescopeDetector::Config;
 
-<<<<<<< HEAD
-    auto td = py::class_<TelescopeDetector, std::shared_ptr<TelescopeDetector>>(
-                  mex, "TelescopeDetector")
-                  .def(py::init<>())
-                  .def("finalize", py::overload_cast<const Config&>(
-                                       &TelescopeDetector::finalize));
-=======
     auto td =
-        py::class_<TelescopeDetector, IBaseDetector,
-                   std::shared_ptr<TelescopeDetector>>(mex, "TelescopeDetector")
+        py::class_<TelescopeDetector, std::shared_ptr<TelescopeDetector>>(mex, "TelescopeDetector")
             .def(py::init<>())
             .def("finalize",
                  py::overload_cast<
                      const Config&,
                      const std::shared_ptr<const Acts::IMaterialDecorator>&>(
                      &TelescopeDetector::finalize));
->>>>>>> fa7bd824
 
     py::class_<Config>(td, "Config")
         .def(py::init<>())
