--- conflicted
+++ resolved
@@ -120,36 +120,19 @@
         [](std::shared_ptr<const Acts::TrackingGeometry> trackingGeometry,
            std::shared_ptr<const Acts::MagneticFieldProvider> magneticField,
            BetheHeitlerApprox betheHeitlerApprox, std::size_t maxComponents,
-<<<<<<< HEAD
-           double weightCutoff,
-           Acts::MixtureReductionMethod finalReductionMethod,
+           double weightCutoff, Acts::ComponentMergeMethod componentMergeMethod,
            ActsExamples::MixtureReductionAlgorithm mixtureReductionAlgorithm,
            Logging::Level level) {
           return ActsExamples::makeGsfFitterFunction(
               trackingGeometry, magneticField, betheHeitlerApprox,
-              maxComponents, weightCutoff, finalReductionMethod,
+              maxComponents, weightCutoff, componentMergeMethod,
               mixtureReductionAlgorithm,
-=======
-           double weightCutoff, Acts::ComponentMergeMethod componentMergeMethod,
-           bool abortOnError, bool disableAllMaterialHandling,
-           Logging::Level level) {
-          return ActsExamples::makeGsfFitterFunction(
-              trackingGeometry, magneticField, betheHeitlerApprox,
-              maxComponents, weightCutoff, componentMergeMethod, abortOnError,
-              disableAllMaterialHandling,
->>>>>>> 3f59fc1a
               *Acts::getDefaultLogger("GSFFunc", level));
         },
         py::arg("trackingGeometry"), py::arg("magneticField"),
         py::arg("betheHeitlerApprox"), py::arg("maxComponents"),
-<<<<<<< HEAD
-        py::arg("weightCutoff"), py::arg("finalReductionMethod"),
+        py::arg("weightCutoff"), py::arg("componentMergeMethod"),
         py::arg("mixtureReductionAlgorithm"), py::arg("level"));
-=======
-        py::arg("weightCutoff"), py::arg("componentMergeMethod"),
-        py::arg("abortOnError"), py::arg("disableAllMaterialHandling"),
-        py::arg("level"));
->>>>>>> 3f59fc1a
 
     mex.def(
         "makeGlobalChiSquareFitterFunction",
