--- conflicted
+++ resolved
@@ -72,11 +72,10 @@
         py::arg("reverseFilteringMomThreshold"),
         py::arg("freeToBoundCorrection"));
 
-<<<<<<< HEAD
     py::enum_<Acts::FinalReductionMethod>(mex, "FinalReductionMethod")
         .value("mean", Acts::FinalReductionMethod::eMean)
         .value("maxWeight", Acts::FinalReductionMethod::eMaxWeight);
-=======
+
     using BetheHeitlerApprox =
         Acts::Experimental::AtlasBetheHeitlerApprox<6, 5>;
     py::class_<BetheHeitlerApprox>(mex, "AtlasBetheHeitlerApprox")
@@ -85,26 +84,18 @@
         .def_static("makeDefault  ", []() {
           return Acts::Experimental::makeDefaultBetheHeitlerApprox();
         });
->>>>>>> 53f393d2
 
     mex.def(
         "makeGsfFitterFunction",
         py::overload_cast<std::shared_ptr<const Acts::TrackingGeometry>,
-<<<<<<< HEAD
-                          std::shared_ptr<const Acts::MagneticFieldProvider>, std::string, std::string,
-                          std::size_t, Acts::FinalReductionMethod, bool, bool>(
-            &ActsExamples::makeGsfFitterFunction),
-        py::arg("trackingGeometry"), py::arg("magneticField"),
-        py::arg("lowBetheHeitlerPath"), py::arg("highBetheHeitlerPath"),
-        py::arg("maxComponents"), py::arg("finalReductionMethod"),
-=======
                           std::shared_ptr<const Acts::MagneticFieldProvider>,
-                          BetheHeitlerApprox, std::size_t, bool, bool>(
+                          BetheHeitlerApprox, std::size_t,
+                          Acts::FinalReductionMethod, bool, bool>(
             &ActsExamples::makeGsfFitterFunction),
         py::arg("trackingGeometry"), py::arg("magneticField"),
         py::arg("betheHeitlerApprox"), py::arg("maxComponents"),
->>>>>>> 53f393d2
-        py::arg("abortOnError"), py::arg("disableAllMaterialHandling"));
+        py::arg("finalReductionMethod"), py::arg("abortOnError"),
+        py::arg("disableAllMaterialHandling"));
   }
 
   {
