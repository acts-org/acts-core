// This file is part of the Acts project.
//
// Copyright (C) 2021 CERN for the benefit of the Acts project
//
// This Source Code Form is subject to the terms of the Mozilla Public
// License, v. 2.0. If a copy of the MPL was not distributed with this
// file, You can obtain one at http://mozilla.org/MPL/2.0/.

#include "Acts/Plugins/Python/Utilities.hpp"
#include "ActsExamples/EventData/Cluster.hpp"
#include "ActsExamples/Io/Csv/CsvDriftCircleReader.hpp"
#include "ActsExamples/Io/Csv/CsvMeasurementReader.hpp"
#include "ActsExamples/Io/Csv/CsvMuonSimHitReader.hpp"
#include "ActsExamples/Io/Csv/CsvParticleReader.hpp"
#include "ActsExamples/Io/Csv/CsvPlanarClusterReader.hpp"
#include "ActsExamples/Io/Csv/CsvSimHitReader.hpp"
#include "ActsExamples/Io/Csv/CsvSpacePointReader.hpp"
#include "ActsExamples/Io/Csv/CsvTrackParameterReader.hpp"
#include "ActsExamples/Io/Root/RootAthenaNTupleReader.hpp"
#include "ActsExamples/Io/Root/RootMaterialTrackReader.hpp"
#include "ActsExamples/Io/Root/RootParticleReader.hpp"
#include "ActsExamples/Io/Root/RootSimHitReader.hpp"
#include "ActsExamples/Io/Root/RootTrackSummaryReader.hpp"
#include "ActsExamples/Io/Root/RootVertexReader.hpp"

#include <memory>

#include <pybind11/pybind11.h>
#include <pybind11/stl.h>

namespace py = pybind11;
using namespace pybind11::literals;

using namespace ActsExamples;

namespace Acts::Python {

void addInput(Context& ctx) {
  auto mex = ctx.get("examples");

  // ROOT READERS
  ACTS_PYTHON_DECLARE_READER(ActsExamples::RootParticleReader, mex,
                             "RootParticleReader", outputParticles, treeName,
<<<<<<< HEAD
                             filePath);
=======
                             filePath, orderedEvents);

  ACTS_PYTHON_DECLARE_READER(ActsExamples::RootVertexReader, mex,
                             "RootVertexReader", outputVertices, treeName,
                             filePath, orderedEvents);
>>>>>>> 3eb0b4fe

  ACTS_PYTHON_DECLARE_READER(ActsExamples::RootMaterialTrackReader, mex,
                             "RootMaterialTrackReader", outputMaterialTracks,
                             treeName, fileList, readCachedSurfaceInformation);

  ACTS_PYTHON_DECLARE_READER(ActsExamples::RootTrackSummaryReader, mex,
                             "RootTrackSummaryReader", outputTracks,
                             outputParticles, treeName, filePath);

  // CSV READERS
  ACTS_PYTHON_DECLARE_READER(ActsExamples::CsvParticleReader, mex,
                             "CsvParticleReader", inputDir, inputStem,
                             outputParticles);

  ACTS_PYTHON_DECLARE_READER(
      ActsExamples::CsvMeasurementReader, mex, "CsvMeasurementReader", inputDir,
      outputMeasurements, outputMeasurementSimHitsMap, outputSourceLinks,
      outputClusters, outputMeasurementParticlesMap, inputSimHits);

  ACTS_PYTHON_DECLARE_READER(ActsExamples::CsvPlanarClusterReader, mex,
                             "CsvPlanarClusterReader", inputDir, outputClusters,
                             outputHitIds, outputMeasurementParticlesMap,
                             outputSimHits, trackingGeometry);

  ACTS_PYTHON_DECLARE_READER(ActsExamples::CsvSimHitReader, mex,
                             "CsvSimHitReader", inputDir, inputStem,
                             outputSimHits);
  ACTS_PYTHON_DECLARE_READER(ActsExamples::CsvMuonSimHitReader, mex,
                             "CsvMuonSimHitReader", inputDir, inputStem,
                             outputSimHits);
  ACTS_PYTHON_DECLARE_READER(ActsExamples::CsvDriftCircleReader, mex,
                             "CsvDriftCircleReader", inputDir, inputStem,
                             outputDriftCircles);

  ACTS_PYTHON_DECLARE_READER(
      ActsExamples::CsvSpacePointReader, mex, "CsvSpacePointReader", inputDir,
      inputStem, inputCollection, outputSpacePoints, extendCollection);

  ACTS_PYTHON_DECLARE_READER(ActsExamples::CsvTrackParameterReader, mex,
                             "CsvTrackParameterReader", inputDir, inputStem,
                             outputTrackParameters, beamspot);

  ACTS_PYTHON_DECLARE_READER(ActsExamples::RootAthenaNTupleReader, mex,
                             "RootAthenaNTupleReader", inputTreeName,
                             inputFilePath, outputTrackParameters,
                             outputTruthVtxParameters, outputRecoVtxParameters,
                             outputBeamspotConstraint);

  ACTS_PYTHON_DECLARE_READER(ActsExamples::RootSimHitReader, mex,
                             "RootSimHitReader", treeName, filePath,
                             outputSimHits);
}

}  // namespace Acts::Python<|MERGE_RESOLUTION|>--- conflicted
+++ resolved
@@ -1,6 +1,6 @@
 // This file is part of the Acts project.
 //
-// Copyright (C) 2021 CERN for the benefit of the Acts project
+// Copyright (C) 2021-2024 CERN for the benefit of the Acts project
 //
 // This Source Code Form is subject to the terms of the Mozilla Public
 // License, v. 2.0. If a copy of the MPL was not distributed with this
@@ -41,15 +41,11 @@
   // ROOT READERS
   ACTS_PYTHON_DECLARE_READER(ActsExamples::RootParticleReader, mex,
                              "RootParticleReader", outputParticles, treeName,
-<<<<<<< HEAD
                              filePath);
-=======
-                             filePath, orderedEvents);
 
   ACTS_PYTHON_DECLARE_READER(ActsExamples::RootVertexReader, mex,
                              "RootVertexReader", outputVertices, treeName,
                              filePath, orderedEvents);
->>>>>>> 3eb0b4fe
 
   ACTS_PYTHON_DECLARE_READER(ActsExamples::RootMaterialTrackReader, mex,
                              "RootMaterialTrackReader", outputMaterialTracks,
