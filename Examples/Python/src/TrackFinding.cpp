// This file is part of the Acts project.
//
// Copyright (C) 2021-2022 CERN for the benefit of the Acts project
//
// This Source Code Form is subject to the terms of the Mozilla Public
// License, v. 2.0. If a copy of the MPL was not distributed with this
// file, You can obtain one at http://mozilla.org/MPL/2.0/.

#include "Acts/Plugins/Python/Utilities.hpp"
#include "Acts/Seeding/SeedFinderOrthogonalConfig.hpp"
#include "Acts/TrackFinding/MeasurementSelector.hpp"
#include "ActsExamples/TrackFinding/AmbiguityResolutionAlgorithm.hpp"
#include "ActsExamples/TrackFinding/SeedingAlgorithm.hpp"
#include "ActsExamples/TrackFinding/SeedingOrthogonalAlgorithm.hpp"
#include "ActsExamples/TrackFinding/SpacePointMaker.hpp"
#include "ActsExamples/TrackFinding/TrackFindingAlgorithm.hpp"
#include "ActsExamples/TrackFinding/TrackParamsEstimationAlgorithm.hpp"
#include "ActsExamples/TrackFinding/TrajectoriesToPrototracks.hpp"

#include <memory>

#include <pybind11/pybind11.h>
#include <pybind11/stl.h>

namespace py = pybind11;

using namespace ActsExamples;
using namespace Acts;

namespace Acts::Python {

void addTrackFinding(Context& ctx) {
  auto [m, mex] = ctx.get("main", "examples");

  ACTS_PYTHON_DECLARE_ALGORITHM(ActsExamples::SpacePointMaker, mex,
                                "SpacePointMaker", inputSourceLinks,
                                inputMeasurements, outputSpacePoints,
                                trackingGeometry, geometrySelection);

  {
    using Config = Acts::SeedFilterConfig;
    auto c = py::class_<Config>(m, "SeedFilterConfig").def(py::init<>());
    ACTS_PYTHON_STRUCT_BEGIN(c, Config);
    ACTS_PYTHON_MEMBER(deltaInvHelixDiameter);
    ACTS_PYTHON_MEMBER(impactWeightFactor);
    ACTS_PYTHON_MEMBER(compatSeedWeight);
    ACTS_PYTHON_MEMBER(deltaRMin);
    ACTS_PYTHON_MEMBER(maxSeedsPerSpM);
    ACTS_PYTHON_MEMBER(compatSeedLimit);
    ACTS_PYTHON_MEMBER(curvatureSortingInFilter);
    ACTS_PYTHON_MEMBER(seedConfirmation);
    ACTS_PYTHON_MEMBER(centralSeedConfirmationRange);
    ACTS_PYTHON_MEMBER(forwardSeedConfirmationRange);
    ACTS_PYTHON_MEMBER(useDeltaRorTopRadius);
    ACTS_PYTHON_MEMBER(seedWeightIncrement);
    ACTS_PYTHON_MEMBER(numSeedIncrement);
    ACTS_PYTHON_MEMBER(maxSeedsPerSpMConf);
    ACTS_PYTHON_MEMBER(maxQualitySeedsPerSpMConf);
    ACTS_PYTHON_STRUCT_END();
    patchKwargsConstructor(c);
  }

  {
    using Config = Acts::SeedFinderConfig<SimSpacePoint>;
    auto c = py::class_<Config>(m, "SeedFinderConfig").def(py::init<>());
    ACTS_PYTHON_STRUCT_BEGIN(c, Config);
    ACTS_PYTHON_MEMBER(minPt);
    ACTS_PYTHON_MEMBER(cotThetaMax);
    ACTS_PYTHON_MEMBER(deltaRMin);
    ACTS_PYTHON_MEMBER(deltaRMax);
    ACTS_PYTHON_MEMBER(deltaRMinBottomSP);
    ACTS_PYTHON_MEMBER(deltaRMaxBottomSP);
    ACTS_PYTHON_MEMBER(deltaRMinTopSP);
    ACTS_PYTHON_MEMBER(deltaRMaxTopSP);
    ACTS_PYTHON_MEMBER(impactMax);
    ACTS_PYTHON_MEMBER(sigmaScattering);
    ACTS_PYTHON_MEMBER(maxPtScattering);
    ACTS_PYTHON_MEMBER(maxSeedsPerSpM);
    ACTS_PYTHON_MEMBER(collisionRegionMin);
    ACTS_PYTHON_MEMBER(collisionRegionMax);
    ACTS_PYTHON_MEMBER(phiMin);
    ACTS_PYTHON_MEMBER(phiMax);
    ACTS_PYTHON_MEMBER(zMin);
    ACTS_PYTHON_MEMBER(zMax);
    ACTS_PYTHON_MEMBER(rMax);
    ACTS_PYTHON_MEMBER(rMin);
    ACTS_PYTHON_MEMBER(bFieldInZ);
    ACTS_PYTHON_MEMBER(beamPos);
    ACTS_PYTHON_MEMBER(radLengthPerSeed);
    ACTS_PYTHON_MEMBER(zAlign);
    ACTS_PYTHON_MEMBER(rAlign);
    ACTS_PYTHON_MEMBER(sigmaError);
    ACTS_PYTHON_MEMBER(highland);
    ACTS_PYTHON_MEMBER(maxScatteringAngle2);
    ACTS_PYTHON_MEMBER(pTPerHelixRadius);
    ACTS_PYTHON_MEMBER(minHelixDiameter2);
    ACTS_PYTHON_MEMBER(pT2perRadius);
    ACTS_PYTHON_MEMBER(maxBlockSize);
    ACTS_PYTHON_MEMBER(nTrplPerSpBLimit);
    ACTS_PYTHON_MEMBER(nAvgTrplPerSpBLimit);
    ACTS_PYTHON_MEMBER(impactMax);
    ACTS_PYTHON_MEMBER(deltaZMax);
    ACTS_PYTHON_MEMBER(zBinEdges);
    ACTS_PYTHON_MEMBER(skipPreviousTopSP);
    ACTS_PYTHON_MEMBER(interactionPointCut);
    ACTS_PYTHON_MEMBER(zBinsCustomLooping);
    ACTS_PYTHON_MEMBER(rRangeMiddleSP);
    ACTS_PYTHON_MEMBER(useVariableMiddleSPRange);
    ACTS_PYTHON_MEMBER(deltaRMiddleMinSPRange);
    ACTS_PYTHON_MEMBER(deltaRMiddleMaxSPRange);
    ACTS_PYTHON_MEMBER(binSizeR);
    ACTS_PYTHON_MEMBER(forceRadialSorting);
    ACTS_PYTHON_MEMBER(seedConfirmation);
    ACTS_PYTHON_MEMBER(centralSeedConfirmationRange);
    ACTS_PYTHON_MEMBER(forwardSeedConfirmationRange);
    ACTS_PYTHON_MEMBER(arithmeticAverageCotTheta);
    ACTS_PYTHON_MEMBER(useDetailedDoubleMeasurementInfo);
    ACTS_PYTHON_STRUCT_END();
    patchKwargsConstructor(c);
  }

  {
<<<<<<< HEAD
=======
    using seedConf = Acts::SeedConfirmationRangeConfig;
    auto c = py::class_<seedConf>(m, "SeedConfirmationRangeConfig")
                 .def(py::init<>());
    ACTS_PYTHON_STRUCT_BEGIN(c, seedConf);
    ACTS_PYTHON_MEMBER(zMinSeedConf);
    ACTS_PYTHON_MEMBER(zMaxSeedConf);
    ACTS_PYTHON_MEMBER(rMaxSeedConf);
    ACTS_PYTHON_MEMBER(nTopForLargeR);
    ACTS_PYTHON_MEMBER(nTopForSmallR);
    ACTS_PYTHON_MEMBER(seedConfMinBottomRadius);
    ACTS_PYTHON_MEMBER(seedConfMaxZOrigin);
    ACTS_PYTHON_MEMBER(minImpactSeedConf);
    ACTS_PYTHON_STRUCT_END();
    patchKwargsConstructor(c);
  }

  {
>>>>>>> dad2af90
    using Config = Acts::SeedFinderOrthogonalConfig<SimSpacePoint>;
    auto c =
        py::class_<Config>(m, "SeedFinderOrthogonalConfig").def(py::init<>());
    ACTS_PYTHON_STRUCT_BEGIN(c, Config);
    ACTS_PYTHON_MEMBER(minPt);
    ACTS_PYTHON_MEMBER(cotThetaMax);
    ACTS_PYTHON_MEMBER(deltaRMinBottomSP);
    ACTS_PYTHON_MEMBER(deltaRMaxBottomSP);
    ACTS_PYTHON_MEMBER(deltaRMinTopSP);
    ACTS_PYTHON_MEMBER(deltaRMaxTopSP);
    ACTS_PYTHON_MEMBER(impactMax);
    ACTS_PYTHON_MEMBER(deltaZMax);
    ACTS_PYTHON_MEMBER(sigmaScattering);
    ACTS_PYTHON_MEMBER(maxPtScattering);
    ACTS_PYTHON_MEMBER(maxSeedsPerSpM);
    ACTS_PYTHON_MEMBER(collisionRegionMin);
    ACTS_PYTHON_MEMBER(collisionRegionMax);
    ACTS_PYTHON_MEMBER(phiMin);
    ACTS_PYTHON_MEMBER(phiMax);
    ACTS_PYTHON_MEMBER(zMin);
    ACTS_PYTHON_MEMBER(zMax);
    ACTS_PYTHON_MEMBER(rMax);
    ACTS_PYTHON_MEMBER(rMin);
    ACTS_PYTHON_MEMBER(bFieldInZ);
    ACTS_PYTHON_MEMBER(beamPos);
    ACTS_PYTHON_MEMBER(radLengthPerSeed);
    ACTS_PYTHON_MEMBER(deltaZMax);
    ACTS_PYTHON_MEMBER(skipPreviousTopSP);
    ACTS_PYTHON_MEMBER(interactionPointCut);
    ACTS_PYTHON_MEMBER(rMinMiddle);
    ACTS_PYTHON_MEMBER(rMaxMiddle);
    ACTS_PYTHON_MEMBER(deltaPhiMax);
    ACTS_PYTHON_MEMBER(highland);
    ACTS_PYTHON_MEMBER(maxScatteringAngle2);
    ACTS_PYTHON_MEMBER(pTPerHelixRadius);
    ACTS_PYTHON_MEMBER(minHelixDiameter2);
    ACTS_PYTHON_MEMBER(pT2perRadius);
    ACTS_PYTHON_MEMBER(seedConfirmation);
    ACTS_PYTHON_MEMBER(centralSeedConfirmationRange);
    ACTS_PYTHON_MEMBER(forwardSeedConfirmationRange);
    ACTS_PYTHON_STRUCT_END();
    patchKwargsConstructor(c);
  }

  {
    using seedConf = Acts::SeedConfirmationRangeConfig;
    auto c = py::class_<seedConf>(m, "SeedConfirmationRangeConfig")
                 .def(py::init<>());
    ACTS_PYTHON_STRUCT_BEGIN(c, seedConf);
    ACTS_PYTHON_MEMBER(zMinSeedConf);
    ACTS_PYTHON_MEMBER(zMaxSeedConf);
    ACTS_PYTHON_MEMBER(rMaxSeedConf);
    ACTS_PYTHON_MEMBER(nTopForLargeR);
    ACTS_PYTHON_MEMBER(nTopForSmallR);
    ACTS_PYTHON_STRUCT_END();
    patchKwargsConstructor(c);
  }

  {
    using Config = Acts::SpacePointGridConfig;
    auto c = py::class_<Config>(m, "SpacePointGridConfig").def(py::init<>());

    ACTS_PYTHON_STRUCT_BEGIN(c, Config);
    ACTS_PYTHON_MEMBER(bFieldInZ);
    ACTS_PYTHON_MEMBER(minPt);
    ACTS_PYTHON_MEMBER(rMax);
    ACTS_PYTHON_MEMBER(zMax);
    ACTS_PYTHON_MEMBER(zMin);
    ACTS_PYTHON_MEMBER(phiMin);
    ACTS_PYTHON_MEMBER(phiMax);
    ACTS_PYTHON_MEMBER(deltaRMax);
    ACTS_PYTHON_MEMBER(cotThetaMax);
    ACTS_PYTHON_MEMBER(phiBinDeflectionCoverage);
    ACTS_PYTHON_MEMBER(impactMax);
    ACTS_PYTHON_MEMBER(zBinEdges);
    ACTS_PYTHON_STRUCT_END();
    patchKwargsConstructor(c);
  }

  ACTS_PYTHON_DECLARE_ALGORITHM(
      ActsExamples::SeedingAlgorithm, mex, "SeedingAlgorithm", inputSpacePoints,
      outputSeeds, outputProtoTracks, seedFilterConfig, seedFinderConfig,
      gridConfig, allowSeparateRMax, zBinNeighborsTop, zBinNeighborsBottom,
      numPhiNeighbors);

  ACTS_PYTHON_DECLARE_ALGORITHM(ActsExamples::SeedingOrthogonalAlgorithm, mex,
                                "SeedingOrthogonalAlgorithm", inputSpacePoints,
                                outputSeeds, outputProtoTracks,
                                seedFilterConfig, seedFinderConfig);

  ACTS_PYTHON_DECLARE_ALGORITHM(
      ActsExamples::TrackParamsEstimationAlgorithm, mex,
      "TrackParamsEstimationAlgorithm", inputSeeds, inputSpacePoints,
      inputProtoTracks, inputSourceLinks, outputTrackParameters,
      outputProtoTracks, trackingGeometry, magneticField, deltaRMin, deltaRMax,
      bFieldMin, sigmaLoc0, sigmaLoc1, sigmaPhi, sigmaTheta, sigmaQOverP,
      sigmaT0, initialVarInflation);

  {
    using Alg = ActsExamples::TrackFindingAlgorithm;
    using Config = Alg::Config;

    auto alg =
        py::class_<Alg, ActsExamples::BareAlgorithm, std::shared_ptr<Alg>>(
            mex, "TrackFindingAlgorithm")
            .def(py::init<const Config&, Acts::Logging::Level>(),
                 py::arg("config"), py::arg("level"))
            .def_property_readonly("config", &Alg::config)
            .def_static("makeTrackFinderFunction",
                        &Alg::makeTrackFinderFunction);

    py::class_<Alg::TrackFinderFunction,
               std::shared_ptr<Alg::TrackFinderFunction>>(
        alg, "TrackFinderFunction");

    auto c = py::class_<Config>(alg, "Config").def(py::init<>());
    ACTS_PYTHON_STRUCT_BEGIN(c, Config);
    ACTS_PYTHON_MEMBER(inputMeasurements);
    ACTS_PYTHON_MEMBER(inputSourceLinks);
    ACTS_PYTHON_MEMBER(inputInitialTrackParameters);
    ACTS_PYTHON_MEMBER(outputTrajectories);
    ACTS_PYTHON_MEMBER(outputTrackParameters);
    ACTS_PYTHON_MEMBER(outputTrackParametersTips);
    ACTS_PYTHON_MEMBER(findTracks);
    ACTS_PYTHON_MEMBER(measurementSelectorCfg);
    ACTS_PYTHON_STRUCT_END();
  }

  {
    using Alg = ActsExamples::TrajectoriesToPrototracks;
    using Config = Alg::Config;

    auto alg =
        py::class_<Alg, ActsExamples::BareAlgorithm, std::shared_ptr<Alg>>(
            mex, "TrajectoriesToPrototracks")
            .def(py::init<const Config&, Acts::Logging::Level>(),
                 py::arg("config"), py::arg("level"))
            .def_property_readonly("config", &Alg::config);

    auto c = py::class_<Config>(alg, "Config").def(py::init<>());
    ACTS_PYTHON_STRUCT_BEGIN(c, Config);
    ACTS_PYTHON_MEMBER(inputTrajectories);
    ACTS_PYTHON_MEMBER(outputPrototracks);
    ACTS_PYTHON_STRUCT_END();
  }

  {
    auto constructor = [](std::vector<
                           std::pair<GeometryIdentifier,
                                     std::tuple<std::vector<double>,
                                                std::vector<double>,
                                                std::vector<size_t>>>>
                              input) {
      std::vector<std::pair<GeometryIdentifier, MeasurementSelectorCuts>>
          converted;
      converted.reserve(input.size());
      for (const auto& [id, cuts] : input) {
        const auto& [bins, chi2, num] = cuts;
        converted.emplace_back(id, MeasurementSelectorCuts{bins, chi2, num});
      }
      return std::make_unique<MeasurementSelector::Config>(converted);
    };

    py::class_<MeasurementSelectorCuts>(m, "MeasurementSelectorCuts")
        .def(py::init<>())
        .def(py::init<std::vector<double>, std::vector<double>,
                      std::vector<size_t>>())
        .def_readwrite("etaBins", &MeasurementSelectorCuts::etaBins)
        .def_readwrite("chi2CutOff", &MeasurementSelectorCuts::chi2CutOff)
        .def_readwrite("numMeasurementsCutOff",
                       &MeasurementSelectorCuts::numMeasurementsCutOff);

    auto ms = py::class_<MeasurementSelector>(m, "MeasurementSelector");
    auto c =
        py::class_<MeasurementSelector::Config>(ms, "Config")
            .def(py::init<std::vector<
                     std::pair<GeometryIdentifier, MeasurementSelectorCuts>>>())
            .def(py::init(constructor));
  }

  ACTS_PYTHON_DECLARE_ALGORITHM(
      ActsExamples::AmbiguityResolutionAlgorithm, mex,
      "AmbiguityResolutionAlgorithm", inputSourceLinks, inputTrajectories,
      inputTrackParameters, inputTrackParametersTips, outputTrackParameters,
      outputTrackParametersTips, maximumSharedHits);
}

}  // namespace Acts::Python<|MERGE_RESOLUTION|>--- conflicted
+++ resolved
@@ -120,26 +120,6 @@
   }
 
   {
-<<<<<<< HEAD
-=======
-    using seedConf = Acts::SeedConfirmationRangeConfig;
-    auto c = py::class_<seedConf>(m, "SeedConfirmationRangeConfig")
-                 .def(py::init<>());
-    ACTS_PYTHON_STRUCT_BEGIN(c, seedConf);
-    ACTS_PYTHON_MEMBER(zMinSeedConf);
-    ACTS_PYTHON_MEMBER(zMaxSeedConf);
-    ACTS_PYTHON_MEMBER(rMaxSeedConf);
-    ACTS_PYTHON_MEMBER(nTopForLargeR);
-    ACTS_PYTHON_MEMBER(nTopForSmallR);
-    ACTS_PYTHON_MEMBER(seedConfMinBottomRadius);
-    ACTS_PYTHON_MEMBER(seedConfMaxZOrigin);
-    ACTS_PYTHON_MEMBER(minImpactSeedConf);
-    ACTS_PYTHON_STRUCT_END();
-    patchKwargsConstructor(c);
-  }
-
-  {
->>>>>>> dad2af90
     using Config = Acts::SeedFinderOrthogonalConfig<SimSpacePoint>;
     auto c =
         py::class_<Config>(m, "SeedFinderOrthogonalConfig").def(py::init<>());
@@ -194,6 +174,9 @@
     ACTS_PYTHON_MEMBER(rMaxSeedConf);
     ACTS_PYTHON_MEMBER(nTopForLargeR);
     ACTS_PYTHON_MEMBER(nTopForSmallR);
+    ACTS_PYTHON_MEMBER(seedConfMinBottomRadius);
+    ACTS_PYTHON_MEMBER(seedConfMaxZOrigin);
+    ACTS_PYTHON_MEMBER(minImpactSeedConf);
     ACTS_PYTHON_STRUCT_END();
     patchKwargsConstructor(c);
   }
