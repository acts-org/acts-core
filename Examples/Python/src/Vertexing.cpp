// This file is part of the Acts project.
//
// Copyright (C) 2021 CERN for the benefit of the Acts project
//
// This Source Code Form is subject to the terms of the Mozilla Public
// License, v. 2.0. If a copy of the MPL was not distributed with this
// file, You can obtain one at http://mozilla.org/MPL/2.0/.

#include "Acts/Plugins/Python/Utilities.hpp"
#include "Acts/Utilities/TypeTraits.hpp"
#include "ActsExamples/EventData/Index.hpp"
#include "ActsExamples/Vertexing/AdaptiveMultiVertexFinderAlgorithm.hpp"
#include "ActsExamples/Vertexing/IterativeVertexFinderAlgorithm.hpp"
#include "ActsExamples/Vertexing/SingleSeedVertexFinderAlgorithm.hpp"
#include "ActsExamples/Vertexing/VertexFitterAlgorithm.hpp"

#include <memory>

#include <pybind11/pybind11.h>
#include <pybind11/stl.h>

namespace py = pybind11;

using namespace ActsExamples;
using namespace Acts;

namespace Acts::Python {

void addVertexing(Context& ctx) {
  using Seeder = ActsExamples::AdaptiveMultiVertexFinderAlgorithm::SeedFinder;
  auto mex = ctx.get("examples");
  auto& m = ctx.get("main");

  py::enum_<Seeder>(m, "VertexSeedFinder")
      .value("TruthSeeder", Seeder::TruthSeeder)
      .value("GaussianSeeder", Seeder::GaussianSeeder)
      .value("AdaptiveGridSeeder", Seeder::AdaptiveGridSeeder);

  ACTS_PYTHON_DECLARE_ALGORITHM(
      ActsExamples::AdaptiveMultiVertexFinderAlgorithm, mex,
      "AdaptiveMultiVertexFinderAlgorithm", inputTrackParameters,
<<<<<<< HEAD
      outputProtoVertices, outputVertices, seedFinder, bField, useTime,
      spatialBinExtent, temporalBinExtent);
=======
      inputTruthParticles, inputTruthVertices, outputProtoVertices,
      outputVertices, seedFinder, bField, minWeight, doSmoothing, maxIterations,
      useTime, tracksMaxZinterval, initialVariances, doFullSplitting,
      tracksMaxSignificance, maxMergeVertexSignificance, spatialBinExtent,
      temporalBinExtent);
>>>>>>> 00d84eef

  ACTS_PYTHON_DECLARE_ALGORITHM(ActsExamples::IterativeVertexFinderAlgorithm,
                                mex, "IterativeVertexFinderAlgorithm",
                                inputTrackParameters, outputProtoVertices,
                                outputVertices, bField, maxIterations);

  ACTS_PYTHON_DECLARE_ALGORITHM(ActsExamples::VertexFitterAlgorithm, mex,
                                "VertexFitterAlgorithm", inputTrackParameters,
                                inputProtoVertices, outputVertices, bField,
                                doConstrainedFit, constraintPos, constraintCov);

  ACTS_PYTHON_DECLARE_ALGORITHM(ActsExamples::SingleSeedVertexFinderAlgorithm,
                                mex, "SingleSeedVertexFinderAlgorithm",
                                inputSpacepoints, outputVertices);
}

}  // namespace Acts::Python<|MERGE_RESOLUTION|>--- conflicted
+++ resolved
@@ -39,16 +39,11 @@
   ACTS_PYTHON_DECLARE_ALGORITHM(
       ActsExamples::AdaptiveMultiVertexFinderAlgorithm, mex,
       "AdaptiveMultiVertexFinderAlgorithm", inputTrackParameters,
-<<<<<<< HEAD
-      outputProtoVertices, outputVertices, seedFinder, bField, useTime,
-      spatialBinExtent, temporalBinExtent);
-=======
       inputTruthParticles, inputTruthVertices, outputProtoVertices,
       outputVertices, seedFinder, bField, minWeight, doSmoothing, maxIterations,
       useTime, tracksMaxZinterval, initialVariances, doFullSplitting,
       tracksMaxSignificance, maxMergeVertexSignificance, spatialBinExtent,
       temporalBinExtent);
->>>>>>> 00d84eef
 
   ACTS_PYTHON_DECLARE_ALGORITHM(ActsExamples::IterativeVertexFinderAlgorithm,
                                 mex, "IterativeVertexFinderAlgorithm",
