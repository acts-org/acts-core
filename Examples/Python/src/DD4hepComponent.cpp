// This file is part of the Acts project.
//
// Copyright (C) 2021 CERN for the benefit of the Acts project
//
// This Source Code Form is subject to the terms of the Mozilla Public
// License, v. 2.0. If a copy of the MPL was not distributed with this
// file, You can obtain one at http://mozilla.org/MPL/2.0/.

#include "Acts/Geometry/TrackingGeometry.hpp"
#include "Acts/Plugins/Python/Utilities.hpp"
#include "ActsExamples/DD4hepDetector/DD4hepDetector.hpp"
#include "ActsExamples/DD4hepDetector/DD4hepGeometryService.hpp"
#include "ActsExamples/Framework/IContextDecorator.hpp"

#include <memory>

#include <pybind11/pybind11.h>
#include <pybind11/stl.h>

namespace py = pybind11;
using namespace ActsExamples;
using namespace Acts::Python;

PYBIND11_MODULE(ActsPythonBindingsDD4hep, m) {
  {
    using Config = ActsExamples::DD4hep::DD4hepGeometryService::Config;
    auto s = py::class_<DD4hep::DD4hepGeometryService,
                        std::shared_ptr<DD4hep::DD4hepGeometryService>>(
                 m, "DD4hepGeometryService")
                 .def(py::init<const Config&>());

    auto c = py::class_<Config>(s, "Config").def(py::init<>());
    ACTS_PYTHON_STRUCT_BEGIN(c, Config);
    ACTS_PYTHON_MEMBER(logLevel);
    ACTS_PYTHON_MEMBER(dd4hepLogLevel);
    ACTS_PYTHON_MEMBER(xmlFileNames);
    ACTS_PYTHON_MEMBER(name);
    ACTS_PYTHON_MEMBER(bTypePhi);
    ACTS_PYTHON_MEMBER(bTypeR);
    ACTS_PYTHON_MEMBER(bTypeZ);
    ACTS_PYTHON_MEMBER(envelopeR);
    ACTS_PYTHON_MEMBER(envelopeZ);
    ACTS_PYTHON_MEMBER(defaultLayerThickness);
    ACTS_PYTHON_STRUCT_END();

    patchKwargsConstructor(c);
  }

  {
<<<<<<< HEAD
    auto gd =
        py::class_<DD4hep::DD4hepDetector, ActsExamples::IBaseDetector,
                   std::shared_ptr<DD4hep::DD4hepDetector>>(m, "DD4hepDetector")
            .def(py::init<>())
            .def("finalize",
                 py::overload_cast<
                     DD4hep::DD4hepGeometryService::Config,
                     std::shared_ptr<const Acts::IMaterialDecorator>>(
                     &DD4hep::DD4hepDetector::finalize));
    ACTS_PYTHON_STRUCT_BEGIN(gd, DD4hep::DD4hepDetector);
    ACTS_PYTHON_MEMBER(geometryService);
    ACTS_PYTHON_STRUCT_END();
=======
    py::class_<DD4hep::DD4hepDetector, std::shared_ptr<DD4hep::DD4hepDetector>>(
        m, "DD4hepDetector")
        .def(py::init<>())
        .def("finalize",
             py::overload_cast<DD4hep::DD4hepGeometryService::Config,
                               std::shared_ptr<const Acts::IMaterialDecorator>>(
                 &DD4hep::DD4hepDetector::finalize));
>>>>>>> 75f9338c
  }
}<|MERGE_RESOLUTION|>--- conflicted
+++ resolved
@@ -47,27 +47,13 @@
   }
 
   {
-<<<<<<< HEAD
-    auto gd =
-        py::class_<DD4hep::DD4hepDetector, ActsExamples::IBaseDetector,
-                   std::shared_ptr<DD4hep::DD4hepDetector>>(m, "DD4hepDetector")
-            .def(py::init<>())
-            .def("finalize",
-                 py::overload_cast<
-                     DD4hep::DD4hepGeometryService::Config,
-                     std::shared_ptr<const Acts::IMaterialDecorator>>(
-                     &DD4hep::DD4hepDetector::finalize));
-    ACTS_PYTHON_STRUCT_BEGIN(gd, DD4hep::DD4hepDetector);
-    ACTS_PYTHON_MEMBER(geometryService);
-    ACTS_PYTHON_STRUCT_END();
-=======
-    py::class_<DD4hep::DD4hepDetector, std::shared_ptr<DD4hep::DD4hepDetector>>(
+    py::class_<DD4hep::DD4hepDetector, ActsExamples::IBaseDetector,
+               std::shared_ptr<DD4hep::DD4hepDetector>>(
         m, "DD4hepDetector")
         .def(py::init<>())
         .def("finalize",
              py::overload_cast<DD4hep::DD4hepGeometryService::Config,
                                std::shared_ptr<const Acts::IMaterialDecorator>>(
                  &DD4hep::DD4hepDetector::finalize));
->>>>>>> 75f9338c
   }
 }