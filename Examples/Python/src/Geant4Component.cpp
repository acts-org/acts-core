// This file is part of the Acts project.
//
// Copyright (C) 2021 CERN for the benefit of the Acts project
//
// This Source Code Form is subject to the terms of the Mozilla Public
// License, v. 2.0. If a copy of the MPL was not distributed with this
// file, You can obtain one at http://mozilla.org/MPL/2.0/.

#include "Acts/Detector/Detector.hpp"
#include "Acts/Geometry/TrackingGeometry.hpp"
#include "Acts/MagneticField/MagneticFieldProvider.hpp"
#include "Acts/Plugins/Geant4/Geant4DetectorElement.hpp"
#include "Acts/Plugins/Geant4/Geant4DetectorSurfaceFactory.hpp"
#include "Acts/Plugins/Geant4/Geant4PhysicalVolumeSelectors.hpp"
#include "Acts/Plugins/Python/Utilities.hpp"
#include "Acts/Utilities/Logger.hpp"
#include "ActsExamples/Framework/IContextDecorator.hpp"
#include "ActsExamples/Geant4/ActsSteppingActionList.hpp"
#include "ActsExamples/Geant4/GdmlDetectorConstruction.hpp"
#include "ActsExamples/Geant4/Geant4Simulation.hpp"
#include "ActsExamples/Geant4/MagneticFieldWrapper.hpp"
#include "ActsExamples/Geant4/MaterialPhysicsList.hpp"
#include "ActsExamples/Geant4/MaterialSteppingAction.hpp"
#include "ActsExamples/Geant4/ParticleKillAction.hpp"
#include "ActsExamples/Geant4/ParticleTrackingAction.hpp"
#include "ActsExamples/Geant4/SensitiveSteppingAction.hpp"
#include "ActsExamples/Geant4/SensitiveSurfaceMapper.hpp"
#include "ActsExamples/Geant4/SimParticleTranslation.hpp"
#include "ActsExamples/Geant4Detector/Geant4Detector.hpp"
#include "ActsExamples/MuonSpectrometerMockupDetector/MockupSectorBuilder.hpp"
#include "ActsExamples/TelescopeDetector/TelescopeG4DetectorConstruction.hpp"

#include <memory>

#include <FTFP_BERT.hh>
#include <G4MagneticField.hh>
#include <G4RunManager.hh>
#include <G4UserEventAction.hh>
#include <G4UserRunAction.hh>
#include <G4UserSteppingAction.hh>
#include <G4UserTrackingAction.hh>
#include <G4VPhysicalVolume.hh>
#include <G4VUserDetectorConstruction.hh>
#include <G4VUserPrimaryGeneratorAction.hh>
#include <pybind11/pybind11.h>
#include <pybind11/stl.h>

namespace py = pybind11;
using namespace pybind11::literals;

using namespace ActsExamples;
using namespace Acts;

namespace Acts::Python {
void addGeant4HepMC3(Context& ctx);
}

PYBIND11_MODULE(ActsPythonBindingsGeant4, mod) {
  py::class_<G4VUserDetectorConstruction>(mod, "G4VUserDetectorConstruction");

  py::class_<G4VPhysicalVolume>(mod, "G4VPhysicalVolume");

  // This is the actual class we're binding
  py::class_<GdmlDetectorConstruction, G4VUserDetectorConstruction>(
      mod, "GdmlDetectorConstructionImpl")
      .def("Construct", &GdmlDetectorConstruction::Construct);

  // This is a python-only factory method that returns the above class.
  // We can apply a return value policy here so that python does NOT assume
  // ownership of the returned pointer, and it is safe to pass to G4
  mod.def(
      "GdmlDetectorConstruction",
      [](const std::string& path) {
        return new GdmlDetectorConstruction(path);
      },
      py::return_value_policy::reference);

  py::class_<SensitiveSurfaceMapper, std::shared_ptr<SensitiveSurfaceMapper>>(
      mod, "SensitiveSurfaceMapper");

  ACTS_PYTHON_DECLARE_ALGORITHM(
      Geant4Simulation, mod, "Geant4Simulation", outputSimHits,
      outputParticlesInitial, outputParticlesFinal, outputMaterialTracks,
      randomNumbers, runManager, primaryGeneratorAction, runAction, eventAction,
      trackingAction, steppingAction, detectorConstruction, magneticField,
      sensitiveSurfaceMapper);

  auto makeGeant4Config =
      [](const Acts::Logger& logger,
         std::shared_ptr<const ActsExamples::RandomNumbers> randomNumbers,
         G4VUserDetectorConstruction* detector, G4VUserPhysicsList* physicsList,
         const SimParticleTranslation::Config& prCfg)
      -> Geant4Simulation::Config {
    Geant4Simulation::Config g4Cfg;

    // Set the main Geant4 algorithm, primary generation, detector
    // construction
    g4Cfg.randomNumbers = std::move(randomNumbers);
    g4Cfg.runManager = std::make_shared<G4RunManager>();
    g4Cfg.runManager->SetUserInitialization(physicsList);

    // Set the primarty generator
    g4Cfg.primaryGeneratorAction = new SimParticleTranslation(
        prCfg, logger.cloneWithSuffix("SimParticleTranslation"));
    g4Cfg.detectorConstruction = detector;

    return g4Cfg;
  };

  mod.def(
      "makeGeant4MaterialRecordingConfig",
      [makeGeant4Config](
          Acts::Logging::Level level, G4VUserDetectorConstruction* detector,
          std::shared_ptr<const ActsExamples::RandomNumbers> randomNumbers,
          const std::string& inputParticles,
          const std::string& outputMaterialTracks) {
        auto logger = Acts::getDefaultLogger("Geant4", level);
        auto physicsList = new MaterialPhysicsList(
            logger->cloneWithSuffix("MaterialPhysicsList"));

        // Read the particle from the generator
        SimParticleTranslation::Config g4PrCfg;
        g4PrCfg.forcedPdgCode = 0;
        g4PrCfg.forcedCharge = 0.;
        g4PrCfg.forcedMass = 0.;

        auto g4Cfg = makeGeant4Config(*logger, std::move(randomNumbers),
                                      detector, physicsList, g4PrCfg);
        g4Cfg.inputParticles = inputParticles;

        MaterialSteppingAction::Config mStepCfg;
        mStepCfg.excludeMaterials = {"Air", "Vacuum"};
        auto steppingAction = new MaterialSteppingAction(
            mStepCfg, logger->cloneWithSuffix("MaterialSteppingAction"));
        g4Cfg.steppingAction = steppingAction;

        // Set the material tracks at output
        g4Cfg.outputMaterialTracks = outputMaterialTracks;

        return g4Cfg;
      },
      "level"_a, "detector"_a, "randomNumbers"_a, "inputParticles"_a,
      "outputMaterialTracks"_a);

  mod.def(
      "makeGeant4SimulationConfig",
      [makeGeant4Config](
          Acts::Logging::Level level, G4VUserDetectorConstruction* detector,
          std::shared_ptr<const ActsExamples::RandomNumbers> randomNumbers,
          const std::string& inputParticles,
          const std::shared_ptr<const Acts::TrackingGeometry>& trackingGeometry,
          const std::shared_ptr<const Acts::MagneticFieldProvider>&
              magneticField,
          const std::vector<std::string>& volumeMappings,
          const std::vector<std::string>& materialMappings,
<<<<<<< HEAD
          std::shared_ptr<const Acts::Volume> killVolume, double killAfterTime,
          bool recordHitsOfSecondaries) {
=======
          std::shared_ptr<const Acts::Volume> killVolume,
          bool recordHitsOfSecondaries, bool keepParticlesWithoutHits) {
>>>>>>> ee8718b7
        auto logger = Acts::getDefaultLogger("Geant4", level);

        auto physicsList = new FTFP_BERT();
        auto g4Cfg =
            makeGeant4Config(*logger, std::move(randomNumbers), detector,
                             physicsList, SimParticleTranslation::Config{});
        g4Cfg.inputParticles = inputParticles;

        // Particle action
        ParticleTrackingAction::Config trackingCfg;
        trackingCfg.keepParticlesWithoutHits = keepParticlesWithoutHits;
        g4Cfg.trackingAction = new ParticleTrackingAction(
            trackingCfg, logger->cloneWithSuffix("ParticleTracking"));

        // Stepping actions
        ActsSteppingActionList::Config steppingCfg;

        SensitiveSteppingAction::Config g4StepCfg;
        g4StepCfg.charged = true;
        g4StepCfg.neutral = false;
        g4StepCfg.primary = true;
        g4StepCfg.secondary = recordHitsOfSecondaries;
        steppingCfg.actions.push_back(new SensitiveSteppingAction(
            g4StepCfg, logger->cloneWithSuffix("SensitiveStepping")));

        steppingCfg.actions.push_back(new ParticleKillAction(
            ParticleKillAction::Config{killVolume, killAfterTime},
            logger->cloneWithSuffix("Killer")));

        g4Cfg.steppingAction = new ActsSteppingActionList(steppingCfg);

        // An ACTS Magnetic field is provided
        if (magneticField) {
          MagneticFieldWrapper::Config g4FieldCfg;
          g4FieldCfg.magneticField = magneticField;
          g4Cfg.magneticField = new MagneticFieldWrapper(g4FieldCfg);
        }

        // An ACTS TrackingGeometry is provided, so simulation for sensitive
        // detectors is turned on - they need to get matched first
        if (trackingGeometry) {
          SensitiveSurfaceMapper::Config ssmCfg;
          ssmCfg.trackingGeometry = trackingGeometry;

          // Take the default args if nothing provided
          if (not volumeMappings.empty()) {
            ssmCfg.volumeMappings = volumeMappings;
          }
          if (not materialMappings.empty()) {
            ssmCfg.materialMappings = materialMappings;
          }

          g4Cfg.sensitiveSurfaceMapper =
              std::make_shared<const SensitiveSurfaceMapper>(
                  ssmCfg, logger->cloneWithSuffix("SensitiveSurfaceMapper"));
        }

        return g4Cfg;
      },
      "level"_a, "detector"_a, "randomNumbers"_a, "inputParticles"_a,
      py::arg("trackingGeometry") = nullptr, py::arg("magneticField") = nullptr,
      py::arg("volumeMappings") = std::vector<std::string>{},
      py::arg("materialMappings") = std::vector<std::string>{},
      py::arg("killVolume") = nullptr,
<<<<<<< HEAD
      py::arg("killAfterTime") = std::numeric_limits<double>::infinity(),
      py::arg("recordHitsOfSecondaries") = true);
=======
      py::arg("recordHitsOfSecondaries") = true,
      py::arg("keepParticlesWithoutHits") = true);
>>>>>>> ee8718b7

  {
    using Detector = ActsExamples::Telescope::TelescopeDetector;
    using DetectorConstruction =
        ActsExamples::Telescope::TelescopeG4DetectorConstruction;

    py::class_<DetectorConstruction, G4VUserDetectorConstruction>(
        mod, "TelescopeG4DetectorConstructionImpl");

    mod.def(
        "TelescopeG4DetectorConstruction",
        [](Detector& detector) {
          return new DetectorConstruction(detector.config);
        },
        py::return_value_policy::reference);
  }
  {
    using ISelector = Acts::IGeant4PhysicalVolumeSelector;
    auto is = py::class_<ISelector, std::shared_ptr<ISelector>>(
        mod, "IVolumeSelector");

    using NameSelector = Acts::Geant4PhysicalVolumeSelectors::NameSelector;
    auto ns = py::class_<NameSelector, std::shared_ptr<NameSelector>>(
                  mod, "VolumeNameSelector", is)
                  .def(py::init<const std::vector<std::string>&, bool>());

    using Factory = Acts::Geant4DetectorSurfaceFactory;
    auto o = py::class_<Factory::Options>(mod, "SurfaceFactoryOptions")
                 .def(py::init<>());
    ACTS_PYTHON_STRUCT_BEGIN(o, Factory::Options);
    ACTS_PYTHON_MEMBER(scaleConversion);
    ACTS_PYTHON_MEMBER(convertMaterial);
    ACTS_PYTHON_MEMBER(convertedMaterialThickness);
    ACTS_PYTHON_MEMBER(sensitiveSurfaceSelector);
    ACTS_PYTHON_MEMBER(passiveSurfaceSelector);
    ACTS_PYTHON_STRUCT_END();
  }
  {
    py::class_<Acts::Geant4DetectorElement,
               std::shared_ptr<Acts::Geant4DetectorElement>>(
        mod, "Geant4DetectorElement");

    using Geant4Detector = ActsExamples::Geant4::Geant4Detector;

    auto g =
        py::class_<Geant4Detector, std::shared_ptr<Geant4Detector>>(
            mod, "Geant4Detector")
            .def(py::init<>())
            .def(
                "constructDetector",
                [](Geant4Detector& self, const Geant4Detector::Config& cfg,
                   Logging::Level logLevel) {
                  auto logger = getDefaultLogger("Geant4Detector", logLevel);
                  return self.constructDetector(cfg, *logger);
                },
                py::arg("cfg"), py::arg("logLevel") = Logging::INFO)
            .def(
                "constructTrackingGeometry",
                [](Geant4Detector& self, const Geant4Detector::Config& cfg,
                   Logging::Level logLevel) {
                  auto logger = getDefaultLogger("Geant4Detector", logLevel);
                  return self.constructTrackingGeometry(cfg, *logger);
                },
                py::arg("cfg"), py::arg("logLevel") = Logging::INFO);

    auto c = py::class_<Geant4Detector::Config>(g, "Config").def(py::init<>());
    ACTS_PYTHON_STRUCT_BEGIN(c, Geant4Detector::Config);
    ACTS_PYTHON_MEMBER(name);
    ACTS_PYTHON_MEMBER(g4World);
    ACTS_PYTHON_MEMBER(g4SurfaceOptions);
    ACTS_PYTHON_MEMBER(protoDetector);
    ACTS_PYTHON_MEMBER(geometryIdentifierHook);
    ACTS_PYTHON_MEMBER(logLevel);
    ACTS_PYTHON_STRUCT_END();
  }

  {
    using MockupSectorBuilder = ActsExamples::MockupSectorBuilder;
    using Config = ActsExamples::MockupSectorBuilder::Config;
    using ChamberConfig = ActsExamples::MockupSectorBuilder::ChamberConfig;

    auto ms =
        py::class_<MockupSectorBuilder, std::shared_ptr<MockupSectorBuilder>>(
            mod, "MockupSectorBuilder")
            .def(py::init<const Config&>())
            .def("buildChamber", &MockupSectorBuilder::buildChamber)
            .def("buildSector", &MockupSectorBuilder::buildSector)
            .def("drawSector", &MockupSectorBuilder::drawSector);

    auto c = py::class_<Config>(ms, "Config").def(py::init<>());
    ACTS_PYTHON_STRUCT_BEGIN(c, Config);
    ACTS_PYTHON_MEMBER(gdmlPath);
    ACTS_PYTHON_MEMBER(NumberOfSectors);
    ACTS_PYTHON_MEMBER(toleranceOverlap);
    ACTS_PYTHON_STRUCT_END();

    auto cch = py::class_<ChamberConfig>(ms, "ChamberConfig").def(py::init<>());
    ACTS_PYTHON_STRUCT_BEGIN(cch, ChamberConfig);
    ACTS_PYTHON_MEMBER(name);
    ACTS_PYTHON_MEMBER(SensitiveNames);
    ACTS_PYTHON_MEMBER(PassiveNames);
    ACTS_PYTHON_STRUCT_END();
  }

  Acts::Python::Context ctx;
  ctx.modules["geant4"] = mod;

  addGeant4HepMC3(ctx);
}<|MERGE_RESOLUTION|>--- conflicted
+++ resolved
@@ -153,13 +153,8 @@
               magneticField,
           const std::vector<std::string>& volumeMappings,
           const std::vector<std::string>& materialMappings,
-<<<<<<< HEAD
           std::shared_ptr<const Acts::Volume> killVolume, double killAfterTime,
-          bool recordHitsOfSecondaries) {
-=======
-          std::shared_ptr<const Acts::Volume> killVolume,
           bool recordHitsOfSecondaries, bool keepParticlesWithoutHits) {
->>>>>>> ee8718b7
         auto logger = Acts::getDefaultLogger("Geant4", level);
 
         auto physicsList = new FTFP_BERT();
@@ -224,13 +219,9 @@
       py::arg("volumeMappings") = std::vector<std::string>{},
       py::arg("materialMappings") = std::vector<std::string>{},
       py::arg("killVolume") = nullptr,
-<<<<<<< HEAD
       py::arg("killAfterTime") = std::numeric_limits<double>::infinity(),
-      py::arg("recordHitsOfSecondaries") = true);
-=======
-      py::arg("recordHitsOfSecondaries") = true,
+      py::arg("recordHitsOfSecondaries") = true),
       py::arg("keepParticlesWithoutHits") = true);
->>>>>>> ee8718b7
 
   {
     using Detector = ActsExamples::Telescope::TelescopeDetector;
