--- conflicted
+++ resolved
@@ -148,11 +148,7 @@
         "maxStripHoles",
         "trimTracks",
     ],
-<<<<<<< HEAD
-    defaults=[15.0, 10, None, None, None, None, None, None, None, None],
-=======
-    defaults=[15.0, 25.0, 10, None, None, None, None, None, None, None],
->>>>>>> 5b6ba65a
+    defaults=[15.0, 25.0, 10, None, None, None, None, None, None, None, None],
 )
 
 AmbiguityResolutionConfig = namedtuple(
