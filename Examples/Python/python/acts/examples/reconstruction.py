#!/usr/bin/env python3
from pathlib import Path
from typing import Optional, Union
from enum import Enum
from collections import namedtuple
import warnings

import acts
import acts.examples

u = acts.UnitConstants

SeedingAlgorithm = Enum(
    "SeedingAlgorithm", "Default TruthSmeared TruthEstimated Orthogonal"
)

TruthSeedRanges = namedtuple(
    "TruthSeedRanges",
    ["rho", "z", "phi", "eta", "absEta", "pt", "nHits"],
    defaults=[(None, None)] * 7,
)

ParticleSmearingSigmas = namedtuple(
    "ParticleSmearingSigmas",
    ["d0", "d0PtA", "d0PtB", "z0", "z0PtA", "z0PtB", "t0", "phi", "theta", "pRel"],
    defaults=[None] * 10,
)

SeedfinderConfigArg = namedtuple(
    "SeedfinderConfig",
    [
        "maxSeedsPerSpM",
        "cotThetaMax",
        "sigmaScattering",
        "radLengthPerSeed",
        "minPt",
        "bFieldInZ",
        "impactMax",
        "interactionPointCut",
        "arithmeticAverageCotTheta",
        "deltaZMax",
        "maxPtScattering",
        "zBinEdges",
        "skipPreviousTopSP",
        "zBinsCustomLooping",
        "rRangeMiddleSP",
        "useVariableMiddleSPRange",
        "binSizeR",
        "forceRadialSorting",
        "seedConfirmation",
        "centralSeedConfirmationRange",
        "forwardSeedConfirmationRange",
        "deltaR",  # (min,max)
        "deltaRBottomSP",  # (min,max)
        "deltaRTopSP",  # (min,max)
        "deltaRMiddleSPRange",  # (min,max)
        "collisionRegion",  # (min,max)
        "r",  # (min,max)
        "z",  # (min,max)
        "beamPos",  # (x,y)
    ],
    defaults=[None] * 21 + [(None, None)] * 8,
)

SeedFilterConfigArg = namedtuple(
    "SeedFilterConfig",
    [
        "impactWeightFactor",
        "compatSeedWeight",
        "compatSeedLimit",
        "numSeedIncrement",
        "seedWeightIncrement",
        "seedConfirmation",
        "curvatureSortingInFilter",
        "maxSeedsPerSpMConf",
        "maxQualitySeedsPerSpMConf",
        "useDeltaRorTopRadius",
    ],
    defaults=[None] * 10,
)

SpacePointGridConfigArg = namedtuple(
    "SeedGridConfig",
    [
        "rMax",
        "zBinEdges",
        "phiBinDeflectionCoverage",
        "impactMax",
        "phi",  # (min,max)
    ],
    defaults=[None] * 4 + [(None, None)] * 1,
)

SeedingAlgorithmConfigArg = namedtuple(
    "SeedingAlgorithmConfig",
    [
        "allowSeparateRMax",
        "zBinNeighborsTop",
        "zBinNeighborsBottom",
        "numPhiNeighbors",
    ],
    defaults=[None] * 4,
)

TrackParamsEstimationConfig = namedtuple(
    "TrackParamsEstimationConfig",
    [
        "deltaR",  # (min,max)
    ],
    defaults=[(None, None)],
)


@acts.examples.NamedTypeArgs(
    seedingAlgorithm=SeedingAlgorithm,
    truthSeedRanges=TruthSeedRanges,
    particleSmearingSigmas=ParticleSmearingSigmas,
    seedfinderConfigArg=SeedfinderConfigArg,
    seedFilterConfigArg=SeedFilterConfigArg,
    spacePointGridConfigArg=SpacePointGridConfigArg,
    seedingAlgorithmConfigArg=SeedingAlgorithmConfigArg,
    trackParamsEstimationConfig=TrackParamsEstimationConfig,
    logLevel=acts.logging.Level,
)
def addSeeding(
    s: acts.examples.Sequencer,
    trackingGeometry: acts.TrackingGeometry,
    field: acts.MagneticFieldProvider,
    geoSelectionConfigFile: Optional[Union[Path, str]] = None,
    seedingAlgorithm: SeedingAlgorithm = SeedingAlgorithm.Default,
    truthSeedRanges: Optional[TruthSeedRanges] = TruthSeedRanges(),
    particleSmearingSigmas: ParticleSmearingSigmas = ParticleSmearingSigmas(),
    initialVarInflation: Optional[list] = None,
    seedfinderConfigArg: SeedfinderConfigArg = SeedfinderConfigArg(),
    seedFilterConfigArg: SeedFilterConfigArg = SeedFilterConfigArg(),
    spacePointGridConfigArg: SpacePointGridConfigArg = SpacePointGridConfigArg(),
    seedingAlgorithmConfigArg: SeedingAlgorithmConfigArg = SeedingAlgorithmConfigArg(),
    trackParamsEstimationConfig: TrackParamsEstimationConfig = TrackParamsEstimationConfig(),
    inputParticles: str = "particles_initial",
    outputDirRoot: Optional[Union[Path, str]] = None,
    logLevel: Optional[acts.logging.Level] = None,
    rnd: Optional[acts.examples.RandomNumbers] = None,
) -> None:
    """This function steers the seeding
    Parameters
    ----------
    s: Sequencer
        the sequencer module to which we add the Seeding steps (returned from addSeeding)
    trackingGeometry : tracking geometry
    field : magnetic field
    geoSelectionConfigFile : Path|str, path, None
        Json file for space point geometry selection. Not required for SeedingAlgorithm.TruthSmeared.
    seedingAlgorithm : SeedingAlgorithm, Default
        seeding algorithm to use: one of Default (no truth information used), TruthSmeared, TruthEstimated
    truthSeedRanges : TruthSeedRanges(rho, z, phi, eta, absEta, pt, nHits)
        TruthSeedSelector configuration. Each range is specified as a tuple of (min,max).
        Defaults of no cuts specified in Examples/Algorithms/TruthTracking/ActsExamples/TruthTracking/TruthSeedSelector.hpp
        If specified as None, don't run ParticleSmearing at all (and use addCKFTracks(selectedParticles="particles_initial"))
    particleSmearingSigmas : ParticleSmearingSigmas(d0, d0PtA, d0PtB, z0, z0PtA, z0PtB, t0, phi, theta, pRel)
        ParticleSmearing configuration.
        Defaults specified in Examples/Algorithms/TruthTracking/ActsExamples/TruthTracking/ParticleSmearing.hpp
    initialVarInflation : list
        List of 6 scale factors to inflate the initial covariance matrix
        Defaults (all 1) specified in Examples/Algorithms/TruthTracking/ActsExamples/TruthTracking/ParticleSmearing.hpp
    seedfinderConfigArg : SeedfinderConfigArg(maxSeedsPerSpM, cotThetaMax, sigmaScattering, radLengthPerSeed, minPt, bFieldInZ, impactMax, interactionPointCut, arithmeticAverageCotTheta, deltaZMax, maxPtScattering, zBinEdges, skipPreviousTopSP, zBinsCustomLooping, rRangeMiddleSP, useVariableMiddleSPRange, binSizeR, forceRadialSorting, seedConfirmation, centralSeedConfirmationRange, forwardSeedConfirmationRange, deltaR, deltaRBottomSP, deltaRTopSP, deltaRMiddleSPRange, collisionRegion, r, z, beamPos)
        SeedfinderConfig settings. deltaR, deltaRBottomSP, deltaRTopSP, deltaRMiddleSPRange, collisionRegion, r, z are ranges specified as a tuple of (min,max). beamPos is specified as (x,y).
        Defaults specified in Core/include/Acts/Seeding/SeedfinderConfig.hpp
    seedFilterConfigArg : SeedFilterConfigArg(compatSeedWeight, compatSeedLimit, numSeedIncrement, seedWeightIncrement, seedConfirmation, curvatureSortingInFilter, maxSeedsPerSpMConf, maxQualitySeedsPerSpMConf, useDeltaRorTopRadius)
                                Defaults specified in Core/include/Acts/Seeding/SeedFinderConfig.hpp
    spacePointGridConfigArg : SpacePointGridConfigArg(rMax, zBinEdges, phiBinDeflectionCoverage, phi, impactMax)
                                SpacePointGridConfigArg settings. phi is specified as a tuple of (min,max).
        Defaults specified in Core/include/Acts/Seeding/SpacePointGrid.hpp
    seedingAlgorithmConfigArg : SeedingAlgorithmConfigArg(allowSeparateRMax, zBinNeighborsTop, zBinNeighborsBottom, numPhiNeighbors)
                                Defaults specified in Examples/Algorithms/TrackFinding/include/ActsExamples/TrackFinding/SeedingAlgorithm.hpp
    trackParamsEstimationConfig : TrackParamsEstimationConfig(deltaR)
        TrackParamsEstimationAlgorithm configuration. Currently only deltaR=(min,max) range specified here.
        Defaults specified in Examples/Algorithms/TrackFinding/include/ActsExamples/TrackFinding/TrackParamsEstimationAlgorithm.hpp
    inputParticles : str, "particles_initial"
        input particles name in the WhiteBoard
    outputDirRoot : Path|str, path, None
        the output folder for the Root output, None triggers no output
    logLevel : acts.logging.Level, None
        logging level to override setting given in `s`
    rnd : RandomNumbers, None
        random number generator. Only used by SeedingAlgorithm.TruthSmeared.
    """

    def customLogLevel(custom: acts.logging.Level = acts.logging.INFO):
        """override logging level"""
        if logLevel is None:
            return s.config.logLevel
        return acts.logging.Level(max(custom.value, logLevel.value))

    if int(customLogLevel()) <= int(acts.logging.DEBUG):
        acts.examples.dump_args_calls(locals())
    logger = acts.logging.getLogger("addSeeding")

    inputMeasurementParticlesMap = "measurement_particles_map"

    if truthSeedRanges is not None:
        selAlg = acts.examples.TruthSeedSelector(
            **acts.examples.defaultKWArgs(
                ptMin=truthSeedRanges.pt[0],
                ptMax=truthSeedRanges.pt[1],
                etaMin=truthSeedRanges.eta[0],
                etaMax=truthSeedRanges.eta[1],
                nHitsMin=truthSeedRanges.nHits[0],
                nHitsMax=truthSeedRanges.nHits[1],
                rhoMin=truthSeedRanges.rho[0],
                rhoMax=truthSeedRanges.rho[1],
                zMin=truthSeedRanges.z[0],
                zMax=truthSeedRanges.z[1],
                phiMin=truthSeedRanges.phi[0],
                phiMax=truthSeedRanges.phi[1],
                absEtaMin=truthSeedRanges.absEta[0],
                absEtaMax=truthSeedRanges.absEta[1],
            ),
            level=customLogLevel(),
            inputParticles=inputParticles,
            inputMeasurementParticlesMap=inputMeasurementParticlesMap,
            outputParticles="truth_seeds_selected",
        )
        s.addAlgorithm(selAlg)
        selectedParticles = selAlg.config.outputParticles
    else:
        selectedParticles = inputParticles

    # Create starting parameters from either particle smearing or combined seed
    # finding and track parameters estimation
    if seedingAlgorithm == SeedingAlgorithm.TruthSmeared:
        rnd = rnd or acts.examples.RandomNumbers(seed=42)
        logger.info("Using smeared truth particles for seeding")
        # Run particle smearing
        ptclSmear = acts.examples.ParticleSmearing(
            level=customLogLevel(),
            inputParticles=selectedParticles,
            outputTrackParameters="estimatedparameters",
            randomNumbers=rnd,
            # gaussian sigmas to smear particle parameters
            **acts.examples.defaultKWArgs(
                sigmaD0=particleSmearingSigmas.d0,
                sigmaD0PtA=particleSmearingSigmas.d0PtA,
                sigmaD0PtB=particleSmearingSigmas.d0PtB,
                sigmaZ0=particleSmearingSigmas.z0,
                sigmaZ0PtA=particleSmearingSigmas.z0PtA,
                sigmaZ0PtB=particleSmearingSigmas.z0PtB,
                sigmaT0=particleSmearingSigmas.t0,
                sigmaPhi=particleSmearingSigmas.phi,
                sigmaTheta=particleSmearingSigmas.theta,
                sigmaPRel=particleSmearingSigmas.pRel,
                initialVarInflation=initialVarInflation,
            ),
        )
        s.addAlgorithm(ptclSmear)
    else:

        spAlg = acts.examples.SpacePointMaker(
            level=customLogLevel(),
            inputSourceLinks="sourcelinks",
            inputMeasurements="measurements",
            outputSpacePoints="spacepoints",
            trackingGeometry=trackingGeometry,
            geometrySelection=acts.examples.readJsonGeometryList(
                str(geoSelectionConfigFile)
            ),
        )
        s.addAlgorithm(spAlg)

        # Run either: truth track finding or seeding
        if seedingAlgorithm == SeedingAlgorithm.TruthEstimated:
            logger.info("Using truth track finding from space points for seeding")
            # Use truth tracking
            truthTrackFinder = acts.examples.TruthTrackFinder(
                level=customLogLevel(),
                inputParticles=selectedParticles,
                inputMeasurementParticlesMap=inputMeasurementParticlesMap,
                outputProtoTracks="prototracks",
            )
            s.addAlgorithm(truthTrackFinder)
            inputProtoTracks = truthTrackFinder.config.outputProtoTracks
            inputSeeds = ""
        elif seedingAlgorithm == SeedingAlgorithm.Default:
            logger.info("Using default seeding")
            # Use seeding
            seedFinderConfig = acts.SeedfinderConfig(
                **acts.examples.defaultKWArgs(
                    rMin=seedfinderConfigArg.r[0],
                    rMax=seedfinderConfigArg.r[1],
                    deltaRMin=seedfinderConfigArg.deltaR[0],
                    deltaRMax=seedfinderConfigArg.deltaR[1],
                    deltaRMinTopSP=(
                        seedfinderConfigArg.deltaR[0]
                        if seedfinderConfigArg.deltaRTopSP[0] is None
                        else seedfinderConfigArg.deltaRTopSP[0]
                    ),
                    deltaRMaxTopSP=(
                        seedfinderConfigArg.deltaR[1]
                        if seedfinderConfigArg.deltaRTopSP[1] is None
                        else seedfinderConfigArg.deltaRTopSP[1]
                    ),
                    deltaRMinBottomSP=(
                        seedfinderConfigArg.deltaR[0]
                        if seedfinderConfigArg.deltaRBottomSP[0] is None
                        else seedfinderConfigArg.deltaRBottomSP[0]
                    ),
                    deltaRMaxBottomSP=(
                        seedfinderConfigArg.deltaR[1]
                        if seedfinderConfigArg.deltaRBottomSP[1] is None
                        else seedfinderConfigArg.deltaRBottomSP[1]
                    ),
                    deltaRMiddleMinSPRange=seedfinderConfigArg.deltaRMiddleSPRange[0],
                    deltaRMiddleMaxSPRange=seedfinderConfigArg.deltaRMiddleSPRange[1],
                    collisionRegionMin=seedfinderConfigArg.collisionRegion[0],
                    collisionRegionMax=seedfinderConfigArg.collisionRegion[1],
                    zMin=seedfinderConfigArg.z[0],
                    zMax=seedfinderConfigArg.z[1],
                    maxSeedsPerSpM=seedfinderConfigArg.maxSeedsPerSpM,
                    cotThetaMax=seedfinderConfigArg.cotThetaMax,
                    sigmaScattering=seedfinderConfigArg.sigmaScattering,
                    radLengthPerSeed=seedfinderConfigArg.radLengthPerSeed,
                    minPt=seedfinderConfigArg.minPt,
                    bFieldInZ=seedfinderConfigArg.bFieldInZ,
                    impactMax=seedfinderConfigArg.impactMax,
                    interactionPointCut=seedfinderConfigArg.interactionPointCut,
                    arithmeticAverageCotTheta=seedfinderConfigArg.arithmeticAverageCotTheta,
                    deltaZMax=seedfinderConfigArg.deltaZMax,
                    maxPtScattering=seedfinderConfigArg.maxPtScattering,
                    zBinEdges=seedfinderConfigArg.zBinEdges,
                    skipPreviousTopSP=seedfinderConfigArg.skipPreviousTopSP,
                    zBinsCustomLooping=seedfinderConfigArg.zBinsCustomLooping,
                    rRangeMiddleSP=seedfinderConfigArg.rRangeMiddleSP,
                    useVariableMiddleSPRange=seedfinderConfigArg.useVariableMiddleSPRange,
                    binSizeR=seedfinderConfigArg.binSizeR,
                    forceRadialSorting=seedfinderConfigArg.forceRadialSorting,
                    seedConfirmation=seedfinderConfigArg.seedConfirmation,
                    centralSeedConfirmationRange=seedfinderConfigArg.centralSeedConfirmationRange,
                    forwardSeedConfirmationRange=seedfinderConfigArg.forwardSeedConfirmationRange,
                    beamPos=(
                        None
                        if seedfinderConfigArg.beamPos is None
                        or all([x is None for x in seedfinderConfigArg.beamPos])
                        else acts.Vector2(
                            seedfinderConfigArg.beamPos[0] or 0.0,
                            seedfinderConfigArg.beamPos[1] or 0.0,
                        )
                    ),
                ),
            )

            seedFilterConfig = acts.SeedFilterConfig(
                **acts.examples.defaultKWArgs(
                    maxSeedsPerSpM=seedFinderConfig.maxSeedsPerSpM,
                    deltaRMin=seedFinderConfig.deltaRMin,
                    impactWeightFactor=seedFilterConfigArg.impactWeightFactor,
                    compatSeedWeight=seedFilterConfigArg.compatSeedWeight,
                    compatSeedLimit=seedFilterConfigArg.compatSeedLimit,
                    numSeedIncrement=seedFilterConfigArg.numSeedIncrement,
                    seedWeightIncrement=seedFilterConfigArg.seedWeightIncrement,
                    seedConfirmation=seedFilterConfigArg.seedConfirmation,
                    centralSeedConfirmationRange=seedFinderConfig.centralSeedConfirmationRange,
                    forwardSeedConfirmationRange=seedFinderConfig.forwardSeedConfirmationRange,
                    curvatureSortingInFilter=seedFilterConfigArg.curvatureSortingInFilter,
                    maxSeedsPerSpMConf=seedFilterConfigArg.maxSeedsPerSpMConf,
                    maxQualitySeedsPerSpMConf=seedFilterConfigArg.maxQualitySeedsPerSpMConf,
                    useDeltaRorTopRadius=seedFilterConfigArg.useDeltaRorTopRadius,
                )
            )

            gridConfig = acts.SpacePointGridConfig(
                **acts.examples.defaultKWArgs(
                    bFieldInZ=seedFinderConfig.bFieldInZ,
                    minPt=seedFinderConfig.minPt,
                    rMax=(
                        seedFinderConfig.rMax
                        if spacePointGridConfigArg.rMax is None
                        else spacePointGridConfigArg.rMax
                    ),
                    zMax=seedFinderConfig.zMax,
                    zMin=seedFinderConfig.zMin,
                    deltaRMax=seedFinderConfig.deltaRMax,
                    cotThetaMax=seedFinderConfig.cotThetaMax,
                    phiMin=spacePointGridConfigArg.phi[0],
                    phiMax=spacePointGridConfigArg.phi[1],
                    impactMax=spacePointGridConfigArg.impactMax,
                    zBinEdges=spacePointGridConfigArg.zBinEdges,
                    phiBinDeflectionCoverage=spacePointGridConfigArg.phiBinDeflectionCoverage,
                )
            )

            seedingAlg = acts.examples.SeedingAlgorithm(
                level=customLogLevel(acts.logging.VERBOSE),
                inputSpacePoints=[spAlg.config.outputSpacePoints],
                outputSeeds="seeds",
                outputProtoTracks="prototracks",
                **acts.examples.defaultKWArgs(
                    allowSeparateRMax=seedingAlgorithmConfigArg.allowSeparateRMax,
                    zBinNeighborsTop=seedingAlgorithmConfigArg.zBinNeighborsTop,
                    zBinNeighborsBottom=seedingAlgorithmConfigArg.zBinNeighborsBottom,
                    numPhiNeighbors=seedingAlgorithmConfigArg.numPhiNeighbors,
                ),
                gridConfig=gridConfig,
                seedFilterConfig=seedFilterConfig,
                seedFinderConfig=seedFinderConfig,
            )
            s.addAlgorithm(seedingAlg)
            inputProtoTracks = seedingAlg.config.outputProtoTracks
            inputSeeds = seedingAlg.config.outputSeeds
        elif seedingAlgorithm == SeedingAlgorithm.Orthogonal:
            logger.info("Using orthogonal seeding")
            # Use seeding
            seedFinderConfig = acts.SeedFinderOrthogonalConfig(
                **acts.examples.defaultKWArgs(
                    rMin=seedfinderConfigArg.r[0],
                    rMax=seedfinderConfigArg.r[1],
                    deltaRMin=seedfinderConfigArg.deltaR[0],
                    deltaRMax=seedfinderConfigArg.deltaR[1],
                    deltaRMiddleMinSPRange=seedfinderConfigArg.deltaRMiddleSPRange[0],
                    deltaRMiddleMaxSPRange=seedfinderConfigArg.deltaRMiddleSPRange[1],
                    collisionRegionMin=seedfinderConfigArg.collisionRegion[0],
                    collisionRegionMax=seedfinderConfigArg.collisionRegion[1],
                    zMin=seedfinderConfigArg.z[0],
                    zMax=seedfinderConfigArg.z[1],
                    maxSeedsPerSpM=seedfinderConfigArg.maxSeedsPerSpM,
                    cotThetaMax=seedfinderConfigArg.cotThetaMax,
                    sigmaScattering=seedfinderConfigArg.sigmaScattering,
                    radLengthPerSeed=seedfinderConfigArg.radLengthPerSeed,
                    minPt=seedfinderConfigArg.minPt,
                    bFieldInZ=seedfinderConfigArg.bFieldInZ,
                    impactMax=seedfinderConfigArg.impactMax,
                    interactionPointCut=seedfinderConfigArg.interactionPointCut,
                    arithmeticAverageCotTheta=seedfinderConfigArg.arithmeticAverageCotTheta,
                    deltaZMax=seedfinderConfigArg.deltaZMax,
                    maxPtScattering=seedfinderConfigArg.maxPtScattering,
                    zBinEdges=seedfinderConfigArg.zBinEdges,
                    skipPreviousTopSP=seedfinderConfigArg.skipPreviousTopSP,
                    zBinsCustomLooping=seedfinderConfigArg.zBinsCustomLooping,
                    rRangeMiddleSP=seedfinderConfigArg.rRangeMiddleSP,
                    useVariableMiddleSPRange=seedfinderConfigArg.useVariableMiddleSPRange,
                    binSizeR=seedfinderConfigArg.binSizeR,
                    forceRadialSorting=seedfinderConfigArg.forceRadialSorting,
                    seedConfirmation=seedfinderConfigArg.seedConfirmation,
                    beamPos=(
                        None
                        if seedfinderConfigArg.beamPos is None
                        or all([x is None for x in seedfinderConfigArg.beamPos])
                        else acts.Vector2(
                            seedfinderConfigArg.beamPos[0] or 0.0,
                            seedfinderConfigArg.beamPos[1] or 0.0,
                        )
                    ),
                ),
            )

            seedFilterConfig = acts.SeedFilterConfig(
                **acts.examples.defaultKWArgs(
                    maxSeedsPerSpM=seedFinderConfig.maxSeedsPerSpM,
                    deltaRMin=seedFinderConfig.deltaRMin,
                    impactWeightFactor=seedFilterConfigArg.impactWeightFactor,
                    compatSeedWeight=seedFilterConfigArg.compatSeedWeight,
                    compatSeedLimit=seedFilterConfigArg.compatSeedLimit,
                    numSeedIncrement=seedFilterConfigArg.numSeedIncrement,
                    seedWeightIncrement=seedFilterConfigArg.seedWeightIncrement,
                    seedConfirmation=seedFilterConfigArg.seedConfirmation,
                    curvatureSortingInFilter=seedFilterConfigArg.curvatureSortingInFilter,
                    maxSeedsPerSpMConf=seedFilterConfigArg.maxSeedsPerSpMConf,
                    maxQualitySeedsPerSpMConf=seedFilterConfigArg.maxQualitySeedsPerSpMConf,
                    useDeltaRorTopRadius=seedFilterConfigArg.useDeltaRorTopRadius,
                )
            )

            seedingAlg = acts.examples.SeedingOrthogonalAlgorithm(
                level=customLogLevel(acts.logging.VERBOSE),
                inputSpacePoints=[spAlg.config.outputSpacePoints],
                outputSeeds="seeds",
                outputProtoTracks="prototracks",
                seedFilterConfig=seedFilterConfig,
                seedFinderConfig=seedFinderConfig,
            )
            s.addAlgorithm(seedingAlg)
            inputProtoTracks = seedingAlg.config.outputProtoTracks
            inputSeeds = seedingAlg.config.outputSeeds
        else:
            logger.fatal("unknown seedingAlgorithm %s", seedingAlgorithm)

        parEstimateAlg = acts.examples.TrackParamsEstimationAlgorithm(
            level=customLogLevel(acts.logging.VERBOSE),
            inputSeeds=inputSeeds,
            inputProtoTracks=inputProtoTracks,
            inputSpacePoints=[spAlg.config.outputSpacePoints],
            inputSourceLinks=spAlg.config.inputSourceLinks,
            outputTrackParameters="estimatedparameters",
            outputProtoTracks="prototracks_estimated",
            trackingGeometry=trackingGeometry,
            magneticField=field,
            **acts.examples.defaultKWArgs(
                initialVarInflation=initialVarInflation,
                deltaRMin=trackParamsEstimationConfig.deltaR[0],
                deltaRMax=trackParamsEstimationConfig.deltaR[1],
            ),
        )
        s.addAlgorithm(parEstimateAlg)

        if outputDirRoot is not None:
            outputDirRoot = Path(outputDirRoot)
            if not outputDirRoot.exists():
                outputDirRoot.mkdir()
            s.addWriter(
                acts.examples.TrackFinderPerformanceWriter(
                    level=customLogLevel(),
                    inputProtoTracks=inputProtoTracks,
                    inputParticles=selectedParticles,  # the original selected particles after digitization
                    inputMeasurementParticlesMap=inputMeasurementParticlesMap,
                    filePath=str(outputDirRoot / "performance_seeding_trees.root"),
                )
            )

            s.addWriter(
                acts.examples.SeedingPerformanceWriter(
                    level=customLogLevel(acts.logging.DEBUG),
                    inputProtoTracks=inputProtoTracks,
                    inputParticles=selectedParticles,
                    inputMeasurementParticlesMap=inputMeasurementParticlesMap,
                    filePath=str(outputDirRoot / "performance_seeding_hists.root"),
                )
            )

            s.addWriter(
                acts.examples.RootTrackParameterWriter(
                    level=customLogLevel(acts.logging.VERBOSE),
                    inputTrackParameters=parEstimateAlg.config.outputTrackParameters,
                    inputProtoTracks=parEstimateAlg.config.outputProtoTracks,
                    inputParticles=inputParticles,
                    inputSimHits="simhits",
                    inputMeasurementParticlesMap=inputMeasurementParticlesMap,
                    inputMeasurementSimHitsMap="measurement_simhits_map",
                    filePath=str(outputDirRoot / "estimatedparams.root"),
                    treeName="estimatedparams",
                )
            )

    return s


def addKalmanTracks(
    s: acts.examples.Sequencer,
    trackingGeometry: acts.TrackingGeometry,
    field: acts.MagneticFieldProvider,
    directNavigation=False,
    reverseFilteringMomThreshold=0 * u.GeV,
) -> None:
    truthTrkFndAlg = acts.examples.TruthTrackFinder(
        level=acts.logging.INFO,
        inputParticles="truth_seeds_selected",
        inputMeasurementParticlesMap="measurement_particles_map",
        outputProtoTracks="prototracks",
    )
    s.addAlgorithm(truthTrkFndAlg)

    if directNavigation:
        srfSortAlg = acts.examples.SurfaceSortingAlgorithm(
            level=acts.logging.INFO,
            inputProtoTracks="prototracks",
            inputSimHits="simhits",
            inputMeasurementSimHitsMap="measurement_simhits_map",
            outputProtoTracks="sortedprototracks",
        )
        s.addAlgorithm(srfSortAlg)
        inputProtoTracks = srfSortAlg.config.outputProtoTracks
    else:
        inputProtoTracks = "prototracks"

    kalmanOptions = {
        "multipleScattering": True,
        "energyLoss": True,
        "reverseFilteringMomThreshold": reverseFilteringMomThreshold,
        "freeToBoundCorrection": acts.examples.FreeToBoundCorrection(False),
    }

    fitAlg = acts.examples.TrackFittingAlgorithm(
        level=acts.logging.INFO,
        inputMeasurements="measurements",
        inputSourceLinks="sourcelinks",
        inputProtoTracks=inputProtoTracks,
        inputInitialTrackParameters="estimatedparameters",
        outputTrajectories="trajectories",
        directNavigation=directNavigation,
        pickTrack=-1,
        trackingGeometry=trackingGeometry,
        dFit=acts.examples.TrackFittingAlgorithm.makeKalmanFitterFunction(
            field, **kalmanOptions
        ),
        fit=acts.examples.TrackFittingAlgorithm.makeKalmanFitterFunction(
            trackingGeometry, field, **kalmanOptions
        ),
    )
    s.addAlgorithm(fitAlg)

    return s


def addTruthTrackingGsf(
    s: acts.examples.Sequencer,
    trackingGeometry: acts.TrackingGeometry,
    field: acts.MagneticFieldProvider,
) -> None:
    gsfOptions = {
        "maxComponents": 12,
        "abortOnError": False,
        "disableAllMaterialHandling": False,
    }

    gsfAlg = acts.examples.TrackFittingAlgorithm(
        level=acts.logging.INFO,
        inputMeasurements="measurements",
        inputSourceLinks="sourcelinks",
        inputProtoTracks="prototracks",
        inputInitialTrackParameters="estimatedparameters",
        outputTrajectories="gsf_trajectories",
        directNavigation=False,
        pickTrack=-1,
        trackingGeometry=trackingGeometry,
        fit=acts.examples.TrackFittingAlgorithm.makeGsfFitterFunction(
            trackingGeometry, field, **gsfOptions
        ),
    )

    s.addAlgorithm(gsfAlg)

    return s


CKFPerformanceConfig = namedtuple(
    "CKFPerformanceConfig",
    ["truthMatchProbMin", "nMeasurementsMin", "ptMin"],
    defaults=[None] * 3,
)


@acts.examples.NamedTypeArgs(
    CKFPerformanceConfigArg=CKFPerformanceConfig,
)
def addCKFTracks(
    s: acts.examples.Sequencer,
    trackingGeometry: acts.TrackingGeometry,
    field: acts.MagneticFieldProvider,
    CKFPerformanceConfigArg: CKFPerformanceConfig = CKFPerformanceConfig(),
    outputDirCsv: Optional[Union[Path, str]] = None,
    outputDirRoot: Optional[Union[Path, str]] = None,
    selectedParticles: str = "truth_seeds_selected",
    writeTrajectories: bool = True,
) -> None:
    """This function steers the seeding

    Parameters
    ----------
    s: Sequencer
        the sequencer module to which we add the Seeding steps (returned from addSeeding)
    trackingGeometry : tracking geometry
    field : magnetic field
    CKFPerformanceConfigArg : CKFPerformanceConfig(truthMatchProbMin, nMeasurementsMin, ptMin)
        CKFPerformanceWriter configuration.
        Defaults specified in Examples/Io/Performance/ActsExamples/Io/Performance/CKFPerformanceWriter.hpp
    outputDirCsv : Path|str, path, None
        the output folder for the Csv output, None triggers no output
    outputDirRoot : Path|str, path, None
        the output folder for the Root output, None triggers no output
    selectedParticles : str, "truth_seeds_selected"
        CKFPerformanceWriter truth input
    writeTrajectories : bool, True
        write trackstates_ckf.root and tracksummary_ckf.root ntuples? These can be quite large.
    """

    if int(s.config.logLevel) <= int(acts.logging.DEBUG):
        acts.examples.dump_args_calls(locals())

    # Setup the track finding algorithm with CKF
    # It takes all the source links created from truth hit smearing, seeds from
    # truth particle smearing and source link selection config
    trackFinder = acts.examples.TrackFindingAlgorithm(
        level=s.config.logLevel,
        measurementSelectorCfg=acts.MeasurementSelector.Config(
            [(acts.GeometryIdentifier(), ([], [15.0], [10]))]
        ),
        inputMeasurements="measurements",
        inputSourceLinks="sourcelinks",
        inputInitialTrackParameters="estimatedparameters",
        outputTrajectories="trajectories",
        outputTrackParameters="fittedTrackParameters",
        outputTrackParametersTips="fittedTrackParametersTips",
        findTracks=acts.examples.TrackFindingAlgorithm.makeTrackFinderFunction(
            trackingGeometry, field
        ),
    )
    s.addAlgorithm(trackFinder)

    if outputDirRoot is not None:
        outputDirRoot = Path(outputDirRoot)
        if not outputDirRoot.exists():
            outputDirRoot.mkdir()

        if writeTrajectories:
            # write track states from CKF
            trackStatesWriter = acts.examples.RootTrajectoryStatesWriter(
                level=s.config.logLevel,
                inputTrajectories=trackFinder.config.outputTrajectories,
                # @note The full particles collection is used here to avoid lots of warnings
                # since the unselected CKF track might have a majority particle not in the
                # filtered particle collection. This could be avoided when a seperate track
                # selection algorithm is used.
                inputParticles="particles_selected",
                inputSimHits="simhits",
                inputMeasurementParticlesMap="measurement_particles_map",
                inputMeasurementSimHitsMap="measurement_simhits_map",
                filePath=str(outputDirRoot / "trackstates_ckf.root"),
                treeName="trackstates",
            )
            s.addWriter(trackStatesWriter)

            # write track summary from CKF
            trackSummaryWriter = acts.examples.RootTrajectorySummaryWriter(
                level=s.config.logLevel,
                inputTrajectories=trackFinder.config.outputTrajectories,
                # @note The full particles collection is used here to avoid lots of warnings
                # since the unselected CKF track might have a majority particle not in the
                # filtered particle collection. This could be avoided when a seperate track
                # selection algorithm is used.
                inputParticles="particles_selected",
                inputMeasurementParticlesMap="measurement_particles_map",
                filePath=str(outputDirRoot / "tracksummary_ckf.root"),
                treeName="tracksummary",
            )
            s.addWriter(trackSummaryWriter)

        # Write CKF performance data
        ckfPerfWriter = acts.examples.CKFPerformanceWriter(
            level=s.config.logLevel,
            inputParticles=selectedParticles,
            inputTrajectories=trackFinder.config.outputTrajectories,
            inputMeasurementParticlesMap="measurement_particles_map",
            **acts.examples.defaultKWArgs(
                # The bottom seed could be the first, second or third hits on the truth track
                nMeasurementsMin=CKFPerformanceConfigArg.nMeasurementsMin,
                ptMin=CKFPerformanceConfigArg.ptMin,
                truthMatchProbMin=CKFPerformanceConfigArg.truthMatchProbMin,
            ),
            filePath=str(outputDirRoot / "performance_ckf.root"),
        )
        s.addWriter(ckfPerfWriter)

    if outputDirCsv is not None:
        outputDirCsv = Path(outputDirCsv)
        if not outputDirCsv.exists():
            outputDirCsv.mkdir()
        acts.logging.getLogger("CKFExample").info("Writing CSV files")
        csvMTJWriter = acts.examples.CsvMultiTrajectoryWriter(
            level=s.config.logLevel,
            inputTrajectories=trackFinder.config.outputTrajectories,
            inputMeasurementParticlesMap="measurement_particles_map",
            outputDir=str(outputDirCsv),
        )
        s.addWriter(csvMTJWriter)

    return s


def addExaTrkx(
    s: acts.examples.Sequencer,
    trackingGeometry: acts.TrackingGeometry,
    geometrySelection: Union[Path, str],
    onnxModelDir: Union[Path, str],
    outputDirRoot: Optional[Union[Path, str]] = None,
) -> None:

    # Run the particle selection
    # The pre-selection will select truth particles satisfying provided criteria
    # from all particles read in by particle reader for further processing. It
    # has no impact on the truth hits themselves
    s.addAlgorithm(
        acts.examples.TruthSeedSelector(
            level=acts.logging.INFO,
            ptMin=500 * u.MeV,
            nHitsMin=9,
            inputParticles="particles_initial",
            inputMeasurementParticlesMap="measurement_particles_map",
            outputParticles="particles_seed_selected",
        )
    )

    # Create space points
    s.addAlgorithm(
        acts.examples.SpacePointMaker(
            level=acts.logging.INFO,
            inputSourceLinks="sourcelinks",
            inputMeasurements="measurements",
            outputSpacePoints="spacepoints",
            trackingGeometry=trackingGeometry,
            geometrySelection=acts.examples.readJsonGeometryList(
                str(geometrySelection)
            ),
        )
    )

    # Setup the track finding algorithm with ExaTrkX
    # It takes all the source links created from truth hit smearing, seeds from
    # truth particle smearing and source link selection config
    exaTrkxFinding = acts.examples.ExaTrkXTrackFinding(
        inputMLModuleDir=str(onnxModelDir),
        spacepointFeatures=3,
        embeddingDim=8,
        rVal=1.6,
        knnVal=500,
        filterCut=0.21,
    )

    s.addAlgorithm(
        acts.examples.TrackFindingAlgorithmExaTrkX(
            level=acts.logging.INFO,
            inputSpacePoints="spacepoints",
            outputProtoTracks="protoTracks",
            trackFinderML=exaTrkxFinding,
        )
    )

    # Write truth track finding / seeding performance
    if outputDirRoot is not None:
        s.addWriter(
            acts.examples.TrackFinderPerformanceWriter(
                level=acts.logging.INFO,
                inputProtoTracks="protoTracks",
                inputParticles="particles_initial",  # the original selected particles after digitization
                inputMeasurementParticlesMap="measurement_particles_map",
                filePath=str(Path(outputDirRoot) / "performance_seeding_trees.root"),
            )
        )

    return s


class VertexFinder(Enum):
    Truth = (1,)
    AMVF = (2,)
    Iterative = (3,)


def addVertexFitting(
    s,
    field,
    outputDirRoot: Optional[Union[Path, str]] = None,
    associatedParticles: str = "particles_input",
    trajectories: Optional[str] = None,
    trackParameters: str = "trackparameters",
    vertexFinder: VertexFinder = VertexFinder.Truth,
    logLevel: Optional[acts.logging.Level] = None,
) -> None:
    """This function steers the vertex fitting

    Parameters
    ----------
    s: Sequencer
        the sequencer module to which we add the Seeding steps (returned from addVertexFitting)
    field : magnetic field
    outputDirRoot : Path|str, path, None
        the output folder for the Root output, None triggers no output
    associatedParticles : str, "associatedTruthParticles"
        RootVertexPerformanceWriter.inputAssociatedTruthParticles
    vertexFinder : VertexFinder, Truth
        vertexFinder algorithm: one of Truth, AMVF, Iterative
    logLevel : acts.logging.Level, None
        logging level to override setting given in `s`
    """
    from acts.examples import (
        TruthVertexFinder,
        VertexFitterAlgorithm,
        IterativeVertexFinderAlgorithm,
        AdaptiveMultiVertexFinderAlgorithm,
        RootVertexPerformanceWriter,
    )

    def customLogLevel(custom: acts.logging.Level = acts.logging.INFO):
        """override logging level"""
        if logLevel is None:
            return s.config.logLevel
        return acts.logging.Level(max(custom.value, logLevel.value))

    if int(customLogLevel()) <= int(acts.logging.DEBUG):
        acts.examples.dump_args_calls(locals())

    inputParticles = "particles_input"
    outputVertices = "fittedVertices"
    selectedParticles = "particles_selected"

    outputTime = ""
    if vertexFinder == VertexFinder.Truth:
        findVertices = TruthVertexFinder(
            level=customLogLevel(acts.logging.VERBOSE),
            inputParticles=selectedParticles,
            outputProtoVertices="protovertices",
            excludeSecondaries=True,
        )
        s.addAlgorithm(findVertices)
        fitVertices = VertexFitterAlgorithm(
            level=customLogLevel(acts.logging.VERBOSE),
            bField=field,
            inputTrackParameters=trackParameters,
            inputProtoVertices=findVertices.config.outputProtoVertices,
            outputVertices=outputVertices,
        )
        s.addAlgorithm(fitVertices)
    elif vertexFinder == VertexFinder.Iterative:
        findVertices = IterativeVertexFinderAlgorithm(
            level=customLogLevel(),
            bField=field,
            inputTrackParameters=trackParameters,
            outputProtoVertices="protovertices",
            outputVertices=outputVertices,
        )
        s.addAlgorithm(findVertices)
    elif vertexFinder == VertexFinder.AMVF:
        outputTime = "outputTime"
        findVertices = AdaptiveMultiVertexFinderAlgorithm(
            level=customLogLevel(),
            bField=field,
            inputTrackParameters=trackParameters,
            outputProtoVertices="protovertices",
            outputVertices=outputVertices,
            outputTime=outputTime,
        )
        s.addAlgorithm(findVertices)
    else:
        raise RuntimeError("Invalid finder argument")

    if outputDirRoot is not None:
        outputDirRoot = Path(outputDirRoot)
        if not outputDirRoot.exists():
            outputDirRoot.mkdir()
        if associatedParticles == selectedParticles:
            warnings.warn(
                "Using RootVertexPerformanceWriter with smeared particles is not necessarily supported. "
                "Please get in touch with us"
            )
        kwargs = {}
        if trajectories is not None:
            kwargs["inputTrajectories"] = "trajectories"
        else:
            kwargs["inputAssociatedTruthParticles"] = associatedParticles
        s.addWriter(
            RootVertexPerformanceWriter(
                level=acts.logging.VERBOSE,
                inputAllTruthParticles=inputParticles,
                inputSelectedTruthParticles=selectedParticles,
                inputFittedTracks=trackParameters,
                inputFittedTracksIndices="outputTrackIndices",
                inputAllFittedTracksTips="fittedTrackParametersTips",
                inputMeasurementParticlesMap="measurement_particles_map",
<<<<<<< HEAD
                inputVertices=outputVertices,
                minTrackVtxMatchFraction=0.0,
=======
                inputTrajectories="trajectories" if trajectories is not None else "",
                inputAssociatedTruthParticles=""
                if trajectories is not None
                else associatedParticles,
                inputVertices=outputVertices,
                minTrackVtxMatchFraction=0.0 if trajectories is not None else 0.5,
>>>>>>> a70433fd
                inputTime=outputTime,
                treeName="vertexing",
                filePath=str(outputDirRoot / "performance_vertexing.root"),
                **kwargs,
            )
        )

    return s<|MERGE_RESOLUTION|>--- conflicted
+++ resolved
@@ -938,35 +938,24 @@
                 "Using RootVertexPerformanceWriter with smeared particles is not necessarily supported. "
                 "Please get in touch with us"
             )
-        kwargs = {}
-        if trajectories is not None:
-            kwargs["inputTrajectories"] = "trajectories"
-        else:
-            kwargs["inputAssociatedTruthParticles"] = associatedParticles
         s.addWriter(
             RootVertexPerformanceWriter(
-                level=acts.logging.VERBOSE,
+                level=customLogLevel(),
                 inputAllTruthParticles=inputParticles,
                 inputSelectedTruthParticles=selectedParticles,
                 inputFittedTracks=trackParameters,
                 inputFittedTracksIndices="outputTrackIndices",
                 inputAllFittedTracksTips="fittedTrackParametersTips",
                 inputMeasurementParticlesMap="measurement_particles_map",
-<<<<<<< HEAD
-                inputVertices=outputVertices,
-                minTrackVtxMatchFraction=0.0,
-=======
                 inputTrajectories="trajectories" if trajectories is not None else "",
                 inputAssociatedTruthParticles=""
                 if trajectories is not None
                 else associatedParticles,
                 inputVertices=outputVertices,
                 minTrackVtxMatchFraction=0.0 if trajectories is not None else 0.5,
->>>>>>> a70433fd
                 inputTime=outputTime,
                 treeName="vertexing",
                 filePath=str(outputDirRoot / "performance_vertexing.root"),
-                **kwargs,
             )
         )
 
