--- conflicted
+++ resolved
@@ -647,11 +647,7 @@
         "abortOnError": False,
         "disableAllMaterialHandling": False,
         "finalReductionMethod": acts.examples.FinalReductionMethod.mean,
-<<<<<<< HEAD
-        "weightCutoff": 1.e-4,
-=======
         "weightCutoff": 1.0e-4,
->>>>>>> 8fae9ef1
     }
 
     gsfAlg = acts.examples.TrackFittingAlgorithm(
