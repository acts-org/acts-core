from pathlib import Path
from typing import Optional, Union, List
from enum import Enum
from collections import namedtuple

import acts
import acts.examples

u = acts.UnitConstants

SeedingAlgorithm = Enum(
    "SeedingAlgorithm",
    "Default TruthSmeared TruthEstimated Orthogonal HoughTransform Gbts",
)

TruthSeedRanges = namedtuple(
    "TruthSeedRanges",
    ["rho", "z", "phi", "eta", "absEta", "pt", "nHits"],
    defaults=[(None, None)] * 7,
)

ParticleSmearingSigmas = namedtuple(
    "ParticleSmearingSigmas",
    ["d0", "d0PtA", "d0PtB", "z0", "z0PtA", "z0PtB", "t0", "phi", "theta", "ptRel"],
    defaults=[None] * 10,
)

SeedFinderConfigArg = namedtuple(
    "SeedFinderConfig",
    [
        "maxSeedsPerSpM",
        "cotThetaMax",
        "sigmaScattering",
        "radLengthPerSeed",
        "minPt",
        "impactMax",
        "deltaPhiMax",
        "interactionPointCut",
        "deltaZMax",
        "maxPtScattering",
        "zBinEdges",
        "zBinsCustomLooping",
        "rRangeMiddleSP",
        "useVariableMiddleSPRange",
        "binSizeR",
        "seedConfirmation",
        "centralSeedConfirmationRange",
        "forwardSeedConfirmationRange",
        "deltaR",  # (min,max)
        "deltaRBottomSP",  # (min,max)
        "deltaRTopSP",  # (min,max)
        "deltaRMiddleSPRange",  # (min,max)
        "collisionRegion",  # (min,max)
        "r",  # (min,max)
        "z",  # (min,max)
    ],
    defaults=[None] * 18 + [(None, None)] * 7,
)
SeedFinderOptionsArg = namedtuple(
    "SeedFinderOptions", ["beamPos", "bFieldInZ"], defaults=[(None, None), None]
)

SeedFilterConfigArg = namedtuple(
    "SeedFilterConfig",
    [
        "impactWeightFactor",
        "zOriginWeightFactor",
        "compatSeedWeight",
        "compatSeedLimit",
        "numSeedIncrement",
        "seedWeightIncrement",
        "seedConfirmation",
        "maxSeedsPerSpMConf",
        "maxQualitySeedsPerSpMConf",
        "useDeltaRorTopRadius",
        "deltaRMin",
    ],
    defaults=[None] * 11,
)

SpacePointGridConfigArg = namedtuple(
    "SeedGridConfig",
    [
        "rMax",
        "zBinEdges",
        "phiBinDeflectionCoverage",
        "impactMax",
        "deltaRMax",
        "maxPhiBins",
        "phi",  # (min,max)
    ],
    defaults=[None] * 6 + [(None, None)] * 1,
)

SeedingAlgorithmConfigArg = namedtuple(
    "SeedingAlgorithmConfig",
    [
        "allowSeparateRMax",
        "zBinNeighborsTop",
        "zBinNeighborsBottom",
        "numPhiNeighbors",
        "useExtraCuts",
    ],
    defaults=[None] * 5,
)

TruthEstimatedSeedingAlgorithmConfigArg = namedtuple(
    "TruthSeederConfig",
    [
        "deltaR",  # (min,max)
    ],
    defaults=[(None, None)],
)

TrackSelectorConfig = namedtuple(
    "TrackSelectorConfig",
    [
        "loc0",
        "loc1",
        "time",
        "eta",
        "absEta",
        "pt",
        "phi",
        "nMeasurementsMin",
        "maxHoles",
        "maxOutliers",
        "maxHolesAndOutliers",
        "maxSharedHits",
        "maxChi2",
        "nMeasurementsGroupMin",
    ],
    defaults=[(None, None)] * 7 + [None] * 7,
)

CkfConfig = namedtuple(
    "CkfConfig",
    [
        "chi2CutOffMeasurement",
        "chi2CutOffOutlier",
        "numMeasurementsCutOff",
        "maxSteps",
        "seedDeduplication",
        "stayOnSeed",
        "pixelVolumes",
        "stripVolumes",
        "maxPixelHoles",
        "maxStripHoles",
        "constrainToVolumes",
        "endOfWorldVolumes",
    ],
<<<<<<< HEAD
    defaults=[15.0, 10, None, None, None, None, None, None, None, None, None],
=======
    defaults=[15.0, 25.0, 10, None, None, None, None, None, None, None],
>>>>>>> 2cfa5f74
)

AmbiguityResolutionConfig = namedtuple(
    "AmbiguityResolutionConfig",
    ["maximumSharedHits", "nMeasurementsMin", "maximumIterations"],
    defaults=[None] * 3,
)

ScoreBasedAmbiguityResolutionConfig = namedtuple(
    "ScoreBasedAmbiguityResolutionConfig",
    [
        "minScore",
        "minScoreSharedTracks",
        "maxShared",
        "maxSharedTracksPerMeasurement",
        "pTMax",
        "pTMin",
        "phiMax",
        "phiMin",
        "etaMax",
        "etaMin",
        "useAmbiguityFunction",
    ],
    defaults=[None] * 11,
)

AmbiguityResolutionMLConfig = namedtuple(
    "AmbiguityResolutionMLConfig",
    ["maximumSharedHits", "nMeasurementsMin", "maximumIterations"],
    defaults=[None] * 3,
)

AmbiguityResolutionMLDBScanConfig = namedtuple(
    "AmbiguityResolutionMLDBScanConfig",
    ["nMeasurementsMin", "epsilonDBScan", "minPointsDBScan"],
    defaults=[None] * 3,
)

SeedFilterMLDBScanConfig = namedtuple(
    "SeedFilterMLDBScanConfig",
    ["epsilonDBScan", "minPointsDBScan", "minSeedScore"],
    defaults=[None] * 3,
)


class VertexFinder(Enum):
    Truth = (1,)
    AMVF = (2,)
    Iterative = (3,)


@acts.examples.NamedTypeArgs(
    seedingAlgorithm=SeedingAlgorithm,
    truthSeedRanges=TruthSeedRanges,
    particleSmearingSigmas=ParticleSmearingSigmas,
    seedFinderConfigArg=SeedFinderConfigArg,
    seedFinderOptionsArg=SeedFinderOptionsArg,
    seedFilterConfigArg=SeedFilterConfigArg,
    spacePointGridConfigArg=SpacePointGridConfigArg,
    seedingAlgorithmConfigArg=SeedingAlgorithmConfigArg,
    truthEstimatedSeedingAlgorithmConfigArg=TruthEstimatedSeedingAlgorithmConfigArg,
    logLevel=acts.logging.Level,
)
def addSeeding(
    s: acts.examples.Sequencer,
    trackingGeometry: acts.TrackingGeometry,
    field: acts.MagneticFieldProvider,
    geoSelectionConfigFile: Optional[Union[Path, str]] = None,
    layerMappingConfigFile: Optional[Union[Path, str]] = None,
    connector_inputConfigFile: Optional[Union[Path, str]] = None,
    seedingAlgorithm: SeedingAlgorithm = SeedingAlgorithm.Default,
    truthSeedRanges: Optional[TruthSeedRanges] = TruthSeedRanges(),
    particleSmearingSigmas: ParticleSmearingSigmas = ParticleSmearingSigmas(),
    initialSigmas: Optional[list] = None,
    initialSigmaPtRel: Optional[float] = None,
    initialVarInflation: Optional[list] = None,
    seedFinderConfigArg: SeedFinderConfigArg = SeedFinderConfigArg(),
    seedFinderOptionsArg: SeedFinderOptionsArg = SeedFinderOptionsArg(),
    seedFilterConfigArg: SeedFilterConfigArg = SeedFilterConfigArg(),
    spacePointGridConfigArg: SpacePointGridConfigArg = SpacePointGridConfigArg(),
    seedingAlgorithmConfigArg: SeedingAlgorithmConfigArg = SeedingAlgorithmConfigArg(),
    houghTransformConfig: acts.examples.HoughTransformSeeder.Config = acts.examples.HoughTransformSeeder.Config(),
    truthEstimatedSeedingAlgorithmConfigArg: TruthEstimatedSeedingAlgorithmConfigArg = TruthEstimatedSeedingAlgorithmConfigArg(),
    particleHypothesis: Optional[
        acts.ParticleHypothesis
    ] = acts.ParticleHypothesis.pion,
    inputParticles: str = "particles",
    outputDirRoot: Optional[Union[Path, str]] = None,
    outputDirCsv: Optional[Union[Path, str]] = None,
    logLevel: Optional[acts.logging.Level] = None,
    rnd: Optional[acts.examples.RandomNumbers] = None,
) -> None:
    """This function steers the seeding
    Parameters
    ----------
    s: Sequencer
        the sequencer module to which we add the Seeding steps (returned from addSeeding)
    trackingGeometry : tracking geometry
    field : magnetic field
    geoSelectionConfigFile : Path|str, path, None
        Json file for space point geometry selection. Not required for SeedingAlgorithm.TruthSmeared.
    seedingAlgorithm : SeedingAlgorithm, Default
        seeding algorithm to use: one of Default (no truth information used), TruthSmeared, TruthEstimated
    truthSeedRanges : TruthSeedRanges(rho, z, phi, eta, absEta, pt, nHits)
        TruthSeedSelector configuration. Each range is specified as a tuple of (min,max).
        Defaults of no cuts specified in Examples/Algorithms/TruthTracking/ActsExamples/TruthTracking/TruthSeedSelector.hpp
        If specified as None, don't run ParticleSmearing at all (and use addCKFTracks(selectedParticles="particles"))
    particleSmearingSigmas : ParticleSmearingSigmas(d0, d0PtA, d0PtB, z0, z0PtA, z0PtB, t0, phi, theta, ptRel)
        ParticleSmearing configuration.
        Defaults specified in Examples/Algorithms/TruthTracking/ActsExamples/TruthTracking/ParticleSmearing.hpp
    initialSigmas : list
        Sets the initial covariance matrix diagonal. This is ignored in case of TruthSmearing.
        Defaults specified in Examples/Algorithms/TrackFinding/include/ActsExamples/TrackFinding/TrackParamsEstimationAlgorithm.hpp
    initialVarInflation : list
        List of 6 scale factors to inflate the initial covariance matrix
        Defaults (all 1) specified in Examples/Algorithms/TruthTracking/ActsExamples/TruthTracking/ParticleSmearing.hpp
    seedFinderConfigArg : SeedFinderConfigArg(maxSeedsPerSpM, cotThetaMax, sigmaScattering, radLengthPerSeed, minPt, impactMax, deltaPhiMax, interactionPointCut, deltaZMax, maxPtScattering, zBinEdges, zBinsCustomLooping, rRangeMiddleSP, useVariableMiddleSPRange, binSizeR, seedConfirmation, centralSeedConfirmationRange, forwardSeedConfirmationRange, deltaR, deltaRBottomSP, deltaRTopSP, deltaRMiddleSPRange, collisionRegion, r, z)
        SeedFinderConfig settings. deltaR, deltaRBottomSP, deltaRTopSP, deltaRMiddleSPRange, collisionRegion, r, z.
        Defaults specified in Core/include/Acts/Seeding/SeedFinderConfig.hpp
    seedFinderOptionsArg :  SeedFinderOptionsArg(bFieldInZ, beamPos)
        Defaults specified in Core/include/Acts/Seeding/SeedFinderConfig.hpp
    seedFilterConfigArg : SeedFilterConfigArg(compatSeedWeight, compatSeedLimit, numSeedIncrement, seedWeightIncrement, seedConfirmation, maxSeedsPerSpMConf, maxQualitySeedsPerSpMConf, useDeltaRorTopRadius)
                                Defaults specified in Core/include/Acts/Seeding/SeedFilterConfig.hpp
    spacePointGridConfigArg : SpacePointGridConfigArg(rMax, zBinEdges, phiBinDeflectionCoverage, phi, maxPhiBins, impactMax)
                                SpacePointGridConfigArg settings. phi is specified as a tuple of (min,max).
        Defaults specified in Core/include/Acts/Seeding/SpacePointGrid.hpp
    seedingAlgorithmConfigArg : SeedingAlgorithmConfigArg(allowSeparateRMax, zBinNeighborsTop, zBinNeighborsBottom, numPhiNeighbors, useExtraCuts)
                                Defaults specified in Examples/Algorithms/TrackFinding/include/ActsExamples/TrackFinding/SeedingAlgorithm.hpp
    truthEstimatedSeedingAlgorithmConfigArg : TruthEstimatedSeedingAlgorithmConfigArg(deltaR)
        Currently only deltaR=(min,max) range specified here.
    particleHypothesis : Optional[acts.ParticleHypothesis]
        The hypothesis used for track finding. Defaults to pion.
    inputParticles : str, "particles"
        input particles name in the WhiteBoard
    outputDirRoot : Path|str, path, None
        the output folder for the Root output, None triggers no output
    logLevel : acts.logging.Level, None
        logging level to override setting given in `s`
    rnd : RandomNumbers, None
        random number generator. Only used by SeedingAlgorithm.TruthSmeared.
    """

    logLevel = acts.examples.defaultLogging(s, logLevel)()
    logger = acts.logging.getLogger("addSeeding")
    logger.setLevel(logLevel)

    if truthSeedRanges is not None:
        selectedParticles = "truth_seeds_selected"
        addSeedingTruthSelection(
            s,
            inputParticles,
            selectedParticles,
            truthSeedRanges,
            logLevel,
        )
    else:
        selectedParticles = inputParticles

    # Create starting parameters from either particle smearing or combined seed
    # finding and track parameters estimation
    if seedingAlgorithm == SeedingAlgorithm.TruthSmeared:
        logger.info("Using smeared truth particles for seeding")
        addTruthSmearedSeeding(
            s=s,
            rnd=rnd,
            selectedParticles=selectedParticles,
            particleSmearingSigmas=particleSmearingSigmas,
            initialSigmas=initialSigmas,
            initialSigmaPtRel=initialSigmaPtRel,
            initialVarInflation=initialVarInflation,
            particleHypothesis=particleHypothesis,
            logLevel=logLevel,
        )
    else:
        spacePoints = addSpacePointsMaking(
            s, trackingGeometry, geoSelectionConfigFile, logLevel
        )
        # Run either: truth track finding or seeding
        if seedingAlgorithm == SeedingAlgorithm.TruthEstimated:
            logger.info("Using truth track finding from space points for seeding")
            seeds = addTruthEstimatedSeeding(
                s,
                spacePoints,
                selectedParticles,
                truthEstimatedSeedingAlgorithmConfigArg,
                logLevel,
            )
        elif seedingAlgorithm == SeedingAlgorithm.Default:
            logger.info("Using default seeding")
            seeds = addStandardSeeding(
                s,
                spacePoints,
                seedingAlgorithmConfigArg,
                seedFinderConfigArg,
                seedFinderOptionsArg,
                seedFilterConfigArg,
                spacePointGridConfigArg,
                logLevel,
            )
        elif seedingAlgorithm == SeedingAlgorithm.Orthogonal:
            logger.info("Using orthogonal seeding")
            seeds = addOrthogonalSeeding(
                s,
                spacePoints,
                seedFinderConfigArg,
                seedFinderOptionsArg,
                seedFilterConfigArg,
                logLevel,
            )
        elif seedingAlgorithm == SeedingAlgorithm.HoughTransform:
            logger.info("Using Hough Transform seeding")
            houghTransformConfig.inputSpacePoints = [spacePoints]
            houghTransformConfig.inputMeasurements = "measurements"
            houghTransformConfig.inputSourceLinks = "sourcelinks"
            houghTransformConfig.outputProtoTracks = "prototracks"
            houghTransformConfig.outputSeeds = "seeds"
            houghTransformConfig.trackingGeometry = trackingGeometry
            seeds = addHoughTransformSeeding(s, houghTransformConfig, logLevel)
        elif seedingAlgorithm == SeedingAlgorithm.Gbts:
            logger.info("Using Gbts seeding")
            # output of algs changed, only one output now
            seeds = addGbtsSeeding(
                s,
                spacePoints,
                seedFinderConfigArg,
                seedFinderOptionsArg,
                seedFilterConfigArg,
                trackingGeometry,
                logLevel,
                layerMappingConfigFile,
                geoSelectionConfigFile,
                connector_inputConfigFile,
            )
        else:
            logger.fatal("unknown seedingAlgorithm %s", seedingAlgorithm)

        parEstimateAlg = acts.examples.TrackParamsEstimationAlgorithm(
            level=logLevel,
            inputSeeds=seeds,
            outputTrackParameters="estimatedparameters",
            outputSeeds="estimatedseeds",
            trackingGeometry=trackingGeometry,
            magneticField=field,
            **acts.examples.defaultKWArgs(
                initialSigmas=initialSigmas,
                initialSigmaPtRel=initialSigmaPtRel,
                initialVarInflation=initialVarInflation,
                particleHypothesis=particleHypothesis,
            ),
        )
        s.addAlgorithm(parEstimateAlg)

        prototracks = "seed-prototracks"
        s.addAlgorithm(
            acts.examples.SeedsToPrototracks(
                level=logLevel,
                inputSeeds=seeds,
                outputProtoTracks=prototracks,
            )
        )

        if outputDirRoot is not None:
            addSeedPerformanceWriters(
                s,
                outputDirRoot,
                seeds,
                prototracks,
                selectedParticles,
                inputParticles,
                parEstimateAlg.config.outputTrackParameters,
                logLevel,
            )

        if outputDirCsv is not None:
            outputDirCsv = Path(outputDirCsv)

            if not outputDirCsv.exists():
                outputDirCsv.mkdir()

            csvSeedWriter = acts.examples.CsvSeedWriter(
                level=logLevel,
                inputTrackParameters=parEstimateAlg.config.outputTrackParameters,
                inputSimSeeds=seeds,
                inputSimHits="simhits",
                inputMeasurementParticlesMap="measurement_particles_map",
                inputMeasurementSimHitsMap="measurement_simhits_map",
                outputDir=str(outputDirCsv),
                fileName=str(f"seed.csv"),
            )
            s.addWriter(csvSeedWriter)

    return s


def addSeedingTruthSelection(
    s: acts.examples.Sequencer,
    inputParticles: str,
    outputParticles: str,
    truthSeedRanges: TruthSeedRanges,
    logLevel: acts.logging.Level = None,
):
    """adds truth particles filtering before filtering
    For parameters description see addSeeding
    """
    selAlg = acts.examples.TruthSeedSelector(
        **acts.examples.defaultKWArgs(
            ptMin=truthSeedRanges.pt[0],
            ptMax=truthSeedRanges.pt[1],
            etaMin=truthSeedRanges.eta[0],
            etaMax=truthSeedRanges.eta[1],
            nHitsMin=truthSeedRanges.nHits[0],
            nHitsMax=truthSeedRanges.nHits[1],
            rhoMin=truthSeedRanges.rho[0],
            rhoMax=truthSeedRanges.rho[1],
            zMin=truthSeedRanges.z[0],
            zMax=truthSeedRanges.z[1],
            phiMin=truthSeedRanges.phi[0],
            phiMax=truthSeedRanges.phi[1],
            absEtaMin=truthSeedRanges.absEta[0],
            absEtaMax=truthSeedRanges.absEta[1],
        ),
        level=logLevel,
        inputParticles=inputParticles,
        inputMeasurementParticlesMap="measurement_particles_map",
        outputParticles=outputParticles,
    )
    s.addAlgorithm(selAlg)


def addTruthSmearedSeeding(
    s: acts.examples.Sequencer,
    rnd: Optional[acts.examples.RandomNumbers],
    selectedParticles: str,
    particleSmearingSigmas: ParticleSmearingSigmas,
    initialSigmas: Optional[List[float]],
    initialSigmaPtRel: Optional[float],
    initialVarInflation: Optional[List[float]],
    particleHypothesis: Optional[acts.ParticleHypothesis],
    logLevel: acts.logging.Level = None,
):
    """adds algorithm that would mimic detector response uncertainties for truth seeding
    For parameters description see addSeeding
    """

    rnd = rnd or acts.examples.RandomNumbers(seed=42)
    # Run particle smearing
    ptclSmear = acts.examples.ParticleSmearing(
        level=logLevel,
        inputParticles=selectedParticles,
        outputTrackParameters="estimatedparameters",
        randomNumbers=rnd,
        # gaussian sigmas to smear particle parameters
        **acts.examples.defaultKWArgs(
            sigmaD0=particleSmearingSigmas.d0,
            sigmaD0PtA=particleSmearingSigmas.d0PtA,
            sigmaD0PtB=particleSmearingSigmas.d0PtB,
            sigmaZ0=particleSmearingSigmas.z0,
            sigmaZ0PtA=particleSmearingSigmas.z0PtA,
            sigmaZ0PtB=particleSmearingSigmas.z0PtB,
            sigmaT0=particleSmearingSigmas.t0,
            sigmaPhi=particleSmearingSigmas.phi,
            sigmaTheta=particleSmearingSigmas.theta,
            sigmaPtRel=particleSmearingSigmas.ptRel,
            initialSigmas=initialSigmas,
            initialSigmaPtRel=initialSigmaPtRel,
            initialVarInflation=initialVarInflation,
            particleHypothesis=particleHypothesis,
        ),
    )
    s.addAlgorithm(ptclSmear)

    truthTrkFndAlg = acts.examples.TruthTrackFinder(
        level=logLevel,
        inputParticles=selectedParticles,
        inputMeasurementParticlesMap="measurement_particles_map",
        outputProtoTracks="truth_particle_tracks",
    )
    s.addAlgorithm(truthTrkFndAlg)


def addTruthEstimatedSeeding(
    sequence: acts.examples.Sequencer,
    spacePoints: str,
    inputParticles: str,
    TruthEstimatedSeedingAlgorithmConfigArg: TruthEstimatedSeedingAlgorithmConfigArg,
    logLevel: acts.logging.Level = None,
):
    """adds truth seeding
    For parameters description see addSeeding
    """
    logLevel = acts.examples.defaultLogging(sequence, logLevel)()

    truthSeeding = acts.examples.TruthSeedingAlgorithm(
        level=logLevel,
        inputParticles=inputParticles,
        inputMeasurementParticlesMap="measurement_particles_map",
        inputSpacePoints=[spacePoints],
        outputParticles="truth_seeded_particles",
        outputProtoTracks="truth_particle_tracks",
        outputSeeds="seeds",
        **acts.examples.defaultKWArgs(
            deltaRMin=TruthEstimatedSeedingAlgorithmConfigArg.deltaR[0],
            deltaRMax=TruthEstimatedSeedingAlgorithmConfigArg.deltaR[1],
        ),
    )
    sequence.addAlgorithm(truthSeeding)

    return truthSeeding.config.outputSeeds


def addSpacePointsMaking(
    sequence: acts.examples.Sequencer,
    trackingGeometry: acts.TrackingGeometry,
    geoSelectionConfigFile: Union[Path, str],
    logLevel: acts.logging.Level = None,
):
    """adds space points making
    For parameters description see addSeeding
    """
    logLevel = acts.examples.defaultLogging(sequence, logLevel)()
    spAlg = acts.examples.SpacePointMaker(
        level=logLevel,
        inputSourceLinks="sourcelinks",
        inputMeasurements="measurements",
        outputSpacePoints="spacepoints",
        trackingGeometry=trackingGeometry,
        geometrySelection=acts.examples.readJsonGeometryList(
            str(geoSelectionConfigFile)
        ),
    )
    sequence.addAlgorithm(spAlg)
    return spAlg.config.outputSpacePoints


def addStandardSeeding(
    sequence: acts.examples.Sequencer,
    spacePoints: str,
    seedingAlgorithmConfigArg: SeedingAlgorithmConfigArg,
    seedFinderConfigArg: SeedFinderConfigArg,
    seedFinderOptionsArg: SeedFinderOptionsArg,
    seedFilterConfigArg: SeedFilterConfigArg,
    spacePointGridConfigArg: SpacePointGridConfigArg,
    logLevel: acts.logging.Level = None,
):
    """adds standard seeding
    For parameters description see addSeeding
    """
    logLevel = acts.examples.defaultLogging(sequence, logLevel)()

    seedFinderConfig = acts.SeedFinderConfig(
        **acts.examples.defaultKWArgs(
            rMin=seedFinderConfigArg.r[0],
            rMax=seedFinderConfigArg.r[1],
            deltaRMin=seedFinderConfigArg.deltaR[0],
            deltaRMax=seedFinderConfigArg.deltaR[1],
            deltaRMinTopSP=(
                seedFinderConfigArg.deltaR[0]
                if seedFinderConfigArg.deltaRTopSP[0] is None
                else seedFinderConfigArg.deltaRTopSP[0]
            ),
            deltaRMaxTopSP=(
                seedFinderConfigArg.deltaR[1]
                if seedFinderConfigArg.deltaRTopSP[1] is None
                else seedFinderConfigArg.deltaRTopSP[1]
            ),
            deltaRMinBottomSP=(
                seedFinderConfigArg.deltaR[0]
                if seedFinderConfigArg.deltaRBottomSP[0] is None
                else seedFinderConfigArg.deltaRBottomSP[0]
            ),
            deltaRMaxBottomSP=(
                seedFinderConfigArg.deltaR[1]
                if seedFinderConfigArg.deltaRBottomSP[1] is None
                else seedFinderConfigArg.deltaRBottomSP[1]
            ),
            deltaRMiddleMinSPRange=seedFinderConfigArg.deltaRMiddleSPRange[0],
            deltaRMiddleMaxSPRange=seedFinderConfigArg.deltaRMiddleSPRange[1],
            collisionRegionMin=seedFinderConfigArg.collisionRegion[0],
            collisionRegionMax=seedFinderConfigArg.collisionRegion[1],
            zMin=seedFinderConfigArg.z[0],
            zMax=seedFinderConfigArg.z[1],
            maxSeedsPerSpM=seedFinderConfigArg.maxSeedsPerSpM,
            cotThetaMax=seedFinderConfigArg.cotThetaMax,
            sigmaScattering=seedFinderConfigArg.sigmaScattering,
            radLengthPerSeed=seedFinderConfigArg.radLengthPerSeed,
            minPt=seedFinderConfigArg.minPt,
            impactMax=seedFinderConfigArg.impactMax,
            interactionPointCut=seedFinderConfigArg.interactionPointCut,
            deltaZMax=seedFinderConfigArg.deltaZMax,
            maxPtScattering=seedFinderConfigArg.maxPtScattering,
            zBinEdges=seedFinderConfigArg.zBinEdges,
            zBinsCustomLooping=seedFinderConfigArg.zBinsCustomLooping,
            rRangeMiddleSP=seedFinderConfigArg.rRangeMiddleSP,
            useVariableMiddleSPRange=seedFinderConfigArg.useVariableMiddleSPRange,
            binSizeR=seedFinderConfigArg.binSizeR,
            seedConfirmation=seedFinderConfigArg.seedConfirmation,
            centralSeedConfirmationRange=seedFinderConfigArg.centralSeedConfirmationRange,
            forwardSeedConfirmationRange=seedFinderConfigArg.forwardSeedConfirmationRange,
        ),
    )
    seedFinderOptions = acts.SeedFinderOptions(
        **acts.examples.defaultKWArgs(
            beamPos=(
                acts.Vector2(0.0, 0.0)
                if seedFinderOptionsArg.beamPos == (None, None)
                else acts.Vector2(
                    seedFinderOptionsArg.beamPos[0], seedFinderOptionsArg.beamPos[1]
                )
            ),
            bFieldInZ=seedFinderOptionsArg.bFieldInZ,
        )
    )
    seedFilterConfig = acts.SeedFilterConfig(
        **acts.examples.defaultKWArgs(
            maxSeedsPerSpM=seedFinderConfig.maxSeedsPerSpM,
            deltaRMin=(
                seedFinderConfig.deltaRMin
                if seedFilterConfigArg.deltaRMin is None
                else seedFilterConfigArg.deltaRMin
            ),
            impactWeightFactor=seedFilterConfigArg.impactWeightFactor,
            zOriginWeightFactor=seedFilterConfigArg.zOriginWeightFactor,
            compatSeedWeight=seedFilterConfigArg.compatSeedWeight,
            compatSeedLimit=seedFilterConfigArg.compatSeedLimit,
            numSeedIncrement=seedFilterConfigArg.numSeedIncrement,
            seedWeightIncrement=seedFilterConfigArg.seedWeightIncrement,
            seedConfirmation=seedFilterConfigArg.seedConfirmation,
            centralSeedConfirmationRange=seedFinderConfig.centralSeedConfirmationRange,
            forwardSeedConfirmationRange=seedFinderConfig.forwardSeedConfirmationRange,
            maxSeedsPerSpMConf=seedFilterConfigArg.maxSeedsPerSpMConf,
            maxQualitySeedsPerSpMConf=seedFilterConfigArg.maxQualitySeedsPerSpMConf,
            useDeltaRorTopRadius=seedFilterConfigArg.useDeltaRorTopRadius,
        )
    )

    gridConfig = acts.SpacePointGridConfig(
        **acts.examples.defaultKWArgs(
            minPt=seedFinderConfig.minPt,
            rMax=(
                seedFinderConfig.rMax
                if spacePointGridConfigArg.rMax is None
                else spacePointGridConfigArg.rMax
            ),
            zMax=seedFinderConfig.zMax,
            zMin=seedFinderConfig.zMin,
            deltaRMax=(
                seedFinderConfig.deltaRMax
                if spacePointGridConfigArg.deltaRMax is None
                else spacePointGridConfigArg.deltaRMax
            ),
            cotThetaMax=seedFinderConfig.cotThetaMax,
            phiMin=spacePointGridConfigArg.phi[0],
            phiMax=spacePointGridConfigArg.phi[1],
            maxPhiBins=spacePointGridConfigArg.maxPhiBins,
            impactMax=spacePointGridConfigArg.impactMax,
            zBinEdges=spacePointGridConfigArg.zBinEdges,
            phiBinDeflectionCoverage=spacePointGridConfigArg.phiBinDeflectionCoverage,
        )
    )

    gridOptions = acts.SpacePointGridOptions(
        **acts.examples.defaultKWArgs(
            bFieldInZ=seedFinderOptions.bFieldInZ,
        )
    )

    seedingAlg = acts.examples.SeedingAlgorithm(
        level=logLevel,
        inputSpacePoints=[spacePoints],
        outputSeeds="seeds",
        **acts.examples.defaultKWArgs(
            allowSeparateRMax=seedingAlgorithmConfigArg.allowSeparateRMax,
            zBinNeighborsTop=seedingAlgorithmConfigArg.zBinNeighborsTop,
            zBinNeighborsBottom=seedingAlgorithmConfigArg.zBinNeighborsBottom,
            numPhiNeighbors=seedingAlgorithmConfigArg.numPhiNeighbors,
            useExtraCuts=seedingAlgorithmConfigArg.useExtraCuts,
        ),
        gridConfig=gridConfig,
        gridOptions=gridOptions,
        seedFilterConfig=seedFilterConfig,
        seedFinderConfig=seedFinderConfig,
        seedFinderOptions=seedFinderOptions,
    )
    sequence.addAlgorithm(seedingAlg)

    return seedingAlg.config.outputSeeds


def addOrthogonalSeeding(
    sequence: acts.examples.Sequencer,
    spacePoints: str,
    seedFinderConfigArg: SeedFinderConfigArg,
    seedFinderOptionsArg: SeedFinderOptionsArg,
    seedFilterConfigArg: SeedFilterConfigArg,
    logLevel: acts.logging.Level = None,
):
    """adds orthogonal seeding algorithm
    For parameters description see addSeeding
    """
    logLevel = acts.examples.defaultLogging(sequence, logLevel)()
    seedFinderConfig = acts.SeedFinderOrthogonalConfig(
        **acts.examples.defaultKWArgs(
            rMin=seedFinderConfigArg.r[0],
            rMax=seedFinderConfigArg.r[1],
            deltaRMinTopSP=(
                seedFinderConfigArg.deltaR[0]
                if seedFinderConfigArg.deltaRTopSP[0] is None
                else seedFinderConfigArg.deltaRTopSP[0]
            ),
            deltaRMaxTopSP=(
                seedFinderConfigArg.deltaR[1]
                if seedFinderConfigArg.deltaRTopSP[1] is None
                else seedFinderConfigArg.deltaRTopSP[1]
            ),
            deltaRMinBottomSP=(
                seedFinderConfigArg.deltaR[0]
                if seedFinderConfigArg.deltaRBottomSP[0] is None
                else seedFinderConfigArg.deltaRBottomSP[0]
            ),
            deltaRMaxBottomSP=(
                seedFinderConfigArg.deltaR[1]
                if seedFinderConfigArg.deltaRBottomSP[1] is None
                else seedFinderConfigArg.deltaRBottomSP[1]
            ),
            collisionRegionMin=seedFinderConfigArg.collisionRegion[0],
            collisionRegionMax=seedFinderConfigArg.collisionRegion[1],
            zMin=seedFinderConfigArg.z[0],
            zMax=seedFinderConfigArg.z[1],
            maxSeedsPerSpM=seedFinderConfigArg.maxSeedsPerSpM,
            cotThetaMax=seedFinderConfigArg.cotThetaMax,
            sigmaScattering=seedFinderConfigArg.sigmaScattering,
            radLengthPerSeed=seedFinderConfigArg.radLengthPerSeed,
            minPt=seedFinderConfigArg.minPt,
            impactMax=seedFinderConfigArg.impactMax,
            deltaPhiMax=seedFinderConfigArg.deltaPhiMax,
            interactionPointCut=seedFinderConfigArg.interactionPointCut,
            deltaZMax=seedFinderConfigArg.deltaZMax,
            maxPtScattering=seedFinderConfigArg.maxPtScattering,
            rRangeMiddleSP=seedFinderConfigArg.rRangeMiddleSP,
            useVariableMiddleSPRange=seedFinderConfigArg.useVariableMiddleSPRange,
            seedConfirmation=seedFinderConfigArg.seedConfirmation,
            centralSeedConfirmationRange=seedFinderConfigArg.centralSeedConfirmationRange,
            forwardSeedConfirmationRange=seedFinderConfigArg.forwardSeedConfirmationRange,
        ),
    )
    seedFinderOptions = acts.SeedFinderOptions(
        **acts.examples.defaultKWArgs(
            beamPos=(
                acts.Vector2(0.0, 0.0)
                if seedFinderOptionsArg.beamPos == (None, None)
                else acts.Vector2(
                    seedFinderOptionsArg.beamPos[0], seedFinderOptionsArg.beamPos[1]
                )
            ),
            bFieldInZ=seedFinderOptionsArg.bFieldInZ,
        )
    )
    seedFilterConfig = acts.SeedFilterConfig(
        **acts.examples.defaultKWArgs(
            maxSeedsPerSpM=seedFinderConfig.maxSeedsPerSpM,
            deltaRMin=(
                seedFinderConfigArg.deltaR[0]
                if seedFilterConfigArg.deltaRMin is None
                else seedFilterConfigArg.deltaRMin
            ),
            impactWeightFactor=seedFilterConfigArg.impactWeightFactor,
            zOriginWeightFactor=seedFilterConfigArg.zOriginWeightFactor,
            compatSeedWeight=seedFilterConfigArg.compatSeedWeight,
            compatSeedLimit=seedFilterConfigArg.compatSeedLimit,
            numSeedIncrement=seedFilterConfigArg.numSeedIncrement,
            seedWeightIncrement=seedFilterConfigArg.seedWeightIncrement,
            seedConfirmation=seedFilterConfigArg.seedConfirmation,
            maxSeedsPerSpMConf=seedFilterConfigArg.maxSeedsPerSpMConf,
            maxQualitySeedsPerSpMConf=seedFilterConfigArg.maxQualitySeedsPerSpMConf,
            useDeltaRorTopRadius=seedFilterConfigArg.useDeltaRorTopRadius,
        )
    )
    seedingAlg = acts.examples.SeedingOrthogonalAlgorithm(
        level=logLevel,
        inputSpacePoints=[spacePoints],
        outputSeeds="seeds",
        seedFilterConfig=seedFilterConfig,
        seedFinderConfig=seedFinderConfig,
        seedFinderOptions=seedFinderOptions,
    )
    sequence.addAlgorithm(seedingAlg)

    return seedingAlg.config.outputSeeds


def addHoughTransformSeeding(
    sequence: acts.examples.Sequencer,
    config: acts.examples.HoughTransformSeeder.Config,
    logLevel: acts.logging.Level = None,
):
    """
    Configures HoughTransform (HT) for seeding, instead of extra proxy config objects it takes
    directly the HT example algorithm config.
    """
    logLevel = acts.examples.defaultLogging(sequence, logLevel)()
    ht = acts.examples.HoughTransformSeeder(config=config, level=logLevel)
    sequence.addAlgorithm(ht)
    # potentially HT can be extended to also produce seeds, but it is not implemented yet
    # configuration option (outputSeeds) exists
    return ht.config.outputSeeds


def addGbtsSeeding(
    sequence: acts.examples.Sequencer,
    spacePoints: str,
    seedFinderConfigArg: SeedFinderConfigArg,
    seedFinderOptionsArg: SeedFinderOptionsArg,
    seedFilterConfigArg: SeedFilterConfigArg,
    trackingGeometry: acts.TrackingGeometry,
    logLevel: acts.logging.Level = None,
    layerMappingConfigFile: Union[Path, str] = None,
    geoSelectionConfigFile: Union[Path, str] = None,
    connector_inputConfigFile: Union[Path, str] = None,
):
    """Gbts seeding"""

    logLevel = acts.examples.defaultLogging(sequence, logLevel)()
    layerMappingFile = str(layerMappingConfigFile)  # turn path into string
    connector_inputFile = str(connector_inputConfigFile)
    seedFinderConfig = acts.SeedFinderGbtsConfig(
        **acts.examples.defaultKWArgs(
            sigmaScattering=seedFinderConfigArg.sigmaScattering,
            maxSeedsPerSpM=seedFinderConfigArg.maxSeedsPerSpM,
            minPt=seedFinderConfigArg.minPt,
            connector_input_file=connector_inputFile,
            m_useClusterWidth=False,
        ),
    )
    seedFinderOptions = acts.SeedFinderOptions(
        **acts.examples.defaultKWArgs(
            beamPos=(
                acts.Vector2(0.0, 0.0)
                if seedFinderOptionsArg.beamPos == (None, None)
                else acts.Vector2(
                    seedFinderOptionsArg.beamPos[0], seedFinderOptionsArg.beamPos[1]
                )
            ),
            bFieldInZ=seedFinderOptionsArg.bFieldInZ,
        )
    )
    seedFilterConfig = acts.SeedFilterConfig(
        **acts.examples.defaultKWArgs(
            maxSeedsPerSpM=seedFinderConfig.maxSeedsPerSpM,
            deltaRMin=(
                seedFinderConfigArg.deltaR[0]
                if seedFilterConfigArg.deltaRMin is None
                else seedFilterConfigArg.deltaRMin
            ),
            impactWeightFactor=seedFilterConfigArg.impactWeightFactor,
            zOriginWeightFactor=seedFilterConfigArg.zOriginWeightFactor,
            compatSeedWeight=seedFilterConfigArg.compatSeedWeight,
            compatSeedLimit=seedFilterConfigArg.compatSeedLimit,
            numSeedIncrement=seedFilterConfigArg.numSeedIncrement,
            seedWeightIncrement=seedFilterConfigArg.seedWeightIncrement,
            seedConfirmation=seedFilterConfigArg.seedConfirmation,
            # curvatureSortingInFilter=seedFilterConfigArg.curvatureSortingInFilter,
            maxSeedsPerSpMConf=seedFilterConfigArg.maxSeedsPerSpMConf,
            maxQualitySeedsPerSpMConf=seedFilterConfigArg.maxQualitySeedsPerSpMConf,
            useDeltaRorTopRadius=seedFilterConfigArg.useDeltaRorTopRadius,
        )
    )

    seedingAlg = acts.examples.GbtsSeedingAlgorithm(
        level=logLevel,
        inputSpacePoints=[spacePoints],
        outputSeeds="seeds",
        seedFilterConfig=seedFilterConfig,
        seedFinderConfig=seedFinderConfig,
        seedFinderOptions=seedFinderOptions,
        layerMappingFile=layerMappingFile,
        geometrySelection=acts.examples.readJsonGeometryList(
            str(geoSelectionConfigFile)
        ),
        inputSourceLinks="sourcelinks",
        trackingGeometry=trackingGeometry,
        fill_module_csv=False,
        inputClusters="clusters",
    )

    sequence.addAlgorithm(seedingAlg)
    return seedingAlg.config.outputSeeds


def addSeedPerformanceWriters(
    sequence: acts.examples.Sequencer,
    outputDirRoot: Union[Path, str],
    seeds: str,
    prototracks: str,
    selectedParticles: str,
    inputParticles: str,
    outputTrackParameters: str,
    logLevel: acts.logging.Level = None,
):
    """Writes seeding related performance output"""
    customLogLevel = acts.examples.defaultLogging(sequence, logLevel)
    outputDirRoot = Path(outputDirRoot)
    if not outputDirRoot.exists():
        outputDirRoot.mkdir()

    sequence.addWriter(
        acts.examples.SeedingPerformanceWriter(
            level=customLogLevel(minLevel=acts.logging.DEBUG),
            inputSeeds=seeds,
            inputParticles=selectedParticles,
            inputMeasurementParticlesMap="measurement_particles_map",
            filePath=str(outputDirRoot / "performance_seeding.root"),
        )
    )

    sequence.addWriter(
        acts.examples.RootTrackParameterWriter(
            level=customLogLevel(),
            inputTrackParameters=outputTrackParameters,
            inputProtoTracks=prototracks,
            inputParticles=inputParticles,
            inputSimHits="simhits",
            inputMeasurementParticlesMap="measurement_particles_map",
            inputMeasurementSimHitsMap="measurement_simhits_map",
            filePath=str(outputDirRoot / "estimatedparams.root"),
            treeName="estimatedparams",
        )
    )


acts.examples.NamedTypeArgs(
    config=SeedFilterMLDBScanConfig,
)


def addSeedFilterML(
    s,
    config: SeedFilterMLDBScanConfig = SeedFilterMLDBScanConfig(),
    onnxModelFile: Optional[Union[Path, str]] = None,
    logLevel: Optional[acts.logging.Level] = None,
    outputDirRoot: Optional[Union[Path, str]] = None,
    outputDirCsv: Optional[Union[Path, str]] = None,
) -> None:
    customLogLevel = acts.examples.defaultLogging(s, logLevel)()
    from acts.examples.onnx import SeedFilterMLAlgorithm

    inputParticles = "particles"
    selectedParticles = "truth_seeds_selected"
    seeds = "seeds"
    estParams = "estimatedparameters"

    filterML = SeedFilterMLAlgorithm(
        level=customLogLevel,
        inputTrackParameters="estimatedparameters",
        inputSimSeeds="seeds",
        inputSeedFilterNN=onnxModelFile,
        outputTrackParameters="filtered-parameters",
        outputSimSeeds="filtered-seeds",
        **acts.examples.defaultKWArgs(
            epsilonDBScan=config.epsilonDBScan,
            minPointsDBScan=config.minPointsDBScan,
            minSeedScore=config.minSeedScore,
        ),
    )
    s.addAlgorithm(filterML)
    s.addWhiteboardAlias(seeds, "filtered-seeds")
    s.addWhiteboardAlias("estimatedparameters", "filtered-parameters")

    prototracks = "seed-prototracks-ML"
    s.addAlgorithm(
        acts.examples.SeedsToPrototracks(
            level=customLogLevel,
            inputSeeds=seeds,
            outputProtoTracks=prototracks,
        )
    )

    if outputDirRoot is not None:
        addSeedPerformanceWriters(
            s,
            outputDirRoot,
            seeds,
            prototracks,
            selectedParticles,
            inputParticles,
            estParams,
            customLogLevel,
        )

    if outputDirCsv is not None:
        outputDirCsv = Path(outputDirCsv)

        if not outputDirCsv.exists():
            outputDirCsv.mkdir()

        csvSeedWriter = acts.examples.CsvSeedWriter(
            level=customLogLevel,
            inputTrackParameters=estParams,
            inputSimSeeds=seeds,
            inputSimHits="simhits",
            inputMeasurementParticlesMap="measurement_particles_map",
            inputMeasurementSimHitsMap="measurement_simhits_map",
            outputDir=str(outputDirCsv),
            fileName=str(f"seed.csv"),
        )
        s.addWriter(csvSeedWriter)

    return s


def addKalmanTracks(
    s: acts.examples.Sequencer,
    trackingGeometry: acts.TrackingGeometry,
    field: acts.MagneticFieldProvider,
    directNavigation: bool = False,
    reverseFilteringMomThreshold: float = 0 * u.GeV,
    inputProtoTracks: str = "truth_particle_tracks",
    multipleScattering: bool = True,
    energyLoss: bool = True,
    clusters: str = None,
    calibrator: acts.examples.MeasurementCalibrator = acts.examples.makePassThroughCalibrator(),
    logLevel: Optional[acts.logging.Level] = None,
) -> None:
    customLogLevel = acts.examples.defaultLogging(s, logLevel)

    if directNavigation:
        srfSortAlg = acts.examples.SurfaceSortingAlgorithm(
            level=customLogLevel(),
            inputProtoTracks=inputProtoTracks,
            inputSimHits="simhits",
            inputMeasurementSimHitsMap="measurement_simhits_map",
            outputProtoTracks="sorted_truth_particle_tracks",
        )
        s.addAlgorithm(srfSortAlg)
        inputProtoTracks = srfSortAlg.config.outputProtoTracks

    kalmanOptions = {
        "multipleScattering": multipleScattering,
        "energyLoss": energyLoss,
        "reverseFilteringMomThreshold": reverseFilteringMomThreshold,
        "freeToBoundCorrection": acts.examples.FreeToBoundCorrection(False),
        "level": customLogLevel(),
    }

    fitAlg = acts.examples.TrackFittingAlgorithm(
        level=customLogLevel(),
        inputMeasurements="measurements",
        inputSourceLinks="sourcelinks",
        inputProtoTracks=inputProtoTracks,
        inputInitialTrackParameters="estimatedparameters",
        inputClusters=clusters if clusters is not None else "",
        outputTracks="kf_tracks",
        pickTrack=-1,
        fit=acts.examples.makeKalmanFitterFunction(
            trackingGeometry, field, **kalmanOptions
        ),
        calibrator=calibrator,
    )
    s.addAlgorithm(fitAlg)
    s.addWhiteboardAlias("tracks", fitAlg.config.outputTracks)

    matchAlg = acts.examples.TrackTruthMatcher(
        level=customLogLevel(),
        inputTracks=fitAlg.config.outputTracks,
        inputParticles="particles",
        inputMeasurementParticlesMap="measurement_particles_map",
        outputTrackParticleMatching="kf_track_particle_matching",
        outputParticleTrackMatching="kf_particle_track_matching",
        doubleMatching=True,
    )
    s.addAlgorithm(matchAlg)
    s.addWhiteboardAlias(
        "track_particle_matching", matchAlg.config.outputTrackParticleMatching
    )
    s.addWhiteboardAlias(
        "particle_track_matching", matchAlg.config.outputParticleTrackMatching
    )

    return s


def addTruthTrackingGsf(
    s: acts.examples.Sequencer,
    trackingGeometry: acts.TrackingGeometry,
    field: acts.MagneticFieldProvider,
    inputProtoTracks: str = "truth_particle_tracks",
    logLevel: Optional[acts.logging.Level] = None,
) -> None:
    customLogLevel = acts.examples.defaultLogging(s, logLevel)

    gsfOptions = {
        "betheHeitlerApprox": acts.examples.AtlasBetheHeitlerApprox.makeDefault(),
        "maxComponents": 12,
        "componentMergeMethod": acts.examples.ComponentMergeMethod.maxWeight,
        "mixtureReductionAlgorithm": acts.examples.MixtureReductionAlgorithm.KLDistance,
        "weightCutoff": 1.0e-4,
        "level": customLogLevel(),
    }

    gsfAlg = acts.examples.TrackFittingAlgorithm(
        level=customLogLevel(),
        inputMeasurements="measurements",
        inputSourceLinks="sourcelinks",
        inputProtoTracks=inputProtoTracks,
        inputInitialTrackParameters="estimatedparameters",
        outputTracks="gsf_tracks",
        pickTrack=-1,
        fit=acts.examples.makeGsfFitterFunction(trackingGeometry, field, **gsfOptions),
        calibrator=acts.examples.makePassThroughCalibrator(),
    )
    s.addAlgorithm(gsfAlg)
    s.addWhiteboardAlias("tracks", gsfAlg.config.outputTracks)

    matchAlg = acts.examples.TrackTruthMatcher(
        level=customLogLevel(),
        inputTracks=gsfAlg.config.outputTracks,
        inputParticles="particles",
        inputMeasurementParticlesMap="measurement_particles_map",
        outputTrackParticleMatching="gsf_track_particle_matching",
        outputParticleTrackMatching="gsf_particle_track_matching",
        doubleMatching=True,
    )
    s.addAlgorithm(matchAlg)
    s.addWhiteboardAlias(
        "track_particle_matching", matchAlg.config.outputTrackParticleMatching
    )
    s.addWhiteboardAlias(
        "particle_track_matching", matchAlg.config.outputParticleTrackMatching
    )

    return s


@acts.examples.NamedTypeArgs(
    trackSelectorConfig=TrackSelectorConfig,
    ckfConfig=CkfConfig,
)
def addCKFTracks(
    s: acts.examples.Sequencer,
    trackingGeometry: acts.TrackingGeometry,
    field: acts.MagneticFieldProvider,
    trackSelectorConfig: Optional[
        Union[TrackSelectorConfig, List[TrackSelectorConfig]]
    ] = None,
    ckfConfig: CkfConfig = CkfConfig(),
    twoWay: bool = True,
    reverseSearch: bool = False,
    outputDirCsv: Optional[Union[Path, str]] = None,
    outputDirRoot: Optional[Union[Path, str]] = None,
    writeTrajectories: bool = True,
    logLevel: Optional[acts.logging.Level] = None,
    writeCovMat=False,
) -> None:
    """This function steers the seeding

    Parameters
    ----------
    s: Sequencer
        the sequencer module to which we add the Seeding steps (returned from addSeeding)
    trackingGeometry : tracking geometry
    field : magnetic field
    outputDirCsv : Path|str, path, None
        the output folder for the Csv output, None triggers no output
    outputDirRoot : Path|str, path, None
        the output folder for the Root output, None triggers no output
    trackSelectorConfig : TrackSelectorConfig(loc0, loc1, time, eta, absEta, pt, phi, minMeasurements)
        TrackSelector configuration. Each range is specified as a tuple of (min,max).
        Specify as a list(TrackSelectorConfig) for eta-dependent cuts, with binning specified by absEta[1].
        Defaults of no cuts specified in Examples/Algorithms/TruthTracking/ActsExamples/TruthTracking/TrackSelector.hpp
    writeTrajectories : bool, True
        write trackstates_ckf.root and tracksummary_ckf.root ntuples? These can be quite large.
    """

    customLogLevel = acts.examples.defaultLogging(s, logLevel)

    tslist = (
        []
        if trackSelectorConfig is None
        else (
            [trackSelectorConfig]
            if type(trackSelectorConfig) is TrackSelectorConfig
            else trackSelectorConfig
        )
    )
    cutSets = [
        acts.TrackSelector.Config(
            **acts.examples.defaultKWArgs(
                loc0Min=c.loc0[0],
                loc0Max=c.loc0[1],
                loc1Min=c.loc1[0],
                loc1Max=c.loc1[1],
                timeMin=c.time[0],
                timeMax=c.time[1],
                phiMin=c.phi[0],
                phiMax=c.phi[1],
                etaMin=c.eta[0],
                etaMax=c.eta[1],
                absEtaMin=c.absEta[0],
                absEtaMax=c.absEta[1] if len(tslist) == 1 else None,
                ptMin=c.pt[0],
                ptMax=c.pt[1],
                minMeasurements=c.nMeasurementsMin,
                maxHoles=c.maxHoles,
                maxOutliers=c.maxOutliers,
                maxHolesAndOutliers=c.maxHolesAndOutliers,
                maxSharedHits=c.maxSharedHits,
                maxChi2=c.maxChi2,
                measurementCounter=c.nMeasurementsGroupMin,
            )
        )
        for c in tslist
    ]
    if len(tslist) == 0:
        trkSelCfg = None
    elif len(tslist) == 1:
        trkSelCfg = cutSets[0]
    else:
        trkSelCfg = acts.TrackSelector.EtaBinnedConfig(
            cutSets=cutSets,
            absEtaEdges=[cutSets[0].absEtaMin] + [c.absEta[1] for c in tslist],
        )

    # Setup the track finding algorithm with CKF
    # It takes all the source links created from truth hit smearing, seeds from
    # truth particle smearing and source link selection config
    trackFinder = acts.examples.TrackFindingAlgorithm(
        level=customLogLevel(),
        measurementSelectorCfg=acts.MeasurementSelector.Config(
            [
                (
                    acts.GeometryIdentifier(),
                    (
                        [],
                        [ckfConfig.chi2CutOffMeasurement],
                        [ckfConfig.chi2CutOffOutlier],
                        [ckfConfig.numMeasurementsCutOff],
                    ),
                )
            ]
        ),
        inputMeasurements="measurements",
        inputSourceLinks="sourcelinks",
        inputInitialTrackParameters="estimatedparameters",
        inputSeeds=(
            "estimatedseeds"
            if ckfConfig.seedDeduplication or ckfConfig.stayOnSeed
            else ""
        ),
        outputTracks="ckf_tracks",
        findTracks=acts.examples.TrackFindingAlgorithm.makeTrackFinderFunction(
            trackingGeometry, field, customLogLevel()
        ),
        **acts.examples.defaultKWArgs(
            trackingGeometry=trackingGeometry,
            magneticField=field,
            trackSelectorCfg=trkSelCfg,
            maxSteps=ckfConfig.maxSteps,
            twoWay=twoWay,
            reverseSearch=reverseSearch,
            seedDeduplication=ckfConfig.seedDeduplication,
            stayOnSeed=ckfConfig.stayOnSeed,
            pixelVolumeIds=ckfConfig.pixelVolumes,
            stripVolumeIds=ckfConfig.stripVolumes,
            maxPixelHoles=ckfConfig.maxPixelHoles,
            maxStripHoles=ckfConfig.maxStripHoles,
            constrainToVolumeIds=ckfConfig.constrainToVolumes,
            endOfWorldVolumeIds=ckfConfig.endOfWorldVolumes,
        ),
    )
    s.addAlgorithm(trackFinder)
    s.addWhiteboardAlias("tracks", trackFinder.config.outputTracks)

    matchAlg = acts.examples.TrackTruthMatcher(
        level=customLogLevel(),
        inputTracks=trackFinder.config.outputTracks,
        inputParticles="particles_selected",
        inputMeasurementParticlesMap="measurement_particles_map",
        outputTrackParticleMatching="ckf_track_particle_matching",
        outputParticleTrackMatching="ckf_particle_track_matching",
        doubleMatching=True,
    )
    s.addAlgorithm(matchAlg)
    s.addWhiteboardAlias(
        "track_particle_matching", matchAlg.config.outputTrackParticleMatching
    )
    s.addWhiteboardAlias(
        "particle_track_matching", matchAlg.config.outputParticleTrackMatching
    )

    addTrackWriters(
        s,
        name="ckf",
        tracks=trackFinder.config.outputTracks,
        outputDirCsv=outputDirCsv,
        outputDirRoot=outputDirRoot,
        writeStates=writeTrajectories,
        writeSummary=writeTrajectories,
        writeCKFperformance=True,
        logLevel=logLevel,
        writeCovMat=writeCovMat,
    )

    return s


def addGx2fTracks(
    s: acts.examples.Sequencer,
    trackingGeometry: acts.TrackingGeometry,
    field: acts.MagneticFieldProvider,
    inputProtoTracks: str = "truth_particle_tracks",
    multipleScattering: bool = False,
    energyLoss: bool = False,
    nUpdateMax: int = 5,
    relChi2changeCutOff: float = 1e-7,
    clusters: str = None,
    calibrator: acts.examples.MeasurementCalibrator = acts.examples.makePassThroughCalibrator(),
    logLevel: Optional[acts.logging.Level] = None,
) -> None:
    customLogLevel = acts.examples.defaultLogging(s, logLevel)

    gx2fOptions = {
        "multipleScattering": multipleScattering,
        "energyLoss": energyLoss,
        "freeToBoundCorrection": acts.examples.FreeToBoundCorrection(False),
        "nUpdateMax": nUpdateMax,
        "relChi2changeCutOff": relChi2changeCutOff,
        "level": customLogLevel(),
    }

    fitAlg = acts.examples.TrackFittingAlgorithm(
        level=customLogLevel(),
        inputMeasurements="measurements",
        inputSourceLinks="sourcelinks",
        inputProtoTracks=inputProtoTracks,
        inputInitialTrackParameters="estimatedparameters",
        inputClusters=clusters if clusters is not None else "",
        outputTracks="gx2f_tracks",
        pickTrack=-1,
        fit=acts.examples.makeGlobalChiSquareFitterFunction(
            trackingGeometry, field, **gx2fOptions
        ),
        calibrator=calibrator,
    )
    s.addAlgorithm(fitAlg)
    s.addWhiteboardAlias("tracks", fitAlg.config.outputTracks)

    matchAlg = acts.examples.TrackTruthMatcher(
        level=customLogLevel(),
        inputTracks=fitAlg.config.outputTracks,
        inputParticles="particles",
        inputMeasurementParticlesMap="measurement_particles_map",
        outputTrackParticleMatching="gx2f_track_particle_matching",
        outputParticleTrackMatching="gx2f_particle_track_matching",
        doubleMatching=True,
    )
    s.addAlgorithm(matchAlg)
    s.addWhiteboardAlias(
        "track_particle_matching", matchAlg.config.outputTrackParticleMatching
    )
    s.addWhiteboardAlias(
        "particle_track_matching", matchAlg.config.outputParticleTrackMatching
    )

    return s


def addTrackWriters(
    s: acts.examples.Sequencer,
    name: str,
    tracks: str = "tracks",
    outputDirCsv: Optional[Union[Path, str]] = None,
    outputDirRoot: Optional[Union[Path, str]] = None,
    writeStates: bool = True,
    writeSummary: bool = True,
    writeCKFperformance: bool = True,
    logLevel: Optional[acts.logging.Level] = None,
    writeCovMat=False,
):
    customLogLevel = acts.examples.defaultLogging(s, logLevel)

    if outputDirRoot is not None:
        outputDirRoot = Path(outputDirRoot)
        if not outputDirRoot.exists():
            outputDirRoot.mkdir()

        if writeStates:
            # write track states from CKF
            trackStatesWriter = acts.examples.RootTrackStatesWriter(
                level=customLogLevel(),
                inputTracks=tracks,
                # @note The full particles collection is used here to avoid lots of warnings
                # since the unselected CKF track might have a majority particle not in the
                # filtered particle collection. This could be avoided when a separate track
                # selection algorithm is used.
                inputParticles="particles_selected",
                inputTrackParticleMatching="track_particle_matching",
                inputSimHits="simhits",
                inputMeasurementSimHitsMap="measurement_simhits_map",
                filePath=str(outputDirRoot / f"trackstates_{name}.root"),
                treeName="trackstates",
            )
            s.addWriter(trackStatesWriter)

        if writeSummary:
            # write track summary from CKF
            trackSummaryWriter = acts.examples.RootTrackSummaryWriter(
                level=customLogLevel(),
                inputTracks=tracks,
                # @note The full particles collection is used here to avoid lots of warnings
                # since the unselected CKF track might have a majority particle not in the
                # filtered particle collection. This could be avoided when a separate track
                # selection algorithm is used.
                inputParticles="particles_selected",
                inputTrackParticleMatching="track_particle_matching",
                filePath=str(outputDirRoot / f"tracksummary_{name}.root"),
                treeName="tracksummary",
                writeCovMat=writeCovMat,
            )
            s.addWriter(trackSummaryWriter)

        if writeCKFperformance:
            # Write CKF performance data
            ckfPerfWriter = acts.examples.CKFPerformanceWriter(
                level=customLogLevel(),
                inputTracks=tracks,
                inputParticles="truth_seeds_selected",
                inputTrackParticleMatching="track_particle_matching",
                inputParticleTrackMatching="particle_track_matching",
                filePath=str(outputDirRoot / f"performance_{name}.root"),
            )
            s.addWriter(ckfPerfWriter)

    if outputDirCsv is not None:
        outputDirCsv = Path(outputDirCsv)
        if not outputDirCsv.exists():
            outputDirCsv.mkdir()

        if writeSummary:
            csvWriter = acts.examples.CsvTrackWriter(
                level=customLogLevel(),
                inputTracks=tracks,
                inputMeasurementParticlesMap="measurement_particles_map",
                outputDir=str(outputDirCsv),
                fileName=str(f"tracks_{name}.csv"),
            )
            s.addWriter(csvWriter)


@acts.examples.NamedTypeArgs(
    trackSelectorConfig=TrackSelectorConfig,
)
def addTrackSelection(
    s: acts.examples.Sequencer,
    trackSelectorConfig: TrackSelectorConfig,
    inputTracks: str,
    outputTracks: str,
    logLevel: Optional[acts.logging.Level] = None,
) -> acts.examples.TrackSelectorAlgorithm:
    customLogLevel = acts.examples.defaultLogging(s, logLevel)

    # single cut config for implicit single bin eta configuration
    selectorConfig = acts.TrackSelector.Config(
        **acts.examples.defaultKWArgs(
            loc0Min=trackSelectorConfig.loc0[0],
            loc0Max=trackSelectorConfig.loc0[1],
            loc1Min=trackSelectorConfig.loc1[0],
            loc1Max=trackSelectorConfig.loc1[1],
            timeMin=trackSelectorConfig.time[0],
            timeMax=trackSelectorConfig.time[1],
            phiMin=trackSelectorConfig.phi[0],
            phiMax=trackSelectorConfig.phi[1],
            etaMin=trackSelectorConfig.eta[0],
            etaMax=trackSelectorConfig.eta[1],
            absEtaMin=trackSelectorConfig.absEta[0],
            absEtaMax=trackSelectorConfig.absEta[1],
            ptMin=trackSelectorConfig.pt[0],
            ptMax=trackSelectorConfig.pt[1],
            minMeasurements=trackSelectorConfig.nMeasurementsMin,
        )
    )

    trackSelector = acts.examples.TrackSelectorAlgorithm(
        level=customLogLevel(),
        inputTracks=inputTracks,
        outputTracks=outputTracks,
        selectorConfig=selectorConfig,
    )

    s.addAlgorithm(trackSelector)

    return trackSelector


ExaTrkXBackend = Enum("ExaTrkXBackend", "Torch Onnx")


def addExaTrkX(
    s: acts.examples.Sequencer,
    trackingGeometry: acts.TrackingGeometry,
    geometrySelection: Union[Path, str],
    modelDir: Union[Path, str],
    outputDirRoot: Optional[Union[Path, str]] = None,
    backend: Optional[ExaTrkXBackend] = ExaTrkXBackend.Torch,
    logLevel: Optional[acts.logging.Level] = None,
) -> None:
    customLogLevel = acts.examples.defaultLogging(s, logLevel)

    # Run the particle selection
    # The pre-selection will select truth particles satisfying provided criteria
    # from all particles read in by particle reader for further processing. It
    # has no impact on the truth hits themselves
    s.addAlgorithm(
        acts.examples.TruthSeedSelector(
            level=customLogLevel(),
            ptMin=500 * u.MeV,
            nHitsMin=9,
            inputParticles="particles_initial",
            inputMeasurementParticlesMap="measurement_particles_map",
            outputParticles="particles_seed_selected",
        )
    )

    # Create space points
    s.addAlgorithm(
        acts.examples.SpacePointMaker(
            level=customLogLevel(),
            inputSourceLinks="sourcelinks",
            inputMeasurements="measurements",
            outputSpacePoints="spacepoints",
            trackingGeometry=trackingGeometry,
            geometrySelection=acts.examples.readJsonGeometryList(
                str(geometrySelection)
            ),
        )
    )

    metricLearningConfig = {
        "level": customLogLevel(),
        "embeddingDim": 8,
        "rVal": 1.6,
        "knnVal": 100,
    }

    filterConfig = {
        "level": customLogLevel(),
        "cut": 0.01,
    }

    gnnConfig = {
        "level": customLogLevel(),
        "cut": 0.5,
    }

    if backend == ExaTrkXBackend.Torch:
        metricLearningConfig["modelPath"] = str(modelDir / "embed.pt")
        metricLearningConfig["numFeatures"] = 3
        filterConfig["modelPath"] = str(modelDir / "filter.pt")
        filterConfig["nChunks"] = 10
        filterConfig["numFeatures"] = 3
        gnnConfig["modelPath"] = str(modelDir / "gnn.pt")
        gnnConfig["undirected"] = True
        gnnConfig["numFeatures"] = 3

        graphConstructor = acts.examples.TorchMetricLearning(**metricLearningConfig)
        edgeClassifiers = [
            acts.examples.TorchEdgeClassifier(**filterConfig),
            acts.examples.TorchEdgeClassifier(**gnnConfig),
        ]
        trackBuilder = acts.examples.BoostTrackBuilding(customLogLevel())
    elif backend == ExaTrkXBackend.Onnx:
        metricLearningConfig["modelPath"] = str(modelDir / "embedding.onnx")
        metricLearningConfig["spacepointFeatures"] = 3
        filterConfig["modelPath"] = str(modelDir / "filtering.onnx")
        gnnConfig["modelPath"] = str(modelDir / "gnn.onnx")

        graphConstructor = acts.examples.OnnxMetricLearning(**metricLearningConfig)
        edgeClassifiers = [
            acts.examples.OnnxEdgeClassifier(**filterConfig),
            acts.examples.OnnxEdgeClassifier(**gnnConfig),
        ]
        trackBuilder = acts.examples.CugraphTrackBuilding(customLogLevel())

    findingAlg = acts.examples.TrackFindingAlgorithmExaTrkX(
        level=customLogLevel(),
        inputSpacePoints="spacepoints",
        outputProtoTracks="exatrkx_prototracks",
        graphConstructor=graphConstructor,
        edgeClassifiers=edgeClassifiers,
        trackBuilder=trackBuilder,
    )
    s.addAlgorithm(findingAlg)
    s.addWhiteboardAlias("prototracks", findingAlg.config.outputProtoTracks)

    # TODO convert prototracks to tracks

    matchAlg = acts.examples.TrackTruthMatcher(
        level=customLogLevel(),
        inputProtoTracks=findingAlg.config.outputProtoTracks,
        inputParticles="particles",
        inputMeasurementParticlesMap="measurement_particles_map",
        outputTrackParticleMatching="exatrkx_track_particle_matching",
        outputParticleTrackMatching="exatrkx_particle_track_matching",
        doubleMatching=True,
    )
    s.addAlgorithm(matchAlg)
    s.addWhiteboardAlias(
        "track_particle_matching", matchAlg.config.outputTrackParticleMatching
    )
    s.addWhiteboardAlias(
        "particle_track_matching", matchAlg.config.outputParticleTrackMatching
    )

    # Write truth track finding / seeding performance
    if outputDirRoot is not None:
        s.addWriter(
            acts.examples.TrackFinderPerformanceWriter(
                level=customLogLevel(),
                inputProtoTracks=findingAlg.config.outputProtoTracks,
                # the original selected particles after digitization
                inputParticles="particles_initial",
                inputMeasurementParticlesMap="measurement_particles_map",
                inputTrackParticleMatching=matchAlg.config.outputTrackParticleMatching,
                filePath=str(Path(outputDirRoot) / "performance_track_finding.root"),
            )
        )

    return s


@acts.examples.NamedTypeArgs(
    config=AmbiguityResolutionConfig,
)
def addAmbiguityResolution(
    s,
    config: AmbiguityResolutionConfig = AmbiguityResolutionConfig(),
    tracks: str = "tracks",
    outputDirCsv: Optional[Union[Path, str]] = None,
    outputDirRoot: Optional[Union[Path, str]] = None,
    writeTrajectories: bool = True,
    logLevel: Optional[acts.logging.Level] = None,
    writeCovMat=False,
) -> None:
    from acts.examples import GreedyAmbiguityResolutionAlgorithm

    customLogLevel = acts.examples.defaultLogging(s, logLevel)

    alg = GreedyAmbiguityResolutionAlgorithm(
        level=customLogLevel(),
        inputTracks=tracks,
        outputTracks="ambi_tracks",
        **acts.examples.defaultKWArgs(
            maximumSharedHits=config.maximumSharedHits,
            nMeasurementsMin=config.nMeasurementsMin,
            maximumIterations=config.maximumIterations,
        ),
    )
    s.addAlgorithm(alg)
    s.addWhiteboardAlias("tracks", alg.config.outputTracks)

    matchAlg = acts.examples.TrackTruthMatcher(
        level=customLogLevel(),
        inputTracks=alg.config.outputTracks,
        inputParticles="particles",
        inputMeasurementParticlesMap="measurement_particles_map",
        outputTrackParticleMatching="ambi_track_particle_matching",
        outputParticleTrackMatching="ambi_particle_track_matching",
        doubleMatching=True,
    )
    s.addAlgorithm(matchAlg)
    s.addWhiteboardAlias(
        "track_particle_matching", matchAlg.config.outputTrackParticleMatching
    )
    s.addWhiteboardAlias(
        "particle_track_matching", matchAlg.config.outputParticleTrackMatching
    )

    addTrackWriters(
        s,
        name="ambi",
        tracks=alg.config.outputTracks,
        outputDirCsv=outputDirCsv,
        outputDirRoot=outputDirRoot,
        writeStates=writeTrajectories,
        writeSummary=writeTrajectories,
        writeCKFperformance=True,
        logLevel=logLevel,
        writeCovMat=writeCovMat,
    )

    return s


@acts.examples.NamedTypeArgs(
    config=ScoreBasedAmbiguityResolutionConfig,
)
def addScoreBasedAmbiguityResolution(
    s,
    config: ScoreBasedAmbiguityResolutionConfig = ScoreBasedAmbiguityResolutionConfig(),
    tracks: str = "tracks",
    outputDirCsv: Optional[Union[Path, str]] = None,
    outputDirRoot: Optional[Union[Path, str]] = None,
    ambiVolumeFile: Optional[Union[Path, str]] = None,
    writeTrajectories: bool = True,
    logLevel: Optional[acts.logging.Level] = None,
    writeCovMat=False,
) -> None:
    from acts.examples import ScoreBasedAmbiguityResolutionAlgorithm

    customLogLevel = acts.examples.defaultLogging(s, acts.logging.INFO)

    algScoreBased = ScoreBasedAmbiguityResolutionAlgorithm(
        level=customLogLevel(),
        inputTracks=tracks,
        configFile=ambiVolumeFile,
        outputTracks="ambiTracksScoreBased",
        **acts.examples.defaultKWArgs(
            minScore=config.minScore,
            minScoreSharedTracks=config.minScoreSharedTracks,
            maxShared=config.maxShared,
            maxSharedTracksPerMeasurement=config.maxSharedTracksPerMeasurement,
            phiMax=config.phiMax,
            phiMin=config.phiMin,
            etaMax=config.etaMax,
            etaMin=config.etaMin,
            useAmbiguityFunction=config.useAmbiguityFunction,
        ),
    )
    s.addAlgorithm(algScoreBased)
    s.addWhiteboardAlias("tracks", algScoreBased.config.outputTracks)

    addTrackWriters(
        s,
        name="ambi_scorebased",
        tracks=algScoreBased.config.outputTracks,
        outputDirCsv=outputDirCsv,
        outputDirRoot=outputDirRoot,
        writeStates=writeTrajectories,
        writeSummary=writeTrajectories,
        writeCKFperformance=True,
        logLevel=logLevel,
        writeCovMat=writeCovMat,
    )

    return s


@acts.examples.NamedTypeArgs(
    config=AmbiguityResolutionMLConfig,
)
def addAmbiguityResolutionML(
    s,
    config: AmbiguityResolutionMLConfig = AmbiguityResolutionMLConfig(),
    onnxModelFile: Optional[Union[Path, str]] = None,
    outputDirCsv: Optional[Union[Path, str]] = None,
    outputDirRoot: Optional[Union[Path, str]] = None,
    writeTrajectories: bool = True,
    logLevel: Optional[acts.logging.Level] = None,
) -> None:
    from acts.examples.onnx import AmbiguityResolutionMLAlgorithm
    from acts.examples import GreedyAmbiguityResolutionAlgorithm

    customLogLevel = acts.examples.defaultLogging(s, logLevel)

    algML = AmbiguityResolutionMLAlgorithm(
        level=customLogLevel(),
        inputTracks="tracks",
        inputDuplicateNN=onnxModelFile,
        outputTracks="ambiTracksML",
        **acts.examples.defaultKWArgs(
            nMeasurementsMin=config.nMeasurementsMin,
        ),
    )

    algGreedy = GreedyAmbiguityResolutionAlgorithm(
        level=customLogLevel(),
        inputTracks=algML.config.outputTracks,
        outputTracks="ambiTracksMLGreedy",
        **acts.examples.defaultKWArgs(
            maximumSharedHits=config.maximumSharedHits,
            nMeasurementsMin=config.nMeasurementsMin,
            maximumIterations=config.maximumIterations,
        ),
    )

    s.addAlgorithm(algML)
    s.addAlgorithm(algGreedy)

    addTrackWriters(
        s,
        name="ambiML",
        tracks=algGreedy.config.outputTracks,
        outputDirCsv=outputDirCsv,
        outputDirRoot=outputDirRoot,
        writeStates=writeTrajectories,
        writeSummary=writeTrajectories,
        writeCKFperformance=True,
        logLevel=logLevel,
    )

    return s


@acts.examples.NamedTypeArgs(
    config=AmbiguityResolutionMLDBScanConfig,
)
def addAmbiguityResolutionMLDBScan(
    s,
    config: AmbiguityResolutionMLDBScanConfig = AmbiguityResolutionMLDBScanConfig(),
    onnxModelFile: Optional[Union[Path, str]] = None,
    outputDirCsv: Optional[Union[Path, str]] = None,
    outputDirRoot: Optional[Union[Path, str]] = None,
    writeTrajectories: bool = True,
    logLevel: Optional[acts.logging.Level] = None,
) -> None:
    from acts.examples import AmbiguityResolutionMLDBScanAlgorithm

    customLogLevel = acts.examples.defaultLogging(s, logLevel)

    alg = AmbiguityResolutionMLDBScanAlgorithm(
        level=customLogLevel(),
        inputTracks="tracks",
        inputDuplicateNN=onnxModelFile,
        outputTracks="ambiTracksMLDBScan",
        **acts.examples.defaultKWArgs(
            nMeasurementsMin=config.nMeasurementsMin,
            epsilonDBScan=config.epsilonDBScan,
            minPointsDBScan=config.minPointsDBScan,
        ),
    )
    s.addAlgorithm(alg)

    addTrackWriters(
        s,
        name="ambiMLDBScan",
        trajectories=alg.config.outputTracks,
        outputDirRoot=outputDirRoot,
        outputDirCsv=outputDirCsv,
        writeStates=writeTrajectories,
        writeSummary=writeTrajectories,
        writeCKFperformance=True,
        logLevel=logLevel,
    )

    return s


@acts.examples.NamedTypeArgs(
    trackSelectorConfig=TrackSelectorConfig,
)
def addVertexFitting(
    s,
    field,
    tracks: Optional[str] = "tracks",
    trackParameters: Optional[str] = None,
    outputProtoVertices: str = "protovertices",
    outputVertices: str = "fittedVertices",
    vertexFinder: VertexFinder = VertexFinder.Truth,
    maxIterations: Optional[int] = None,
    initialVariances: Optional[List[float]] = None,
    useTime: Optional[bool] = False,
    seeder: Optional[acts.VertexSeedFinder] = acts.VertexSeedFinder.GaussianSeeder,
    spatialBinExtent: Optional[float] = None,
    temporalBinExtent: Optional[float] = None,
    trackSelectorConfig: Optional[TrackSelectorConfig] = None,
    outputDirRoot: Optional[Union[Path, str]] = None,
    logLevel: Optional[acts.logging.Level] = None,
) -> None:
    """This function steers the vertex fitting

    Parameters
    ----------
    s: Sequencer
        the sequencer module to which we add the Seeding steps (returned from
        addVertexFitting)
    field : magnetic field
    outputDirRoot : Path|str, path, None
        the output folder for the Root output, None triggers no output
    vertexFinder : VertexFinder, Truth
        vertexFinder algorithm: one of Truth, AMVF, Iterative
    seeder : enum member
        determines vertex seeder for AMVF, can be acts.seeder.GaussianSeeder or
        acts.seeder.AdaptiveGridSeeder
    useTime : bool, False
        determines whether time information is used in vertex seeder, finder,
        and fitter
        only implemented for the AMVF and the AdaptiveGridSeeder
    spatialBinExtent : float, None
        spatial bin extent for the AdaptiveGridSeeder
    temporalBinExtent : float, None
        temporal bin extent for the AdaptiveGridSeeder
    logLevel : acts.logging.Level, None
        logging level to override setting given in `s`
    """
    from acts.examples import (
        TruthVertexFinder,
        VertexFitterAlgorithm,
        IterativeVertexFinderAlgorithm,
        AdaptiveMultiVertexFinderAlgorithm,
        VertexPerformanceWriter,
    )

    customLogLevel = acts.examples.defaultLogging(s, logLevel)

    if tracks is not None and trackSelectorConfig is not None:
        trackSelector = addTrackSelection(
            s,
            trackSelectorConfig,
            inputTracks=tracks,
            outputTracks="selectedTracksVertexing",
            logLevel=customLogLevel(),
        )
        tracks = trackSelector.config.outputTracks

    if trackParameters is None:
        converter = acts.examples.TracksToParameters(
            level=customLogLevel(),
            inputTracks=tracks,
            outputTrackParameters="selectedTracksParametersVertexing",
        )
        s.addAlgorithm(converter)
        trackParameters = converter.config.outputTrackParameters

    tracks = tracks if tracks is not None else ""
    inputParticles = "particles_input"
    selectedParticles = "particles_selected"
    inputTruthVertices = "vertices_input"

    if vertexFinder == VertexFinder.Truth:
        findVertices = TruthVertexFinder(
            level=customLogLevel(),
            inputTracks=tracks,
            inputParticles=selectedParticles,
            inputMeasurementParticlesMap="measurement_particles_map",
            outputProtoVertices=outputProtoVertices,
            excludeSecondaries=True,
        )
        s.addAlgorithm(findVertices)
        fitVertices = VertexFitterAlgorithm(
            level=customLogLevel(),
            inputTrackParameters=trackParameters,
            inputProtoVertices=findVertices.config.outputProtoVertices,
            outputVertices=outputVertices,
            bField=field,
        )
        s.addAlgorithm(fitVertices)
    elif vertexFinder == VertexFinder.Iterative:
        findVertices = IterativeVertexFinderAlgorithm(
            level=customLogLevel(),
            inputTrackParameters=trackParameters,
            outputProtoVertices=outputProtoVertices,
            outputVertices=outputVertices,
            bField=field,
        )
        s.addAlgorithm(findVertices)
    elif vertexFinder == VertexFinder.AMVF:
        findVertices = AdaptiveMultiVertexFinderAlgorithm(
            level=customLogLevel(),
            inputTrackParameters=trackParameters,
            inputTruthParticles=selectedParticles,
            inputTruthVertices=inputTruthVertices,
            outputProtoVertices=outputProtoVertices,
            outputVertices=outputVertices,
            bField=field,
            seedFinder=seeder,
            **acts.examples.defaultKWArgs(
                maxIterations=maxIterations,
                initialVariances=initialVariances,
                useTime=useTime,
                spatialBinExtent=spatialBinExtent,
                temporalBinExtent=temporalBinExtent,
            ),
        )
        s.addAlgorithm(findVertices)
    else:
        raise RuntimeError("Invalid finder argument")

    if outputDirRoot is not None:
        outputDirRoot = Path(outputDirRoot)
        if not outputDirRoot.exists():
            outputDirRoot.mkdir()
        s.addWriter(
            VertexPerformanceWriter(
                level=customLogLevel(),
                inputVertices=outputVertices,
                inputTracks=tracks,
                inputTruthVertices=inputTruthVertices,
                inputParticles=inputParticles,
                inputSelectedParticles=selectedParticles,
                inputTrackParticleMatching="track_particle_matching",
                bField=field,
                treeName="vertexing",
                filePath=str(outputDirRoot / "performance_vertexing.root"),
            )
        )

    return s


def addSingleSeedVertexFinding(
    s,
    outputDirRoot: Optional[Union[Path, str]] = None,
    logLevel: Optional[acts.logging.Level] = None,
    inputSpacePoints: Optional[str] = "spacepoints",
    outputVertices: Optional[str] = "fittedSeedVertices",
) -> None:
    from acts.examples import (
        SingleSeedVertexFinderAlgorithm,
        VertexPerformanceWriter,
    )

    customLogLevel = acts.examples.defaultLogging(s, logLevel)

    findSingleSeedVertex = SingleSeedVertexFinderAlgorithm(
        level=customLogLevel(),
        inputSpacepoints=inputSpacePoints,
        outputVertices=outputVertices,
    )
    s.addAlgorithm(findSingleSeedVertex)

    inputParticles = "particles_input"
    selectedParticles = "particles_selected"

    if outputDirRoot is not None:
        outputDirRoot = Path(outputDirRoot)
        if not outputDirRoot.exists():
            outputDirRoot.mkdir()

        s.addWriter(
            VertexPerformanceWriter(
                level=customLogLevel(),
                inputAllTruthParticles=inputParticles,
                inputSelectedTruthParticles=selectedParticles,
                useTracks=False,
                inputVertices=outputVertices,
                treeName="seedvertexing",
                filePath=str(outputDirRoot / "performance_seedvertexing.root"),
            )
        )

    return s<|MERGE_RESOLUTION|>--- conflicted
+++ resolved
@@ -149,11 +149,7 @@
         "constrainToVolumes",
         "endOfWorldVolumes",
     ],
-<<<<<<< HEAD
-    defaults=[15.0, 10, None, None, None, None, None, None, None, None, None],
-=======
-    defaults=[15.0, 25.0, 10, None, None, None, None, None, None, None],
->>>>>>> 2cfa5f74
+    defaults=[15.0, 25.0, 10, None, None, None, None, None, None, None, None],
 )
 
 AmbiguityResolutionConfig = namedtuple(
