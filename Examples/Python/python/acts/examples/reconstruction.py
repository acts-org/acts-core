from pathlib import Path
from typing import Optional, Union, List
from enum import Enum
from collections import namedtuple

import acts
import acts.examples

u = acts.UnitConstants

SeedingAlgorithm = Enum(
    "SeedingAlgorithm",
    "Default TruthSmeared TruthEstimated Orthogonal HoughTransform Gbts",
)

TruthSeedRanges = namedtuple(
    "TruthSeedRanges",
    ["rho", "z", "phi", "eta", "absEta", "pt", "nHits"],
    defaults=[(None, None)] * 7,
)

ParticleSmearingSigmas = namedtuple(
    "ParticleSmearingSigmas",
    ["d0", "d0PtA", "d0PtB", "z0", "z0PtA", "z0PtB", "t0", "phi", "theta", "ptRel"],
    defaults=[None] * 10,
)

SeedFinderConfigArg = namedtuple(
    "SeedFinderConfig",
    [
        "maxSeedsPerSpM",
        "cotThetaMax",
        "sigmaScattering",
        "radLengthPerSeed",
        "minPt",
        "impactMax",
        "deltaPhiMax",
        "interactionPointCut",
        "deltaZMax",
        "maxPtScattering",
        "zBinEdges",
        "zBinsCustomLooping",
        "rRangeMiddleSP",
        "useVariableMiddleSPRange",
        "binSizeR",
        "seedConfirmation",
        "centralSeedConfirmationRange",
        "forwardSeedConfirmationRange",
        "deltaR",  # (min,max)
        "deltaRBottomSP",  # (min,max)
        "deltaRTopSP",  # (min,max)
        "deltaRMiddleSPRange",  # (min,max)
        "collisionRegion",  # (min,max)
        "r",  # (min,max)
        "z",  # (min,max)
    ],
    defaults=[None] * 18 + [(None, None)] * 7,
)
SeedFinderOptionsArg = namedtuple(
    "SeedFinderOptions", ["beamPos", "bFieldInZ"], defaults=[(None, None), None]
)

SeedFilterConfigArg = namedtuple(
    "SeedFilterConfig",
    [
        "impactWeightFactor",
        "zOriginWeightFactor",
        "compatSeedWeight",
        "compatSeedLimit",
        "numSeedIncrement",
        "seedWeightIncrement",
        "seedConfirmation",
        "maxSeedsPerSpMConf",
        "maxQualitySeedsPerSpMConf",
        "useDeltaRorTopRadius",
        "deltaRMin",
    ],
    defaults=[None] * 11,
)

SpacePointGridConfigArg = namedtuple(
    "SeedGridConfig",
    [
        "rMax",
        "zBinEdges",
        "phiBinDeflectionCoverage",
        "impactMax",
        "deltaRMax",
        "maxPhiBins",
        "phi",  # (min,max)
    ],
    defaults=[None] * 6 + [(None, None)] * 1,
)

SeedingAlgorithmConfigArg = namedtuple(
    "SeedingAlgorithmConfig",
    [
        "allowSeparateRMax",
        "zBinNeighborsTop",
        "zBinNeighborsBottom",
        "numPhiNeighbors",
        "useExtraCuts",
    ],
    defaults=[None] * 5,
)

TruthEstimatedSeedingAlgorithmConfigArg = namedtuple(
    "TruthSeederConfig",
    [
        "deltaR",  # (min,max)
    ],
    defaults=[(None, None)],
)

TrackSelectorConfig = namedtuple(
    "TrackSelectorConfig",
    [
        "loc0",
        "loc1",
        "time",
        "eta",
        "absEta",
        "pt",
        "phi",
        "nMeasurementsMin",
        "maxHoles",
        "maxOutliers",
        "maxSharedHits",
        "maxChi2",
        "nMeasurementsGroupMin",
    ],
    defaults=[(None, None)] * 7 + [None] * 6,
)

CkfConfig = namedtuple(
    "CkfConfig",
    [
        "chi2CutOff",
        "numMeasurementsCutOff",
        "maxSteps",
        "seedDeduplication",
        "stayOnSeed",
        "pixelVolumes",
        "stripVolumes",
        "maxPixelHoles",
        "maxStripHoles",
    ],
    defaults=[15.0, 10, None, None, None, None, None, None, None],
)

AmbiguityResolutionConfig = namedtuple(
    "AmbiguityResolutionConfig",
    ["maximumSharedHits", "nMeasurementsMin", "maximumIterations"],
    defaults=[None] * 3,
)

ScoreBasedAmbiguityResolutionConfig = namedtuple(
    "ScoreBasedAmbiguityResolutionConfig",
    [
        "minScore",
        "minScoreSharedTracks",
        "maxShared",
        "maxSharedTracksPerMeasurement",
        "pTMax",
        "pTMin",
        "phiMax",
        "phiMin",
        "etaMax",
        "etaMin",
        "useAmbiguityFunction",
    ],
    defaults=[None] * 11,
)

AmbiguityResolutionMLConfig = namedtuple(
    "AmbiguityResolutionMLConfig",
    ["maximumSharedHits", "nMeasurementsMin", "maximumIterations"],
    defaults=[None] * 3,
)

AmbiguityResolutionMLDBScanConfig = namedtuple(
    "AmbiguityResolutionMLDBScanConfig",
    ["nMeasurementsMin", "epsilonDBScan", "minPointsDBScan"],
    defaults=[None] * 3,
)

SeedFilterMLDBScanConfig = namedtuple(
    "SeedFilterMLDBScanConfig",
    ["epsilonDBScan", "minPointsDBScan", "minSeedScore"],
    defaults=[None] * 3,
)


class VertexFinder(Enum):
    Truth = (1,)
    AMVF = (2,)
    Iterative = (3,)


@acts.examples.NamedTypeArgs(
    seedingAlgorithm=SeedingAlgorithm,
    truthSeedRanges=TruthSeedRanges,
    particleSmearingSigmas=ParticleSmearingSigmas,
    seedFinderConfigArg=SeedFinderConfigArg,
    seedFinderOptionsArg=SeedFinderOptionsArg,
    seedFilterConfigArg=SeedFilterConfigArg,
    spacePointGridConfigArg=SpacePointGridConfigArg,
    seedingAlgorithmConfigArg=SeedingAlgorithmConfigArg,
    truthEstimatedSeedingAlgorithmConfigArg=TruthEstimatedSeedingAlgorithmConfigArg,
    logLevel=acts.logging.Level,
)
def addSeeding(
    s: acts.examples.Sequencer,
    trackingGeometry: acts.TrackingGeometry,
    field: acts.MagneticFieldProvider,
    geoSelectionConfigFile: Optional[Union[Path, str]] = None,
    layerMappingConfigFile: Optional[Union[Path, str]] = None,
    connector_inputConfigFile: Optional[Union[Path, str]] = None,
    seedingAlgorithm: SeedingAlgorithm = SeedingAlgorithm.Default,
    truthSeedRanges: Optional[TruthSeedRanges] = TruthSeedRanges(),
    particleSmearingSigmas: ParticleSmearingSigmas = ParticleSmearingSigmas(),
    initialSigmas: Optional[list] = None,
    initialSigmaPtRel: Optional[float] = None,
    initialVarInflation: Optional[list] = None,
    seedFinderConfigArg: SeedFinderConfigArg = SeedFinderConfigArg(),
    seedFinderOptionsArg: SeedFinderOptionsArg = SeedFinderOptionsArg(),
    seedFilterConfigArg: SeedFilterConfigArg = SeedFilterConfigArg(),
    spacePointGridConfigArg: SpacePointGridConfigArg = SpacePointGridConfigArg(),
    seedingAlgorithmConfigArg: SeedingAlgorithmConfigArg = SeedingAlgorithmConfigArg(),
    houghTransformConfig: acts.examples.HoughTransformSeeder.Config = acts.examples.HoughTransformSeeder.Config(),
    truthEstimatedSeedingAlgorithmConfigArg: TruthEstimatedSeedingAlgorithmConfigArg = TruthEstimatedSeedingAlgorithmConfigArg(),
    particleHypothesis: Optional[
        acts.ParticleHypothesis
    ] = acts.ParticleHypothesis.pion,
    inputParticles: str = "particles",
    outputDirRoot: Optional[Union[Path, str]] = None,
    outputDirCsv: Optional[Union[Path, str]] = None,
    logLevel: Optional[acts.logging.Level] = None,
    rnd: Optional[acts.examples.RandomNumbers] = None,
) -> None:
    """This function steers the seeding
    Parameters
    ----------
    s: Sequencer
        the sequencer module to which we add the Seeding steps (returned from addSeeding)
    trackingGeometry : tracking geometry
    field : magnetic field
    geoSelectionConfigFile : Path|str, path, None
        Json file for space point geometry selection. Not required for SeedingAlgorithm.TruthSmeared.
    seedingAlgorithm : SeedingAlgorithm, Default
        seeding algorithm to use: one of Default (no truth information used), TruthSmeared, TruthEstimated
    truthSeedRanges : TruthSeedRanges(rho, z, phi, eta, absEta, pt, nHits)
        TruthSeedSelector configuration. Each range is specified as a tuple of (min,max).
        Defaults of no cuts specified in Examples/Algorithms/TruthTracking/ActsExamples/TruthTracking/TruthSeedSelector.hpp
        If specified as None, don't run ParticleSmearing at all (and use addCKFTracks(selectedParticles="particles"))
    particleSmearingSigmas : ParticleSmearingSigmas(d0, d0PtA, d0PtB, z0, z0PtA, z0PtB, t0, phi, theta, ptRel)
        ParticleSmearing configuration.
        Defaults specified in Examples/Algorithms/TruthTracking/ActsExamples/TruthTracking/ParticleSmearing.hpp
    initialSigmas : list
        Sets the initial covariance matrix diagonal. This is ignored in case of TruthSmearing.
        Defaults specified in Examples/Algorithms/TrackFinding/include/ActsExamples/TrackFinding/TrackParamsEstimationAlgorithm.hpp
    initialVarInflation : list
        List of 6 scale factors to inflate the initial covariance matrix
        Defaults (all 1) specified in Examples/Algorithms/TruthTracking/ActsExamples/TruthTracking/ParticleSmearing.hpp
    seedFinderConfigArg : SeedFinderConfigArg(maxSeedsPerSpM, cotThetaMax, sigmaScattering, radLengthPerSeed, minPt, impactMax, deltaPhiMax, interactionPointCut, deltaZMax, maxPtScattering, zBinEdges, zBinsCustomLooping, rRangeMiddleSP, useVariableMiddleSPRange, binSizeR, seedConfirmation, centralSeedConfirmationRange, forwardSeedConfirmationRange, deltaR, deltaRBottomSP, deltaRTopSP, deltaRMiddleSPRange, collisionRegion, r, z)
        SeedFinderConfig settings. deltaR, deltaRBottomSP, deltaRTopSP, deltaRMiddleSPRange, collisionRegion, r, z.
        Defaults specified in Core/include/Acts/Seeding/SeedFinderConfig.hpp
    seedFinderOptionsArg :  SeedFinderOptionsArg(bFieldInZ, beamPos)
        Defaults specified in Core/include/Acts/Seeding/SeedFinderConfig.hpp
    seedFilterConfigArg : SeedFilterConfigArg(compatSeedWeight, compatSeedLimit, numSeedIncrement, seedWeightIncrement, seedConfirmation, maxSeedsPerSpMConf, maxQualitySeedsPerSpMConf, useDeltaRorTopRadius)
                                Defaults specified in Core/include/Acts/Seeding/SeedFilterConfig.hpp
    spacePointGridConfigArg : SpacePointGridConfigArg(rMax, zBinEdges, phiBinDeflectionCoverage, phi, maxPhiBins, impactMax)
                                SpacePointGridConfigArg settings. phi is specified as a tuple of (min,max).
        Defaults specified in Core/include/Acts/Seeding/SpacePointGrid.hpp
    seedingAlgorithmConfigArg : SeedingAlgorithmConfigArg(allowSeparateRMax, zBinNeighborsTop, zBinNeighborsBottom, numPhiNeighbors, useExtraCuts)
                                Defaults specified in Examples/Algorithms/TrackFinding/include/ActsExamples/TrackFinding/SeedingAlgorithm.hpp
    truthEstimatedSeedingAlgorithmConfigArg : TruthEstimatedSeedingAlgorithmConfigArg(deltaR)
        Currently only deltaR=(min,max) range specified here.
    particleHypothesis : Optional[acts.ParticleHypothesis]
        The hypothesis used for track finding. Defaults to pion.
    inputParticles : str, "particles"
        input particles name in the WhiteBoard
    outputDirRoot : Path|str, path, None
        the output folder for the Root output, None triggers no output
    logLevel : acts.logging.Level, None
        logging level to override setting given in `s`
    rnd : RandomNumbers, None
        random number generator. Only used by SeedingAlgorithm.TruthSmeared.
    """

    logLevel = acts.examples.defaultLogging(s, logLevel)()
    logger = acts.logging.getLogger("addSeeding")
    logger.setLevel(logLevel)

    if truthSeedRanges is not None:
        selectedParticles = "truth_seeds_selected"
        addSeedingTruthSelection(
            s,
            inputParticles,
            selectedParticles,
            truthSeedRanges,
            logLevel,
        )
    else:
        selectedParticles = inputParticles

    # Create starting parameters from either particle smearing or combined seed
    # finding and track parameters estimation
    if seedingAlgorithm == SeedingAlgorithm.TruthSmeared:
        logger.info("Using smeared truth particles for seeding")
        addTruthSmearedSeeding(
            s=s,
            rnd=rnd,
            selectedParticles=selectedParticles,
            particleSmearingSigmas=particleSmearingSigmas,
            initialSigmas=initialSigmas,
            initialSigmaPtRel=initialSigmaPtRel,
            initialVarInflation=initialVarInflation,
            particleHypothesis=particleHypothesis,
            logLevel=logLevel,
        )
    else:
        spacePoints = addSpacePointsMaking(
            s, trackingGeometry, geoSelectionConfigFile, logLevel
        )
        # Run either: truth track finding or seeding
        if seedingAlgorithm == SeedingAlgorithm.TruthEstimated:
            logger.info("Using truth track finding from space points for seeding")
            seeds = addTruthEstimatedSeeding(
                s,
                spacePoints,
                selectedParticles,
                truthEstimatedSeedingAlgorithmConfigArg,
                logLevel,
            )
        elif seedingAlgorithm == SeedingAlgorithm.Default:
            logger.info("Using default seeding")
            seeds = addStandardSeeding(
                s,
                spacePoints,
                seedingAlgorithmConfigArg,
                seedFinderConfigArg,
                seedFinderOptionsArg,
                seedFilterConfigArg,
                spacePointGridConfigArg,
                logLevel,
            )
        elif seedingAlgorithm == SeedingAlgorithm.Orthogonal:
            logger.info("Using orthogonal seeding")
            seeds = addOrthogonalSeeding(
                s,
                spacePoints,
                seedFinderConfigArg,
                seedFinderOptionsArg,
                seedFilterConfigArg,
                logLevel,
            )
        elif seedingAlgorithm == SeedingAlgorithm.HoughTransform:
            logger.info("Using Hough Transform seeding")
            houghTransformConfig.inputSpacePoints = [spacePoints]
            houghTransformConfig.inputMeasurements = "measurements"
            houghTransformConfig.inputSourceLinks = "sourcelinks"
            houghTransformConfig.outputProtoTracks = "prototracks"
            houghTransformConfig.outputSeeds = "seeds"
            houghTransformConfig.trackingGeometry = trackingGeometry
            seeds = addHoughTransformSeeding(s, houghTransformConfig, logLevel)
        elif seedingAlgorithm == SeedingAlgorithm.Gbts:
            logger.info("Using Gbts seeding")
            # output of algs changed, only one output now
            seeds = addGbtsSeeding(
                s,
                spacePoints,
                seedFinderConfigArg,
                seedFinderOptionsArg,
                seedFilterConfigArg,
                trackingGeometry,
                logLevel,
                layerMappingConfigFile,
                geoSelectionConfigFile,
                connector_inputConfigFile,
            )
        else:
            logger.fatal("unknown seedingAlgorithm %s", seedingAlgorithm)

        parEstimateAlg = acts.examples.TrackParamsEstimationAlgorithm(
            level=logLevel,
            inputSeeds=seeds,
            outputTrackParameters="estimatedparameters",
            outputSeeds="estimatedseeds",
            trackingGeometry=trackingGeometry,
            magneticField=field,
            **acts.examples.defaultKWArgs(
                initialSigmas=initialSigmas,
                initialSigmaPtRel=initialSigmaPtRel,
                initialVarInflation=initialVarInflation,
                particleHypothesis=particleHypothesis,
            ),
        )
        s.addAlgorithm(parEstimateAlg)

        prototracks = "seed-prototracks"
        s.addAlgorithm(
            acts.examples.SeedsToPrototracks(
                level=logLevel,
                inputSeeds=seeds,
                outputProtoTracks=prototracks,
            )
        )

        if outputDirRoot is not None:
            addSeedPerformanceWriters(
                s,
                outputDirRoot,
                seeds,
                prototracks,
                selectedParticles,
                inputParticles,
                parEstimateAlg.config.outputTrackParameters,
                logLevel,
            )

        if outputDirCsv is not None:
            outputDirCsv = Path(outputDirCsv)

            if not outputDirCsv.exists():
                outputDirCsv.mkdir()

            csvSeedWriter = acts.examples.CsvSeedWriter(
                level=logLevel,
                inputTrackParameters=parEstimateAlg.config.outputTrackParameters,
                inputSimSeeds=seeds,
                inputSimHits="simhits",
                inputMeasurementParticlesMap="measurement_particles_map",
                inputMeasurementSimHitsMap="measurement_simhits_map",
                outputDir=str(outputDirCsv),
                fileName=str(f"seed.csv"),
            )
            s.addWriter(csvSeedWriter)

    return s


def addSeedingTruthSelection(
    s: acts.examples.Sequencer,
    inputParticles: str,
    outputParticles: str,
    truthSeedRanges: TruthSeedRanges,
    logLevel: acts.logging.Level = None,
):
    """adds truth particles filtering before filtering
    For parameters description see addSeeding
    """
    selAlg = acts.examples.TruthSeedSelector(
        **acts.examples.defaultKWArgs(
            ptMin=truthSeedRanges.pt[0],
            ptMax=truthSeedRanges.pt[1],
            etaMin=truthSeedRanges.eta[0],
            etaMax=truthSeedRanges.eta[1],
            nHitsMin=truthSeedRanges.nHits[0],
            nHitsMax=truthSeedRanges.nHits[1],
            rhoMin=truthSeedRanges.rho[0],
            rhoMax=truthSeedRanges.rho[1],
            zMin=truthSeedRanges.z[0],
            zMax=truthSeedRanges.z[1],
            phiMin=truthSeedRanges.phi[0],
            phiMax=truthSeedRanges.phi[1],
            absEtaMin=truthSeedRanges.absEta[0],
            absEtaMax=truthSeedRanges.absEta[1],
        ),
        level=logLevel,
        inputParticles=inputParticles,
        inputMeasurementParticlesMap="measurement_particles_map",
        outputParticles=outputParticles,
    )
    s.addAlgorithm(selAlg)


def addTruthSmearedSeeding(
    s: acts.examples.Sequencer,
    rnd: Optional[acts.examples.RandomNumbers],
    selectedParticles: str,
    particleSmearingSigmas: ParticleSmearingSigmas,
    initialSigmas: Optional[List[float]],
    initialSigmaPtRel: Optional[float],
    initialVarInflation: Optional[List[float]],
    particleHypothesis: Optional[acts.ParticleHypothesis],
    logLevel: acts.logging.Level = None,
):
    """adds algorithm that would mimic detector response uncertainties for truth seeding
    For parameters description see addSeeding
    """

    rnd = rnd or acts.examples.RandomNumbers(seed=42)
    # Run particle smearing
    ptclSmear = acts.examples.ParticleSmearing(
        level=logLevel,
        inputParticles=selectedParticles,
        outputTrackParameters="estimatedparameters",
        randomNumbers=rnd,
        # gaussian sigmas to smear particle parameters
        **acts.examples.defaultKWArgs(
            sigmaD0=particleSmearingSigmas.d0,
            sigmaD0PtA=particleSmearingSigmas.d0PtA,
            sigmaD0PtB=particleSmearingSigmas.d0PtB,
            sigmaZ0=particleSmearingSigmas.z0,
            sigmaZ0PtA=particleSmearingSigmas.z0PtA,
            sigmaZ0PtB=particleSmearingSigmas.z0PtB,
            sigmaT0=particleSmearingSigmas.t0,
            sigmaPhi=particleSmearingSigmas.phi,
            sigmaTheta=particleSmearingSigmas.theta,
            sigmaPtRel=particleSmearingSigmas.ptRel,
            initialSigmas=initialSigmas,
            initialSigmaPtRel=initialSigmaPtRel,
            initialVarInflation=initialVarInflation,
            particleHypothesis=particleHypothesis,
        ),
    )
    s.addAlgorithm(ptclSmear)

    truthTrkFndAlg = acts.examples.TruthTrackFinder(
        level=logLevel,
        inputParticles=selectedParticles,
        inputMeasurementParticlesMap="measurement_particles_map",
        outputProtoTracks="truth_particle_tracks",
    )
    s.addAlgorithm(truthTrkFndAlg)


def addTruthEstimatedSeeding(
    sequence: acts.examples.Sequencer,
    spacePoints: str,
    inputParticles: str,
    TruthEstimatedSeedingAlgorithmConfigArg: TruthEstimatedSeedingAlgorithmConfigArg,
    logLevel: acts.logging.Level = None,
):
    """adds truth seeding
    For parameters description see addSeeding
    """
    logLevel = acts.examples.defaultLogging(sequence, logLevel)()

    truthSeeding = acts.examples.TruthSeedingAlgorithm(
        level=logLevel,
        inputParticles=inputParticles,
        inputMeasurementParticlesMap="measurement_particles_map",
        inputSpacePoints=[spacePoints],
        outputParticles="truth_seeded_particles",
        outputProtoTracks="truth_particle_tracks",
        outputSeeds="seeds",
        **acts.examples.defaultKWArgs(
            deltaRMin=TruthEstimatedSeedingAlgorithmConfigArg.deltaR[0],
            deltaRMax=TruthEstimatedSeedingAlgorithmConfigArg.deltaR[1],
        ),
    )
    sequence.addAlgorithm(truthSeeding)

    return truthSeeding.config.outputSeeds


def addSpacePointsMaking(
    sequence: acts.examples.Sequencer,
    trackingGeometry: acts.TrackingGeometry,
    geoSelectionConfigFile: Union[Path, str],
    logLevel: acts.logging.Level = None,
):
    """adds space points making
    For parameters description see addSeeding
    """
    logLevel = acts.examples.defaultLogging(sequence, logLevel)()
    spAlg = acts.examples.SpacePointMaker(
        level=logLevel,
        inputSourceLinks="sourcelinks",
        inputMeasurements="measurements",
        outputSpacePoints="spacepoints",
        trackingGeometry=trackingGeometry,
        geometrySelection=acts.examples.readJsonGeometryList(
            str(geoSelectionConfigFile)
        ),
    )
    sequence.addAlgorithm(spAlg)
    return spAlg.config.outputSpacePoints


def addStandardSeeding(
    sequence: acts.examples.Sequencer,
    spacePoints: str,
    seedingAlgorithmConfigArg: SeedingAlgorithmConfigArg,
    seedFinderConfigArg: SeedFinderConfigArg,
    seedFinderOptionsArg: SeedFinderOptionsArg,
    seedFilterConfigArg: SeedFilterConfigArg,
    spacePointGridConfigArg: SpacePointGridConfigArg,
    logLevel: acts.logging.Level = None,
):
    """adds standard seeding
    For parameters description see addSeeding
    """
    logLevel = acts.examples.defaultLogging(sequence, logLevel)()

    seedFinderConfig = acts.SeedFinderConfig(
        **acts.examples.defaultKWArgs(
            rMin=seedFinderConfigArg.r[0],
            rMax=seedFinderConfigArg.r[1],
            deltaRMin=seedFinderConfigArg.deltaR[0],
            deltaRMax=seedFinderConfigArg.deltaR[1],
            deltaRMinTopSP=(
                seedFinderConfigArg.deltaR[0]
                if seedFinderConfigArg.deltaRTopSP[0] is None
                else seedFinderConfigArg.deltaRTopSP[0]
            ),
            deltaRMaxTopSP=(
                seedFinderConfigArg.deltaR[1]
                if seedFinderConfigArg.deltaRTopSP[1] is None
                else seedFinderConfigArg.deltaRTopSP[1]
            ),
            deltaRMinBottomSP=(
                seedFinderConfigArg.deltaR[0]
                if seedFinderConfigArg.deltaRBottomSP[0] is None
                else seedFinderConfigArg.deltaRBottomSP[0]
            ),
            deltaRMaxBottomSP=(
                seedFinderConfigArg.deltaR[1]
                if seedFinderConfigArg.deltaRBottomSP[1] is None
                else seedFinderConfigArg.deltaRBottomSP[1]
            ),
            deltaRMiddleMinSPRange=seedFinderConfigArg.deltaRMiddleSPRange[0],
            deltaRMiddleMaxSPRange=seedFinderConfigArg.deltaRMiddleSPRange[1],
            collisionRegionMin=seedFinderConfigArg.collisionRegion[0],
            collisionRegionMax=seedFinderConfigArg.collisionRegion[1],
            zMin=seedFinderConfigArg.z[0],
            zMax=seedFinderConfigArg.z[1],
            maxSeedsPerSpM=seedFinderConfigArg.maxSeedsPerSpM,
            cotThetaMax=seedFinderConfigArg.cotThetaMax,
            sigmaScattering=seedFinderConfigArg.sigmaScattering,
            radLengthPerSeed=seedFinderConfigArg.radLengthPerSeed,
            minPt=seedFinderConfigArg.minPt,
            impactMax=seedFinderConfigArg.impactMax,
            interactionPointCut=seedFinderConfigArg.interactionPointCut,
            deltaZMax=seedFinderConfigArg.deltaZMax,
            maxPtScattering=seedFinderConfigArg.maxPtScattering,
            zBinEdges=seedFinderConfigArg.zBinEdges,
            zBinsCustomLooping=seedFinderConfigArg.zBinsCustomLooping,
            rRangeMiddleSP=seedFinderConfigArg.rRangeMiddleSP,
            useVariableMiddleSPRange=seedFinderConfigArg.useVariableMiddleSPRange,
            binSizeR=seedFinderConfigArg.binSizeR,
            seedConfirmation=seedFinderConfigArg.seedConfirmation,
            centralSeedConfirmationRange=seedFinderConfigArg.centralSeedConfirmationRange,
            forwardSeedConfirmationRange=seedFinderConfigArg.forwardSeedConfirmationRange,
        ),
    )
    seedFinderOptions = acts.SeedFinderOptions(
        **acts.examples.defaultKWArgs(
            beamPos=(
                acts.Vector2(0.0, 0.0)
                if seedFinderOptionsArg.beamPos == (None, None)
                else acts.Vector2(
                    seedFinderOptionsArg.beamPos[0], seedFinderOptionsArg.beamPos[1]
                )
            ),
            bFieldInZ=seedFinderOptionsArg.bFieldInZ,
        )
    )
    seedFilterConfig = acts.SeedFilterConfig(
        **acts.examples.defaultKWArgs(
            maxSeedsPerSpM=seedFinderConfig.maxSeedsPerSpM,
            deltaRMin=(
                seedFinderConfig.deltaRMin
                if seedFilterConfigArg.deltaRMin is None
                else seedFilterConfigArg.deltaRMin
            ),
            impactWeightFactor=seedFilterConfigArg.impactWeightFactor,
            zOriginWeightFactor=seedFilterConfigArg.zOriginWeightFactor,
            compatSeedWeight=seedFilterConfigArg.compatSeedWeight,
            compatSeedLimit=seedFilterConfigArg.compatSeedLimit,
            numSeedIncrement=seedFilterConfigArg.numSeedIncrement,
            seedWeightIncrement=seedFilterConfigArg.seedWeightIncrement,
            seedConfirmation=seedFilterConfigArg.seedConfirmation,
            centralSeedConfirmationRange=seedFinderConfig.centralSeedConfirmationRange,
            forwardSeedConfirmationRange=seedFinderConfig.forwardSeedConfirmationRange,
            maxSeedsPerSpMConf=seedFilterConfigArg.maxSeedsPerSpMConf,
            maxQualitySeedsPerSpMConf=seedFilterConfigArg.maxQualitySeedsPerSpMConf,
            useDeltaRorTopRadius=seedFilterConfigArg.useDeltaRorTopRadius,
        )
    )

    gridConfig = acts.SpacePointGridConfig(
        **acts.examples.defaultKWArgs(
            minPt=seedFinderConfig.minPt,
            rMax=(
                seedFinderConfig.rMax
                if spacePointGridConfigArg.rMax is None
                else spacePointGridConfigArg.rMax
            ),
            zMax=seedFinderConfig.zMax,
            zMin=seedFinderConfig.zMin,
            deltaRMax=(
                seedFinderConfig.deltaRMax
                if spacePointGridConfigArg.deltaRMax is None
                else spacePointGridConfigArg.deltaRMax
            ),
            cotThetaMax=seedFinderConfig.cotThetaMax,
            phiMin=spacePointGridConfigArg.phi[0],
            phiMax=spacePointGridConfigArg.phi[1],
            maxPhiBins=spacePointGridConfigArg.maxPhiBins,
            impactMax=spacePointGridConfigArg.impactMax,
            zBinEdges=spacePointGridConfigArg.zBinEdges,
            phiBinDeflectionCoverage=spacePointGridConfigArg.phiBinDeflectionCoverage,
        )
    )

    gridOptions = acts.SpacePointGridOptions(
        **acts.examples.defaultKWArgs(
            bFieldInZ=seedFinderOptions.bFieldInZ,
        )
    )

    seedingAlg = acts.examples.SeedingAlgorithm(
        level=logLevel,
        inputSpacePoints=[spacePoints],
        outputSeeds="seeds",
        **acts.examples.defaultKWArgs(
            allowSeparateRMax=seedingAlgorithmConfigArg.allowSeparateRMax,
            zBinNeighborsTop=seedingAlgorithmConfigArg.zBinNeighborsTop,
            zBinNeighborsBottom=seedingAlgorithmConfigArg.zBinNeighborsBottom,
            numPhiNeighbors=seedingAlgorithmConfigArg.numPhiNeighbors,
            useExtraCuts=seedingAlgorithmConfigArg.useExtraCuts,
        ),
        gridConfig=gridConfig,
        gridOptions=gridOptions,
        seedFilterConfig=seedFilterConfig,
        seedFinderConfig=seedFinderConfig,
        seedFinderOptions=seedFinderOptions,
    )
    sequence.addAlgorithm(seedingAlg)

    return seedingAlg.config.outputSeeds


def addOrthogonalSeeding(
    sequence: acts.examples.Sequencer,
    spacePoints: str,
    seedFinderConfigArg: SeedFinderConfigArg,
    seedFinderOptionsArg: SeedFinderOptionsArg,
    seedFilterConfigArg: SeedFilterConfigArg,
    logLevel: acts.logging.Level = None,
):
    """adds orthogonal seeding algorithm
    For parameters description see addSeeding
    """
    logLevel = acts.examples.defaultLogging(sequence, logLevel)()
    seedFinderConfig = acts.SeedFinderOrthogonalConfig(
        **acts.examples.defaultKWArgs(
            rMin=seedFinderConfigArg.r[0],
            rMax=seedFinderConfigArg.r[1],
            deltaRMinTopSP=(
                seedFinderConfigArg.deltaR[0]
                if seedFinderConfigArg.deltaRTopSP[0] is None
                else seedFinderConfigArg.deltaRTopSP[0]
            ),
            deltaRMaxTopSP=(
                seedFinderConfigArg.deltaR[1]
                if seedFinderConfigArg.deltaRTopSP[1] is None
                else seedFinderConfigArg.deltaRTopSP[1]
            ),
            deltaRMinBottomSP=(
                seedFinderConfigArg.deltaR[0]
                if seedFinderConfigArg.deltaRBottomSP[0] is None
                else seedFinderConfigArg.deltaRBottomSP[0]
            ),
            deltaRMaxBottomSP=(
                seedFinderConfigArg.deltaR[1]
                if seedFinderConfigArg.deltaRBottomSP[1] is None
                else seedFinderConfigArg.deltaRBottomSP[1]
            ),
            collisionRegionMin=seedFinderConfigArg.collisionRegion[0],
            collisionRegionMax=seedFinderConfigArg.collisionRegion[1],
            zMin=seedFinderConfigArg.z[0],
            zMax=seedFinderConfigArg.z[1],
            maxSeedsPerSpM=seedFinderConfigArg.maxSeedsPerSpM,
            cotThetaMax=seedFinderConfigArg.cotThetaMax,
            sigmaScattering=seedFinderConfigArg.sigmaScattering,
            radLengthPerSeed=seedFinderConfigArg.radLengthPerSeed,
            minPt=seedFinderConfigArg.minPt,
            impactMax=seedFinderConfigArg.impactMax,
            deltaPhiMax=seedFinderConfigArg.deltaPhiMax,
            interactionPointCut=seedFinderConfigArg.interactionPointCut,
            deltaZMax=seedFinderConfigArg.deltaZMax,
            maxPtScattering=seedFinderConfigArg.maxPtScattering,
            rRangeMiddleSP=seedFinderConfigArg.rRangeMiddleSP,
            useVariableMiddleSPRange=seedFinderConfigArg.useVariableMiddleSPRange,
            seedConfirmation=seedFinderConfigArg.seedConfirmation,
            centralSeedConfirmationRange=seedFinderConfigArg.centralSeedConfirmationRange,
            forwardSeedConfirmationRange=seedFinderConfigArg.forwardSeedConfirmationRange,
        ),
    )
    seedFinderOptions = acts.SeedFinderOptions(
        **acts.examples.defaultKWArgs(
            beamPos=(
                acts.Vector2(0.0, 0.0)
                if seedFinderOptionsArg.beamPos == (None, None)
                else acts.Vector2(
                    seedFinderOptionsArg.beamPos[0], seedFinderOptionsArg.beamPos[1]
                )
            ),
            bFieldInZ=seedFinderOptionsArg.bFieldInZ,
        )
    )
    seedFilterConfig = acts.SeedFilterConfig(
        **acts.examples.defaultKWArgs(
            maxSeedsPerSpM=seedFinderConfig.maxSeedsPerSpM,
            deltaRMin=(
                seedFinderConfigArg.deltaR[0]
                if seedFilterConfigArg.deltaRMin is None
                else seedFilterConfigArg.deltaRMin
            ),
            impactWeightFactor=seedFilterConfigArg.impactWeightFactor,
            zOriginWeightFactor=seedFilterConfigArg.zOriginWeightFactor,
            compatSeedWeight=seedFilterConfigArg.compatSeedWeight,
            compatSeedLimit=seedFilterConfigArg.compatSeedLimit,
            numSeedIncrement=seedFilterConfigArg.numSeedIncrement,
            seedWeightIncrement=seedFilterConfigArg.seedWeightIncrement,
            seedConfirmation=seedFilterConfigArg.seedConfirmation,
            maxSeedsPerSpMConf=seedFilterConfigArg.maxSeedsPerSpMConf,
            maxQualitySeedsPerSpMConf=seedFilterConfigArg.maxQualitySeedsPerSpMConf,
            useDeltaRorTopRadius=seedFilterConfigArg.useDeltaRorTopRadius,
        )
    )
    seedingAlg = acts.examples.SeedingOrthogonalAlgorithm(
        level=logLevel,
        inputSpacePoints=[spacePoints],
        outputSeeds="seeds",
        seedFilterConfig=seedFilterConfig,
        seedFinderConfig=seedFinderConfig,
        seedFinderOptions=seedFinderOptions,
    )
    sequence.addAlgorithm(seedingAlg)

    return seedingAlg.config.outputSeeds


def addHoughTransformSeeding(
    sequence: acts.examples.Sequencer,
    config: acts.examples.HoughTransformSeeder.Config,
    logLevel: acts.logging.Level = None,
):
    """
    Configures HoughTransform (HT) for seeding, instead of extra proxy config objects it takes
    directly the HT example algorithm config.
    """
    logLevel = acts.examples.defaultLogging(sequence, logLevel)()
    ht = acts.examples.HoughTransformSeeder(config=config, level=logLevel)
    sequence.addAlgorithm(ht)
    # potentially HT can be extended to also produce seeds, but it is not implemented yet
    # configuration option (outputSeeds) exists
    return ht.config.outputSeeds


def addGbtsSeeding(
    sequence: acts.examples.Sequencer,
    spacePoints: str,
    seedFinderConfigArg: SeedFinderConfigArg,
    seedFinderOptionsArg: SeedFinderOptionsArg,
    seedFilterConfigArg: SeedFilterConfigArg,
    trackingGeometry: acts.TrackingGeometry,
    logLevel: acts.logging.Level = None,
    layerMappingConfigFile: Union[Path, str] = None,
    geoSelectionConfigFile: Union[Path, str] = None,
    connector_inputConfigFile: Union[Path, str] = None,
):
    """Gbts seeding"""

    logLevel = acts.examples.defaultLogging(sequence, logLevel)()
    layerMappingFile = str(layerMappingConfigFile)  # turn path into string
    connector_inputFile = str(connector_inputConfigFile)
    seedFinderConfig = acts.SeedFinderGbtsConfig(
        **acts.examples.defaultKWArgs(
            sigmaScattering=seedFinderConfigArg.sigmaScattering,
            maxSeedsPerSpM=seedFinderConfigArg.maxSeedsPerSpM,
            minPt=seedFinderConfigArg.minPt,
            connector_input_file=connector_inputFile,
            m_useClusterWidth=False,
        ),
    )
    seedFinderOptions = acts.SeedFinderOptions(
        **acts.examples.defaultKWArgs(
            beamPos=(
                acts.Vector2(0.0, 0.0)
                if seedFinderOptionsArg.beamPos == (None, None)
                else acts.Vector2(
                    seedFinderOptionsArg.beamPos[0], seedFinderOptionsArg.beamPos[1]
                )
            ),
            bFieldInZ=seedFinderOptionsArg.bFieldInZ,
        )
    )
    seedFilterConfig = acts.SeedFilterConfig(
        **acts.examples.defaultKWArgs(
            maxSeedsPerSpM=seedFinderConfig.maxSeedsPerSpM,
            deltaRMin=(
                seedFinderConfigArg.deltaR[0]
                if seedFilterConfigArg.deltaRMin is None
                else seedFilterConfigArg.deltaRMin
            ),
            impactWeightFactor=seedFilterConfigArg.impactWeightFactor,
            zOriginWeightFactor=seedFilterConfigArg.zOriginWeightFactor,
            compatSeedWeight=seedFilterConfigArg.compatSeedWeight,
            compatSeedLimit=seedFilterConfigArg.compatSeedLimit,
            numSeedIncrement=seedFilterConfigArg.numSeedIncrement,
            seedWeightIncrement=seedFilterConfigArg.seedWeightIncrement,
            seedConfirmation=seedFilterConfigArg.seedConfirmation,
            # curvatureSortingInFilter=seedFilterConfigArg.curvatureSortingInFilter,
            maxSeedsPerSpMConf=seedFilterConfigArg.maxSeedsPerSpMConf,
            maxQualitySeedsPerSpMConf=seedFilterConfigArg.maxQualitySeedsPerSpMConf,
            useDeltaRorTopRadius=seedFilterConfigArg.useDeltaRorTopRadius,
        )
    )

    seedingAlg = acts.examples.GbtsSeedingAlgorithm(
        level=logLevel,
        inputSpacePoints=[spacePoints],
        outputSeeds="seeds",
        seedFilterConfig=seedFilterConfig,
        seedFinderConfig=seedFinderConfig,
        seedFinderOptions=seedFinderOptions,
        layerMappingFile=layerMappingFile,
        geometrySelection=acts.examples.readJsonGeometryList(
            str(geoSelectionConfigFile)
        ),
        inputSourceLinks="sourcelinks",
        trackingGeometry=trackingGeometry,
        fill_module_csv=False,
        inputClusters="clusters",
    )

    sequence.addAlgorithm(seedingAlg)
    return seedingAlg.config.outputSeeds


def addSeedPerformanceWriters(
    sequence: acts.examples.Sequencer,
    outputDirRoot: Union[Path, str],
    seeds: str,
    prototracks: str,
    selectedParticles: str,
    inputParticles: str,
    outputTrackParameters: str,
    logLevel: acts.logging.Level = None,
):
    """Writes seeding related performance output"""
    customLogLevel = acts.examples.defaultLogging(sequence, logLevel)
    outputDirRoot = Path(outputDirRoot)
    if not outputDirRoot.exists():
        outputDirRoot.mkdir()

    sequence.addWriter(
        acts.examples.SeedingPerformanceWriter(
            level=customLogLevel(minLevel=acts.logging.DEBUG),
            inputSeeds=seeds,
            inputParticles=selectedParticles,
            inputMeasurementParticlesMap="measurement_particles_map",
            filePath=str(outputDirRoot / "performance_seeding.root"),
        )
    )

    sequence.addWriter(
        acts.examples.RootTrackParameterWriter(
            level=customLogLevel(),
            inputTrackParameters=outputTrackParameters,
            inputProtoTracks=prototracks,
            inputParticles=inputParticles,
            inputSimHits="simhits",
            inputMeasurementParticlesMap="measurement_particles_map",
            inputMeasurementSimHitsMap="measurement_simhits_map",
            filePath=str(outputDirRoot / "estimatedparams.root"),
            treeName="estimatedparams",
        )
    )


acts.examples.NamedTypeArgs(
    config=SeedFilterMLDBScanConfig,
)


def addSeedFilterML(
    s,
    config: SeedFilterMLDBScanConfig = SeedFilterMLDBScanConfig(),
    onnxModelFile: Optional[Union[Path, str]] = None,
    logLevel: Optional[acts.logging.Level] = None,
    outputDirRoot: Optional[Union[Path, str]] = None,
    outputDirCsv: Optional[Union[Path, str]] = None,
) -> None:
    customLogLevel = acts.examples.defaultLogging(s, logLevel)()
    from acts.examples.onnx import SeedFilterMLAlgorithm

    inputParticles = "particles"
    selectedParticles = "truth_seeds_selected"
    seeds = "seeds"
    estParams = "estimatedparameters"

    filterML = SeedFilterMLAlgorithm(
        level=customLogLevel,
        inputTrackParameters="estimatedparameters",
        inputSimSeeds="seeds",
        inputSeedFilterNN=onnxModelFile,
        outputTrackParameters="filtered-parameters",
        outputSimSeeds="filtered-seeds",
        **acts.examples.defaultKWArgs(
            epsilonDBScan=config.epsilonDBScan,
            minPointsDBScan=config.minPointsDBScan,
            minSeedScore=config.minSeedScore,
        ),
    )
    s.addAlgorithm(filterML)
    s.addWhiteboardAlias(seeds, "filtered-seeds")
    s.addWhiteboardAlias("estimatedparameters", "filtered-parameters")

    prototracks = "seed-prototracks-ML"
    s.addAlgorithm(
        acts.examples.SeedsToPrototracks(
            level=customLogLevel,
            inputSeeds=seeds,
            outputProtoTracks=prototracks,
        )
    )

    if outputDirRoot is not None:
        addSeedPerformanceWriters(
            s,
            outputDirRoot,
            seeds,
            prototracks,
            selectedParticles,
            inputParticles,
            estParams,
            customLogLevel,
        )

    if outputDirCsv is not None:
        outputDirCsv = Path(outputDirCsv)

        if not outputDirCsv.exists():
            outputDirCsv.mkdir()

        csvSeedWriter = acts.examples.CsvSeedWriter(
            level=customLogLevel,
            inputTrackParameters=estParams,
            inputSimSeeds=seeds,
            inputSimHits="simhits",
            inputMeasurementParticlesMap="measurement_particles_map",
            inputMeasurementSimHitsMap="measurement_simhits_map",
            outputDir=str(outputDirCsv),
            fileName=str(f"seed.csv"),
        )
        s.addWriter(csvSeedWriter)

    return s


def addKalmanTracks(
    s: acts.examples.Sequencer,
    trackingGeometry: acts.TrackingGeometry,
    field: acts.MagneticFieldProvider,
    directNavigation: bool = False,
    reverseFilteringMomThreshold: float = 0 * u.GeV,
    inputProtoTracks: str = "truth_particle_tracks",
    multipleScattering: bool = True,
    energyLoss: bool = True,
    clusters: str = None,
    calibrator: acts.examples.MeasurementCalibrator = acts.examples.makePassThroughCalibrator(),
    logLevel: Optional[acts.logging.Level] = None,
) -> None:
    customLogLevel = acts.examples.defaultLogging(s, logLevel)

    if directNavigation:
        srfSortAlg = acts.examples.SurfaceSortingAlgorithm(
            level=customLogLevel(),
            inputProtoTracks=inputProtoTracks,
            inputSimHits="simhits",
            inputMeasurementSimHitsMap="measurement_simhits_map",
            outputProtoTracks="sorted_truth_particle_tracks",
        )
        s.addAlgorithm(srfSortAlg)
        inputProtoTracks = srfSortAlg.config.outputProtoTracks

    kalmanOptions = {
        "multipleScattering": multipleScattering,
        "energyLoss": energyLoss,
        "reverseFilteringMomThreshold": reverseFilteringMomThreshold,
        "freeToBoundCorrection": acts.examples.FreeToBoundCorrection(False),
        "level": customLogLevel(),
    }

    fitAlg = acts.examples.TrackFittingAlgorithm(
        level=customLogLevel(),
        inputMeasurements="measurements",
        inputSourceLinks="sourcelinks",
        inputProtoTracks=inputProtoTracks,
        inputInitialTrackParameters="estimatedparameters",
        inputClusters=clusters if clusters is not None else "",
        outputTracks="kf_tracks",
        pickTrack=-1,
        fit=acts.examples.makeKalmanFitterFunction(
            trackingGeometry, field, **kalmanOptions
        ),
        calibrator=calibrator,
    )
    s.addAlgorithm(fitAlg)
    s.addWhiteboardAlias("tracks", fitAlg.config.outputTracks)

    matchAlg = acts.examples.TrackTruthMatcher(
        level=customLogLevel(),
        inputTracks=fitAlg.config.outputTracks,
        inputParticles="particles",
        inputMeasurementParticlesMap="measurement_particles_map",
        outputTrackParticleMatching="kf_track_particle_matching",
        outputParticleTrackMatching="kf_particle_track_matching",
        doubleMatching=True,
    )
    s.addAlgorithm(matchAlg)
    s.addWhiteboardAlias(
        "track_particle_matching", matchAlg.config.outputTrackParticleMatching
    )
    s.addWhiteboardAlias(
        "particle_track_matching", matchAlg.config.outputParticleTrackMatching
    )

    return s


def addTruthTrackingGsf(
    s: acts.examples.Sequencer,
    trackingGeometry: acts.TrackingGeometry,
    field: acts.MagneticFieldProvider,
    inputProtoTracks: str = "truth_particle_tracks",
    logLevel: Optional[acts.logging.Level] = None,
) -> None:
    customLogLevel = acts.examples.defaultLogging(s, logLevel)

    gsfOptions = {
        "betheHeitlerApprox": acts.examples.AtlasBetheHeitlerApprox.makeDefault(),
        "maxComponents": 12,
        "componentMergeMethod": acts.examples.ComponentMergeMethod.maxWeight,
        "mixtureReductionAlgorithm": acts.examples.MixtureReductionAlgorithm.KLDistance,
        "weightCutoff": 1.0e-4,
        "level": customLogLevel(),
    }

    gsfAlg = acts.examples.TrackFittingAlgorithm(
        level=customLogLevel(),
        inputMeasurements="measurements",
        inputSourceLinks="sourcelinks",
        inputProtoTracks=inputProtoTracks,
        inputInitialTrackParameters="estimatedparameters",
        outputTracks="gsf_tracks",
        pickTrack=-1,
        fit=acts.examples.makeGsfFitterFunction(trackingGeometry, field, **gsfOptions),
        calibrator=acts.examples.makePassThroughCalibrator(),
    )
    s.addAlgorithm(gsfAlg)
    s.addWhiteboardAlias("tracks", gsfAlg.config.outputTracks)

    matchAlg = acts.examples.TrackTruthMatcher(
        level=customLogLevel(),
        inputTracks=gsfAlg.config.outputTracks,
        inputParticles="particles",
        inputMeasurementParticlesMap="measurement_particles_map",
        outputTrackParticleMatching="gsf_track_particle_matching",
        outputParticleTrackMatching="gsf_particle_track_matching",
        doubleMatching=True,
    )
    s.addAlgorithm(matchAlg)
    s.addWhiteboardAlias(
        "track_particle_matching", matchAlg.config.outputTrackParticleMatching
    )
    s.addWhiteboardAlias(
        "particle_track_matching", matchAlg.config.outputParticleTrackMatching
    )

    return s


@acts.examples.NamedTypeArgs(
    trackSelectorConfig=TrackSelectorConfig,
    ckfConfig=CkfConfig,
)
def addCKFTracks(
    s: acts.examples.Sequencer,
    trackingGeometry: acts.TrackingGeometry,
    field: acts.MagneticFieldProvider,
    trackSelectorConfig: Optional[
        Union[TrackSelectorConfig, List[TrackSelectorConfig]]
    ] = None,
    ckfConfig: CkfConfig = CkfConfig(),
    twoWay: bool = True,
    reverseSearch: bool = False,
    outputDirCsv: Optional[Union[Path, str]] = None,
    outputDirRoot: Optional[Union[Path, str]] = None,
    writeTrajectories: bool = True,
    logLevel: Optional[acts.logging.Level] = None,
    writeCovMat=False,
) -> None:
    """This function steers the seeding

    Parameters
    ----------
    s: Sequencer
        the sequencer module to which we add the Seeding steps (returned from addSeeding)
    trackingGeometry : tracking geometry
    field : magnetic field
    outputDirCsv : Path|str, path, None
        the output folder for the Csv output, None triggers no output
    outputDirRoot : Path|str, path, None
        the output folder for the Root output, None triggers no output
    trackSelectorConfig : TrackSelectorConfig(loc0, loc1, time, eta, absEta, pt, phi, minMeasurements)
        TrackSelector configuration. Each range is specified as a tuple of (min,max).
        Specify as a list(TrackSelectorConfig) for eta-dependent cuts, with binning specified by absEta[1].
        Defaults of no cuts specified in Examples/Algorithms/TruthTracking/ActsExamples/TruthTracking/TrackSelector.hpp
    writeTrajectories : bool, True
        write trackstates_ckf.root and tracksummary_ckf.root ntuples? These can be quite large.
    """

    customLogLevel = acts.examples.defaultLogging(s, logLevel)

    tslist = (
        []
        if trackSelectorConfig is None
        else (
            [trackSelectorConfig]
            if type(trackSelectorConfig) is TrackSelectorConfig
            else trackSelectorConfig
        )
    )
    cutSets = [
        acts.TrackSelector.Config(
            **acts.examples.defaultKWArgs(
                loc0Min=c.loc0[0],
                loc0Max=c.loc0[1],
                loc1Min=c.loc1[0],
                loc1Max=c.loc1[1],
                timeMin=c.time[0],
                timeMax=c.time[1],
                phiMin=c.phi[0],
                phiMax=c.phi[1],
                etaMin=c.eta[0],
                etaMax=c.eta[1],
                absEtaMin=c.absEta[0],
                absEtaMax=c.absEta[1] if len(tslist) == 1 else None,
                ptMin=c.pt[0],
                ptMax=c.pt[1],
                minMeasurements=c.nMeasurementsMin,
                maxHoles=c.maxHoles,
                maxOutliers=c.maxOutliers,
                maxSharedHits=c.maxSharedHits,
                maxChi2=c.maxChi2,
                measurementCounter=c.nMeasurementsGroupMin,
            )
        )
        for c in tslist
    ]
    if len(tslist) == 0:
        trkSelCfg = None
    elif len(tslist) == 1:
        trkSelCfg = cutSets[0]
    else:
        trkSelCfg = acts.TrackSelector.EtaBinnedConfig(
            cutSets=cutSets,
            absEtaEdges=[cutSets[0].absEtaMin] + [c.absEta[1] for c in tslist],
        )

    # Setup the track finding algorithm with CKF
    # It takes all the source links created from truth hit smearing, seeds from
    # truth particle smearing and source link selection config
    trackFinder = acts.examples.TrackFindingAlgorithm(
        level=customLogLevel(),
        measurementSelectorCfg=acts.MeasurementSelector.Config(
            [
                (
                    acts.GeometryIdentifier(),
                    (
                        [],
                        [ckfConfig.chi2CutOff],
                        [ckfConfig.numMeasurementsCutOff],
                    ),
                )
            ]
        ),
        inputMeasurements="measurements",
        inputSourceLinks="sourcelinks",
        inputInitialTrackParameters="estimatedparameters",
        inputSeeds=(
            "estimatedseeds"
            if ckfConfig.seedDeduplication or ckfConfig.stayOnSeed
            else ""
        ),
        outputTracks="ckf_tracks",
        findTracks=acts.examples.TrackFindingAlgorithm.makeTrackFinderFunction(
            trackingGeometry, field, customLogLevel()
        ),
        **acts.examples.defaultKWArgs(
            trackingGeometry=trackingGeometry,
            magneticField=field,
            trackSelectorCfg=trkSelCfg,
            maxSteps=ckfConfig.maxSteps,
            twoWay=twoWay,
            reverseSearch=reverseSearch,
            seedDeduplication=ckfConfig.seedDeduplication,
            stayOnSeed=ckfConfig.stayOnSeed,
            pixelVolumes=ckfConfig.pixelVolumes,
            stripVolumes=ckfConfig.stripVolumes,
            maxPixelHoles=ckfConfig.maxPixelHoles,
            maxStripHoles=ckfConfig.maxStripHoles,
        ),
    )
    s.addAlgorithm(trackFinder)
    s.addWhiteboardAlias("tracks", trackFinder.config.outputTracks)

    matchAlg = acts.examples.TrackTruthMatcher(
        level=customLogLevel(),
        inputTracks=trackFinder.config.outputTracks,
        inputParticles="particles_selected",
        inputMeasurementParticlesMap="measurement_particles_map",
        outputTrackParticleMatching="ckf_track_particle_matching",
        outputParticleTrackMatching="ckf_particle_track_matching",
        doubleMatching=True,
    )
    s.addAlgorithm(matchAlg)
    s.addWhiteboardAlias(
        "track_particle_matching", matchAlg.config.outputTrackParticleMatching
    )
    s.addWhiteboardAlias(
        "particle_track_matching", matchAlg.config.outputParticleTrackMatching
    )

    addTrackWriters(
        s,
        name="ckf",
        tracks=trackFinder.config.outputTracks,
        outputDirCsv=outputDirCsv,
        outputDirRoot=outputDirRoot,
        writeStates=writeTrajectories,
        writeSummary=writeTrajectories,
        writeCKFperformance=True,
        logLevel=logLevel,
        writeCovMat=writeCovMat,
    )

    return s


def addGx2fTracks(
    s: acts.examples.Sequencer,
    trackingGeometry: acts.TrackingGeometry,
    field: acts.MagneticFieldProvider,
    inputProtoTracks: str = "truth_particle_tracks",
    multipleScattering: bool = False,
    energyLoss: bool = False,
    nUpdateMax: int = 5,
    relChi2changeCutOff: float = 1e-7,
    clusters: str = None,
    calibrator: acts.examples.MeasurementCalibrator = acts.examples.makePassThroughCalibrator(),
    logLevel: Optional[acts.logging.Level] = None,
) -> None:
    customLogLevel = acts.examples.defaultLogging(s, logLevel)

    gx2fOptions = {
        "multipleScattering": multipleScattering,
        "energyLoss": energyLoss,
        "freeToBoundCorrection": acts.examples.FreeToBoundCorrection(False),
        "nUpdateMax": nUpdateMax,
        "relChi2changeCutOff": relChi2changeCutOff,
        "level": customLogLevel(),
    }

    fitAlg = acts.examples.TrackFittingAlgorithm(
        level=customLogLevel(),
        inputMeasurements="measurements",
        inputSourceLinks="sourcelinks",
        inputProtoTracks=inputProtoTracks,
        inputInitialTrackParameters="estimatedparameters",
        inputClusters=clusters if clusters is not None else "",
        outputTracks="gx2f_tracks",
        pickTrack=-1,
        fit=acts.examples.makeGlobalChiSquareFitterFunction(
            trackingGeometry, field, **gx2fOptions
        ),
        calibrator=calibrator,
    )
    s.addAlgorithm(fitAlg)
    s.addWhiteboardAlias("tracks", fitAlg.config.outputTracks)

    matchAlg = acts.examples.TrackTruthMatcher(
        level=customLogLevel(),
        inputTracks=fitAlg.config.outputTracks,
        inputParticles="particles",
        inputMeasurementParticlesMap="measurement_particles_map",
        outputTrackParticleMatching="gx2f_track_particle_matching",
        outputParticleTrackMatching="gx2f_particle_track_matching",
        doubleMatching=True,
    )
    s.addAlgorithm(matchAlg)
    s.addWhiteboardAlias(
        "track_particle_matching", matchAlg.config.outputTrackParticleMatching
    )
    s.addWhiteboardAlias(
        "particle_track_matching", matchAlg.config.outputParticleTrackMatching
    )

    return s


def addTrackWriters(
    s: acts.examples.Sequencer,
    name: str,
    tracks: str = "tracks",
    outputDirCsv: Optional[Union[Path, str]] = None,
    outputDirRoot: Optional[Union[Path, str]] = None,
    writeStates: bool = True,
    writeSummary: bool = True,
    writeCKFperformance: bool = True,
    logLevel: Optional[acts.logging.Level] = None,
    writeCovMat=False,
):
    customLogLevel = acts.examples.defaultLogging(s, logLevel)

    if outputDirRoot is not None:
        outputDirRoot = Path(outputDirRoot)
        if not outputDirRoot.exists():
            outputDirRoot.mkdir()

        if writeStates:
            # write track states from CKF
            trackStatesWriter = acts.examples.RootTrackStatesWriter(
                level=customLogLevel(),
                inputTracks=tracks,
                # @note The full particles collection is used here to avoid lots of warnings
                # since the unselected CKF track might have a majority particle not in the
                # filtered particle collection. This could be avoided when a separate track
                # selection algorithm is used.
                inputParticles="particles_selected",
                inputTrackParticleMatching="track_particle_matching",
                inputSimHits="simhits",
                inputMeasurementSimHitsMap="measurement_simhits_map",
                filePath=str(outputDirRoot / f"trackstates_{name}.root"),
                treeName="trackstates",
            )
            s.addWriter(trackStatesWriter)

        if writeSummary:
            # write track summary from CKF
            trackSummaryWriter = acts.examples.RootTrackSummaryWriter(
                level=customLogLevel(),
                inputTracks=tracks,
                # @note The full particles collection is used here to avoid lots of warnings
                # since the unselected CKF track might have a majority particle not in the
                # filtered particle collection. This could be avoided when a separate track
                # selection algorithm is used.
                inputParticles="particles_selected",
                inputTrackParticleMatching="track_particle_matching",
                filePath=str(outputDirRoot / f"tracksummary_{name}.root"),
                treeName="tracksummary",
                writeCovMat=writeCovMat,
            )
            s.addWriter(trackSummaryWriter)

        if writeCKFperformance:
            # Write CKF performance data
            ckfPerfWriter = acts.examples.CKFPerformanceWriter(
                level=customLogLevel(),
                inputTracks=tracks,
                inputParticles="truth_seeds_selected",
                inputTrackParticleMatching="track_particle_matching",
                inputParticleTrackMatching="particle_track_matching",
                filePath=str(outputDirRoot / f"performance_{name}.root"),
            )
            s.addWriter(ckfPerfWriter)

    if outputDirCsv is not None:
        outputDirCsv = Path(outputDirCsv)
        if not outputDirCsv.exists():
            outputDirCsv.mkdir()

        if writeSummary:
            csvWriter = acts.examples.CsvTrackWriter(
                level=customLogLevel(),
                inputTracks=tracks,
                inputMeasurementParticlesMap="measurement_particles_map",
                outputDir=str(outputDirCsv),
                fileName=str(f"tracks_{name}.csv"),
            )
            s.addWriter(csvWriter)


@acts.examples.NamedTypeArgs(
    trackSelectorConfig=TrackSelectorConfig,
)
def addTrackSelection(
    s: acts.examples.Sequencer,
    trackSelectorConfig: TrackSelectorConfig,
    inputTracks: str,
    outputTracks: str,
    logLevel: Optional[acts.logging.Level] = None,
) -> acts.examples.TrackSelectorAlgorithm:
    customLogLevel = acts.examples.defaultLogging(s, logLevel)

    # single cut config for implicit single bin eta configuration
    selectorConfig = acts.TrackSelector.Config(
        **acts.examples.defaultKWArgs(
            loc0Min=trackSelectorConfig.loc0[0],
            loc0Max=trackSelectorConfig.loc0[1],
            loc1Min=trackSelectorConfig.loc1[0],
            loc1Max=trackSelectorConfig.loc1[1],
            timeMin=trackSelectorConfig.time[0],
            timeMax=trackSelectorConfig.time[1],
            phiMin=trackSelectorConfig.phi[0],
            phiMax=trackSelectorConfig.phi[1],
            etaMin=trackSelectorConfig.eta[0],
            etaMax=trackSelectorConfig.eta[1],
            absEtaMin=trackSelectorConfig.absEta[0],
            absEtaMax=trackSelectorConfig.absEta[1],
            ptMin=trackSelectorConfig.pt[0],
            ptMax=trackSelectorConfig.pt[1],
            minMeasurements=trackSelectorConfig.nMeasurementsMin,
        )
    )

    trackSelector = acts.examples.TrackSelectorAlgorithm(
        level=customLogLevel(),
        inputTracks=inputTracks,
        outputTracks=outputTracks,
        selectorConfig=selectorConfig,
    )

    s.addAlgorithm(trackSelector)

    return trackSelector


ExaTrkXBackend = Enum("ExaTrkXBackend", "Torch Onnx")


def addExaTrkX(
    s: acts.examples.Sequencer,
    trackingGeometry: acts.TrackingGeometry,
    geometrySelection: Union[Path, str],
    modelDir: Union[Path, str],
    outputDirRoot: Optional[Union[Path, str]] = None,
    backend: Optional[ExaTrkXBackend] = ExaTrkXBackend.Torch,
    logLevel: Optional[acts.logging.Level] = None,
) -> None:
    customLogLevel = acts.examples.defaultLogging(s, logLevel)

    # Run the particle selection
    # The pre-selection will select truth particles satisfying provided criteria
    # from all particles read in by particle reader for further processing. It
    # has no impact on the truth hits themselves
    s.addAlgorithm(
        acts.examples.TruthSeedSelector(
            level=customLogLevel(),
            ptMin=500 * u.MeV,
            nHitsMin=9,
            inputParticles="particles_initial",
            inputMeasurementParticlesMap="measurement_particles_map",
            outputParticles="particles_seed_selected",
        )
    )

    # Create space points
    s.addAlgorithm(
        acts.examples.SpacePointMaker(
            level=customLogLevel(),
            inputSourceLinks="sourcelinks",
            inputMeasurements="measurements",
            outputSpacePoints="spacepoints",
            trackingGeometry=trackingGeometry,
            geometrySelection=acts.examples.readJsonGeometryList(
                str(geometrySelection)
            ),
        )
    )

    metricLearningConfig = {
        "level": customLogLevel(),
        "embeddingDim": 8,
        "rVal": 1.6,
        "knnVal": 100,
    }

    filterConfig = {
        "level": customLogLevel(),
        "cut": 0.01,
    }

    gnnConfig = {
        "level": customLogLevel(),
        "cut": 0.5,
    }

    if backend == ExaTrkXBackend.Torch:
        metricLearningConfig["modelPath"] = str(modelDir / "embed.pt")
        metricLearningConfig["numFeatures"] = 3
        filterConfig["modelPath"] = str(modelDir / "filter.pt")
        filterConfig["nChunks"] = 10
        filterConfig["numFeatures"] = 3
        gnnConfig["modelPath"] = str(modelDir / "gnn.pt")
        gnnConfig["undirected"] = True
        gnnConfig["numFeatures"] = 3

        graphConstructor = acts.examples.TorchMetricLearning(**metricLearningConfig)
        edgeClassifiers = [
            acts.examples.TorchEdgeClassifier(**filterConfig),
            acts.examples.TorchEdgeClassifier(**gnnConfig),
        ]
        trackBuilder = acts.examples.BoostTrackBuilding(customLogLevel())
    elif backend == ExaTrkXBackend.Onnx:
        metricLearningConfig["modelPath"] = str(modelDir / "embedding.onnx")
        metricLearningConfig["spacepointFeatures"] = 3
        filterConfig["modelPath"] = str(modelDir / "filtering.onnx")
        gnnConfig["modelPath"] = str(modelDir / "gnn.onnx")

        graphConstructor = acts.examples.OnnxMetricLearning(**metricLearningConfig)
        edgeClassifiers = [
            acts.examples.OnnxEdgeClassifier(**filterConfig),
            acts.examples.OnnxEdgeClassifier(**gnnConfig),
        ]
        trackBuilder = acts.examples.CugraphTrackBuilding(customLogLevel())

    findingAlg = acts.examples.TrackFindingAlgorithmExaTrkX(
        level=customLogLevel(),
        inputSpacePoints="spacepoints",
        outputProtoTracks="exatrkx_prototracks",
        graphConstructor=graphConstructor,
        edgeClassifiers=edgeClassifiers,
        trackBuilder=trackBuilder,
    )
    s.addAlgorithm(findingAlg)
    s.addWhiteboardAlias("prototracks", findingAlg.config.outputProtoTracks)

    # TODO convert prototracks to tracks

    matchAlg = acts.examples.TrackTruthMatcher(
        level=customLogLevel(),
        inputProtoTracks=findingAlg.config.outputProtoTracks,
        inputParticles="particles",
        inputMeasurementParticlesMap="measurement_particles_map",
        outputTrackParticleMatching="exatrkx_track_particle_matching",
        outputParticleTrackMatching="exatrkx_particle_track_matching",
        doubleMatching=True,
    )
    s.addAlgorithm(matchAlg)
    s.addWhiteboardAlias(
        "track_particle_matching", matchAlg.config.outputTrackParticleMatching
    )
    s.addWhiteboardAlias(
        "particle_track_matching", matchAlg.config.outputParticleTrackMatching
    )

    # Write truth track finding / seeding performance
    if outputDirRoot is not None:
        s.addWriter(
            acts.examples.TrackFinderPerformanceWriter(
                level=customLogLevel(),
                inputProtoTracks=findingAlg.config.outputProtoTracks,
                # the original selected particles after digitization
                inputParticles="particles_initial",
                inputMeasurementParticlesMap="measurement_particles_map",
                inputTrackParticleMatching=matchAlg.config.outputTrackParticleMatching,
                filePath=str(Path(outputDirRoot) / "performance_track_finding.root"),
            )
        )

    return s


@acts.examples.NamedTypeArgs(
    config=AmbiguityResolutionConfig,
)
def addAmbiguityResolution(
    s,
    config: AmbiguityResolutionConfig = AmbiguityResolutionConfig(),
    tracks: str = "tracks",
    outputDirCsv: Optional[Union[Path, str]] = None,
    outputDirRoot: Optional[Union[Path, str]] = None,
    writeTrajectories: bool = True,
    logLevel: Optional[acts.logging.Level] = None,
    writeCovMat=False,
) -> None:
    from acts.examples import GreedyAmbiguityResolutionAlgorithm

    customLogLevel = acts.examples.defaultLogging(s, logLevel)

    alg = GreedyAmbiguityResolutionAlgorithm(
        level=customLogLevel(),
        inputTracks=tracks,
        outputTracks="ambi_tracks",
        **acts.examples.defaultKWArgs(
            maximumSharedHits=config.maximumSharedHits,
            nMeasurementsMin=config.nMeasurementsMin,
            maximumIterations=config.maximumIterations,
        ),
    )
    s.addAlgorithm(alg)
    s.addWhiteboardAlias("tracks", alg.config.outputTracks)

    matchAlg = acts.examples.TrackTruthMatcher(
        level=customLogLevel(),
        inputTracks=alg.config.outputTracks,
        inputParticles="particles",
        inputMeasurementParticlesMap="measurement_particles_map",
        outputTrackParticleMatching="ambi_track_particle_matching",
        outputParticleTrackMatching="ambi_particle_track_matching",
        doubleMatching=True,
    )
    s.addAlgorithm(matchAlg)
    s.addWhiteboardAlias(
        "track_particle_matching", matchAlg.config.outputTrackParticleMatching
    )
    s.addWhiteboardAlias(
        "particle_track_matching", matchAlg.config.outputParticleTrackMatching
    )

    addTrackWriters(
        s,
        name="ambi",
        tracks=alg.config.outputTracks,
        outputDirCsv=outputDirCsv,
        outputDirRoot=outputDirRoot,
        writeStates=writeTrajectories,
        writeSummary=writeTrajectories,
        writeCKFperformance=True,
        logLevel=logLevel,
        writeCovMat=writeCovMat,
    )

    return s


@acts.examples.NamedTypeArgs(
    config=ScoreBasedAmbiguityResolutionConfig,
)
def addScoreBasedAmbiguityResolution(
    s,
    config: ScoreBasedAmbiguityResolutionConfig = ScoreBasedAmbiguityResolutionConfig(),
    tracks: str = "tracks",
    outputDirCsv: Optional[Union[Path, str]] = None,
    outputDirRoot: Optional[Union[Path, str]] = None,
    ambiVolumeFile: Optional[Union[Path, str]] = None,
    writeTrajectories: bool = True,
    logLevel: Optional[acts.logging.Level] = None,
    writeCovMat=False,
) -> None:
    from acts.examples import ScoreBasedAmbiguityResolutionAlgorithm

    customLogLevel = acts.examples.defaultLogging(s, acts.logging.INFO)

    algScoreBased = ScoreBasedAmbiguityResolutionAlgorithm(
        level=customLogLevel(),
        inputTracks=tracks,
        configFile=ambiVolumeFile,
        outputTracks="ambiTracksScoreBased",
        **acts.examples.defaultKWArgs(
            minScore=config.minScore,
            minScoreSharedTracks=config.minScoreSharedTracks,
            maxShared=config.maxShared,
            maxSharedTracksPerMeasurement=config.maxSharedTracksPerMeasurement,
            phiMax=config.phiMax,
            phiMin=config.phiMin,
            etaMax=config.etaMax,
            etaMin=config.etaMin,
            useAmbiguityFunction=config.useAmbiguityFunction,
        ),
    )
    s.addAlgorithm(algScoreBased)
    s.addWhiteboardAlias("tracks", algScoreBased.config.outputTracks)

    addTrackWriters(
        s,
        name="ambi_scorebased",
        tracks=algScoreBased.config.outputTracks,
        outputDirCsv=outputDirCsv,
        outputDirRoot=outputDirRoot,
        writeStates=writeTrajectories,
        writeSummary=writeTrajectories,
        writeCKFperformance=True,
        logLevel=logLevel,
        writeCovMat=writeCovMat,
    )

    return s


@acts.examples.NamedTypeArgs(
    config=AmbiguityResolutionMLConfig,
)
def addAmbiguityResolutionML(
    s,
    config: AmbiguityResolutionMLConfig = AmbiguityResolutionMLConfig(),
    onnxModelFile: Optional[Union[Path, str]] = None,
    outputDirCsv: Optional[Union[Path, str]] = None,
    outputDirRoot: Optional[Union[Path, str]] = None,
    writeTrajectories: bool = True,
    logLevel: Optional[acts.logging.Level] = None,
) -> None:
    from acts.examples.onnx import AmbiguityResolutionMLAlgorithm
    from acts.examples import GreedyAmbiguityResolutionAlgorithm

    customLogLevel = acts.examples.defaultLogging(s, logLevel)

    algML = AmbiguityResolutionMLAlgorithm(
        level=customLogLevel(),
        inputTracks="tracks",
        inputDuplicateNN=onnxModelFile,
        outputTracks="ambiTracksML",
        **acts.examples.defaultKWArgs(
            nMeasurementsMin=config.nMeasurementsMin,
        ),
    )

    algGreedy = GreedyAmbiguityResolutionAlgorithm(
        level=customLogLevel(),
        inputTracks=algML.config.outputTracks,
        outputTracks="ambiTracksMLGreedy",
        **acts.examples.defaultKWArgs(
            maximumSharedHits=config.maximumSharedHits,
            nMeasurementsMin=config.nMeasurementsMin,
            maximumIterations=config.maximumIterations,
        ),
    )

    s.addAlgorithm(algML)
    s.addAlgorithm(algGreedy)

    addTrackWriters(
        s,
        name="ambiML",
        tracks=algGreedy.config.outputTracks,
        outputDirCsv=outputDirCsv,
        outputDirRoot=outputDirRoot,
        writeStates=writeTrajectories,
        writeSummary=writeTrajectories,
        writeCKFperformance=True,
        logLevel=logLevel,
    )

    return s


@acts.examples.NamedTypeArgs(
    config=AmbiguityResolutionMLDBScanConfig,
)
def addAmbiguityResolutionMLDBScan(
    s,
    config: AmbiguityResolutionMLDBScanConfig = AmbiguityResolutionMLDBScanConfig(),
    onnxModelFile: Optional[Union[Path, str]] = None,
    outputDirCsv: Optional[Union[Path, str]] = None,
    outputDirRoot: Optional[Union[Path, str]] = None,
    writeTrajectories: bool = True,
    logLevel: Optional[acts.logging.Level] = None,
) -> None:
    from acts.examples import AmbiguityResolutionMLDBScanAlgorithm

    customLogLevel = acts.examples.defaultLogging(s, logLevel)

    alg = AmbiguityResolutionMLDBScanAlgorithm(
        level=customLogLevel(),
        inputTracks="tracks",
        inputDuplicateNN=onnxModelFile,
        outputTracks="ambiTracksMLDBScan",
        **acts.examples.defaultKWArgs(
            nMeasurementsMin=config.nMeasurementsMin,
            epsilonDBScan=config.epsilonDBScan,
            minPointsDBScan=config.minPointsDBScan,
        ),
    )
    s.addAlgorithm(alg)

    addTrackWriters(
        s,
        name="ambiMLDBScan",
        trajectories=alg.config.outputTracks,
        outputDirRoot=outputDirRoot,
        outputDirCsv=outputDirCsv,
        writeStates=writeTrajectories,
        writeSummary=writeTrajectories,
        writeCKFperformance=True,
        logLevel=logLevel,
    )

    return s


@acts.examples.NamedTypeArgs(
    trackSelectorConfig=TrackSelectorConfig,
)
def addVertexFitting(
    s,
    field,
    tracks: Optional[str] = "tracks",
    trackParameters: Optional[str] = None,
    outputProtoVertices: str = "protovertices",
    outputVertices: str = "fittedVertices",
    vertexFinder: VertexFinder = VertexFinder.Truth,
    maxIterations: Optional[int] = None,
    initialVariances: Optional[List[float]] = None,
    useTime: Optional[bool] = False,
<<<<<<< HEAD
=======
    seeder: Optional[acts.VertexSeedFinder] = acts.VertexSeedFinder.GaussianSeeder,
>>>>>>> 00d84eef
    spatialBinExtent: Optional[float] = None,
    temporalBinExtent: Optional[float] = None,
    trackSelectorConfig: Optional[TrackSelectorConfig] = None,
    outputDirRoot: Optional[Union[Path, str]] = None,
    logLevel: Optional[acts.logging.Level] = None,
) -> None:
    """This function steers the vertex fitting

    Parameters
    ----------
    s: Sequencer
        the sequencer module to which we add the Seeding steps (returned from
        addVertexFitting)
    field : magnetic field
    outputDirRoot : Path|str, path, None
        the output folder for the Root output, None triggers no output
    vertexFinder : VertexFinder, Truth
        vertexFinder algorithm: one of Truth, AMVF, Iterative
    seeder : enum member
        determines vertex seeder for AMVF, can be acts.seeder.GaussianSeeder or
        acts.seeder.AdaptiveGridSeeder
<<<<<<< HEAD
    vertexFinder : VertexFinder, Truth
        vertexFinder algorithm: one of Truth, AMVF, Iterative
=======
>>>>>>> 00d84eef
    useTime : bool, False
        determines whether time information is used in vertex seeder, finder,
        and fitter
        only implemented for the AMVF and the AdaptiveGridSeeder
    spatialBinExtent : float, None
        spatial bin extent for the AdaptiveGridSeeder
    temporalBinExtent : float, None
        temporal bin extent for the AdaptiveGridSeeder
    logLevel : acts.logging.Level, None
        logging level to override setting given in `s`
    """
    from acts.examples import (
        TruthVertexFinder,
        VertexFitterAlgorithm,
        IterativeVertexFinderAlgorithm,
        AdaptiveMultiVertexFinderAlgorithm,
        VertexPerformanceWriter,
    )

    customLogLevel = acts.examples.defaultLogging(s, logLevel)

    if tracks is not None and trackSelectorConfig is not None:
        trackSelector = addTrackSelection(
            s,
            trackSelectorConfig,
            inputTracks=tracks,
            outputTracks="selectedTracksVertexing",
            logLevel=customLogLevel(),
        )
        tracks = trackSelector.config.outputTracks

    if trackParameters is None:
        converter = acts.examples.TracksToParameters(
            level=customLogLevel(),
            inputTracks=tracks,
            outputTrackParameters="selectedTracksParametersVertexing",
        )
        s.addAlgorithm(converter)
        trackParameters = converter.config.outputTrackParameters

    tracks = tracks if tracks is not None else ""
    inputParticles = "particles_input"
    selectedParticles = "particles_selected"
    inputTruthVertices = "vertices_input"

    if vertexFinder == VertexFinder.Truth:
        findVertices = TruthVertexFinder(
            level=customLogLevel(),
            inputTracks=tracks,
            inputParticles=selectedParticles,
            inputMeasurementParticlesMap="measurement_particles_map",
            outputProtoVertices=outputProtoVertices,
            excludeSecondaries=True,
        )
        s.addAlgorithm(findVertices)
        fitVertices = VertexFitterAlgorithm(
            level=customLogLevel(),
            inputTrackParameters=trackParameters,
            inputProtoVertices=findVertices.config.outputProtoVertices,
            outputVertices=outputVertices,
            bField=field,
        )
        s.addAlgorithm(fitVertices)
    elif vertexFinder == VertexFinder.Iterative:
        findVertices = IterativeVertexFinderAlgorithm(
            level=customLogLevel(),
            inputTrackParameters=trackParameters,
            outputProtoVertices=outputProtoVertices,
            outputVertices=outputVertices,
            bField=field,
        )
        s.addAlgorithm(findVertices)
    elif vertexFinder == VertexFinder.AMVF:
        findVertices = AdaptiveMultiVertexFinderAlgorithm(
            level=customLogLevel(),
<<<<<<< HEAD
            seedFinder=seeder,
            bField=field,
=======
>>>>>>> 00d84eef
            inputTrackParameters=trackParameters,
            inputTruthParticles=selectedParticles,
            inputTruthVertices=inputTruthVertices,
            outputProtoVertices=outputProtoVertices,
            outputVertices=outputVertices,
<<<<<<< HEAD
            **acts.examples.defaultKWArgs(
=======
            bField=field,
            seedFinder=seeder,
            **acts.examples.defaultKWArgs(
                maxIterations=maxIterations,
                initialVariances=initialVariances,
>>>>>>> 00d84eef
                useTime=useTime,
                spatialBinExtent=spatialBinExtent,
                temporalBinExtent=temporalBinExtent,
            ),
        )
        s.addAlgorithm(findVertices)
    else:
        raise RuntimeError("Invalid finder argument")

    if outputDirRoot is not None:
        outputDirRoot = Path(outputDirRoot)
        if not outputDirRoot.exists():
            outputDirRoot.mkdir()
        s.addWriter(
            VertexPerformanceWriter(
                level=customLogLevel(),
                inputVertices=outputVertices,
                inputTracks=tracks,
                inputTruthVertices=inputTruthVertices,
                inputParticles=inputParticles,
                inputSelectedParticles=selectedParticles,
                inputTrackParticleMatching="track_particle_matching",
                bField=field,
                treeName="vertexing",
                filePath=str(outputDirRoot / "performance_vertexing.root"),
            )
        )

    return s


def addSingleSeedVertexFinding(
    s,
    outputDirRoot: Optional[Union[Path, str]] = None,
    logLevel: Optional[acts.logging.Level] = None,
    inputSpacePoints: Optional[str] = "spacepoints",
    outputVertices: Optional[str] = "fittedSeedVertices",
) -> None:
    from acts.examples import (
        SingleSeedVertexFinderAlgorithm,
        VertexPerformanceWriter,
    )

    customLogLevel = acts.examples.defaultLogging(s, logLevel)

    findSingleSeedVertex = SingleSeedVertexFinderAlgorithm(
        level=customLogLevel(),
        inputSpacepoints=inputSpacePoints,
        outputVertices=outputVertices,
    )
    s.addAlgorithm(findSingleSeedVertex)

    inputParticles = "particles_input"
    selectedParticles = "particles_selected"

    if outputDirRoot is not None:
        outputDirRoot = Path(outputDirRoot)
        if not outputDirRoot.exists():
            outputDirRoot.mkdir()

        s.addWriter(
            VertexPerformanceWriter(
                level=customLogLevel(),
                inputAllTruthParticles=inputParticles,
                inputSelectedTruthParticles=selectedParticles,
                useTracks=False,
                inputVertices=outputVertices,
                treeName="seedvertexing",
                filePath=str(outputDirRoot / "performance_seedvertexing.root"),
            )
        )

    return s<|MERGE_RESOLUTION|>--- conflicted
+++ resolved
@@ -1901,10 +1901,7 @@
     maxIterations: Optional[int] = None,
     initialVariances: Optional[List[float]] = None,
     useTime: Optional[bool] = False,
-<<<<<<< HEAD
-=======
     seeder: Optional[acts.VertexSeedFinder] = acts.VertexSeedFinder.GaussianSeeder,
->>>>>>> 00d84eef
     spatialBinExtent: Optional[float] = None,
     temporalBinExtent: Optional[float] = None,
     trackSelectorConfig: Optional[TrackSelectorConfig] = None,
@@ -1926,11 +1923,6 @@
     seeder : enum member
         determines vertex seeder for AMVF, can be acts.seeder.GaussianSeeder or
         acts.seeder.AdaptiveGridSeeder
-<<<<<<< HEAD
-    vertexFinder : VertexFinder, Truth
-        vertexFinder algorithm: one of Truth, AMVF, Iterative
-=======
->>>>>>> 00d84eef
     useTime : bool, False
         determines whether time information is used in vertex seeder, finder,
         and fitter
@@ -2006,25 +1998,16 @@
     elif vertexFinder == VertexFinder.AMVF:
         findVertices = AdaptiveMultiVertexFinderAlgorithm(
             level=customLogLevel(),
-<<<<<<< HEAD
-            seedFinder=seeder,
-            bField=field,
-=======
->>>>>>> 00d84eef
             inputTrackParameters=trackParameters,
             inputTruthParticles=selectedParticles,
             inputTruthVertices=inputTruthVertices,
             outputProtoVertices=outputProtoVertices,
             outputVertices=outputVertices,
-<<<<<<< HEAD
-            **acts.examples.defaultKWArgs(
-=======
             bField=field,
             seedFinder=seeder,
             **acts.examples.defaultKWArgs(
                 maxIterations=maxIterations,
                 initialVariances=initialVariances,
->>>>>>> 00d84eef
                 useTime=useTime,
                 spatialBinExtent=spatialBinExtent,
                 temporalBinExtent=temporalBinExtent,
