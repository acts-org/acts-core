from typing import Optional, Union, Any
from pathlib import Path
from collections import namedtuple
from collections.abc import Iterable

import acts
from acts.examples import (
    RandomNumbers,
    EventGenerator,
    FixedMultiplicityGenerator,
    CsvParticleWriter,
    ParticlesPrinter,
    RootParticleWriter,
)

# Defaults (given as `None` here) use class defaults defined in
# Examples/Algorithms/Generators/ActsExamples/Generators/ParametricParticleGenerator.hpp
MomentumConfig = namedtuple(
    "MomentumConfig",
    ["min", "max", "transverse"],
    defaults=[None, None, None],
)
EtaConfig = namedtuple(
    "EtaConfig", ["min", "max", "uniform"], defaults=[None, None, None]
)
PhiConfig = namedtuple("PhiConfig", ["min", "max"], defaults=[None, None])
ParticleConfig = namedtuple(
    "ParticleConfig",
    ["num", "pdg", "randomizeCharge"],
    defaults=[None, None, None],
)
ParticleSelectorConfig = namedtuple(
    "ParticleSelectorConfig",
    [
        "rho",  # (min,max)
        "absZ",  # (min,max)
        "time",  # (min,max)
        "phi",  # (min,max)
        "eta",  # (min,max)
        "absEta",  # (min,max)
        "pt",  # (min,max)
        "removeCharged",  # bool
        "removeNeutral",  # bool
    ],
    defaults=[(None, None)] * 7 + [None] * 2,
)


@acts.examples.NamedTypeArgs(
    momentumConfig=MomentumConfig,
    etaConfig=EtaConfig,
    phiConfig=PhiConfig,
    particleConfig=ParticleConfig,
)
def addParticleGun(
    s: acts.examples.Sequencer,
    outputDirCsv: Optional[Union[Path, str]] = None,
    outputDirRoot: Optional[Union[Path, str]] = None,
    momentumConfig: MomentumConfig = MomentumConfig(),
    etaConfig: EtaConfig = EtaConfig(),
    phiConfig: PhiConfig = PhiConfig(),
    particleConfig: ParticleConfig = ParticleConfig(),
    multiplicity: int = 1,
    vtxGen: Optional[EventGenerator.VertexGenerator] = None,
    printParticles: bool = False,
    rnd: Optional[RandomNumbers] = None,
) -> None:
    """This function steers the particle generation using the particle gun

    Parameters
    ----------
    s: Sequencer
        the sequencer module to which we add the particle gun steps (returned from addParticleGun)
    outputDirCsv : Path|str, path, None
        the output folder for the Csv output, None triggers no output
    outputDirRoot : Path|str, path, None
        the output folder for the Root output, None triggers no output
    momentumConfig : MomentumConfig(min, max, transverse)
        momentum configuration: minimum momentum, maximum momentum, transverse
    etaConfig : EtaConfig(min, max, uniform)
        pseudorapidity configuration: eta min, eta max, uniform
    phiConfig : PhiConfig(min, max)
        azimuthal angle configuration: phi min, phi max
    particleConfig : ParticleConfig(num, pdg, randomizeCharge)
        particle configuration: number of particles, particle type, charge flip
    multiplicity : int, 1
        number of generated vertices
    vtxGen : VertexGenerator, None
        vertex generator module
    printParticles : bool, False
        print generated particles
    rnd : RandomNumbers, None
        random number generator
    """

    if int(s.config.logLevel) <= int(acts.logging.DEBUG):
        acts.examples.dump_args_calls(locals())

    # Preliminaries
    rnd = rnd or RandomNumbers(seed=228)

    # Input
    evGen = EventGenerator(
        level=s.config.logLevel,
        generators=[
            EventGenerator.Generator(
                multiplicity=FixedMultiplicityGenerator(n=multiplicity),
                vertex=vtxGen
                or acts.examples.GaussianVertexGenerator(
                    stddev=acts.Vector4(0, 0, 0, 0), mean=acts.Vector4(0, 0, 0, 0)
                ),
                particles=acts.examples.ParametricParticleGenerator(
                    **acts.examples.defaultKWArgs(
                        p=(momentumConfig.min, momentumConfig.max),
                        pTransverse=momentumConfig.transverse,
                        eta=(etaConfig.min, etaConfig.max),
                        phi=(phiConfig.min, phiConfig.max),
                        etaUniform=etaConfig.uniform,
                        numParticles=particleConfig.num,
                        pdg=particleConfig.pdg,
                        randomizeCharge=particleConfig.randomizeCharge,
                    )
                ),
            )
        ],
        outputParticles="particles_input",
        randomNumbers=rnd,
    )

    s.addReader(evGen)

    if printParticles:
        s.addAlgorithm(
            ParticlesPrinter(
                level=s.config.logLevel, inputParticles=evGen.config.outputParticles
            )
        )

    if outputDirCsv is not None:
        outputDirCsv = Path(outputDirCsv)
        if not outputDirCsv.exists():
            outputDirCsv.mkdir()

        s.addWriter(
            CsvParticleWriter(
                level=s.config.logLevel,
                inputParticles=evGen.config.outputParticles,
                outputDir=str(outputDirCsv),
                outputStem="particles",
            )
        )

    if outputDirRoot is not None:
        outputDirRoot = Path(outputDirRoot)
        if not outputDirRoot.exists():
            outputDirRoot.mkdir()

        s.addWriter(
            RootParticleWriter(
                level=s.config.logLevel,
                inputParticles=evGen.config.outputParticles,
                filePath=str(outputDirRoot / "particles.root"),
            )
        )

    return s


def addPythia8(
    s: acts.examples.Sequencer,
    rnd: Optional[acts.examples.RandomNumbers] = None,
    nhard: int = 1,
    npileup: int = 200,
    beam: Optional[
        Union[acts.PdgParticle, Iterable]
    ] = None,  # default: acts.PdgParticle.eProton
    cmsEnergy: Optional[float] = None,  # default: 14 * acts.UnitConstants.TeV
    hardProcess: Optional[Iterable] = None,  # default: ["HardQCD:all = on"]
    pileupProcess: Iterable = ["SoftQCD:all = on"],
    vtxGen: Optional[acts.examples.EventGenerator.VertexGenerator] = None,
    outputDirCsv: Optional[Union[Path, str]] = None,
    outputDirRoot: Optional[Union[Path, str]] = None,
    printParticles: bool = False,
) -> None:
    """This function steers the particle generation using Pythia8

    Parameters
    ----------
    s: Sequencer
        the sequencer module to which we add the particle gun steps (returned from addParticleGun)
    rnd : RandomNumbers, None
        random number generator
    nhard, npileup : int, 1, 200
        Number of hard-scatter and pileup vertices
    beam : PdgParticle|[PdgParticle,PdgParticle], eProton
        beam particle(s)
    cmsEnergy : float, 14 TeV
        CMS energy
    hardProcess, pileupProcess : [str], ["HardQCD:all = on"], ["SoftQCD:all = on"]
        hard and pileup processes
    vtxGen : VertexGenerator, None
        vertex generator module
    outputDirCsv : Path|str, path, None
        the output folder for the Csv output, None triggers no output
    outputDirRoot : Path|str, path, None
        the output folder for the Root output, None triggers no output
    printParticles : bool, False
        print generated particles
    """

    if int(s.config.logLevel) <= int(acts.logging.DEBUG):
        acts.examples.dump_args_calls(locals())

    # Preliminaries
    rnd = rnd or acts.examples.RandomNumbers()
    vtxGen = vtxGen or acts.examples.GaussianVertexGenerator(
        stddev=acts.Vector4(0, 0, 0, 0), mean=acts.Vector4(0, 0, 0, 0)
    )
    if not isinstance(beam, Iterable):
        beam = (beam, beam)

    generators = []
    if nhard is not None and nhard > 0:
        generators.append(
            acts.examples.EventGenerator.Generator(
                multiplicity=acts.examples.FixedMultiplicityGenerator(n=nhard),
                vertex=vtxGen,
                particles=acts.examples.pythia8.Pythia8Generator(
                    level=s.config.logLevel,
                    **acts.examples.defaultKWArgs(
                        pdgBeam0=beam[0],
                        pdgBeam1=beam[1],
                        cmsEnergy=cmsEnergy,
                        settings=hardProcess,
                    ),
                ),
            )
        )
    if npileup > 0:
        generators.append(
            acts.examples.EventGenerator.Generator(
                multiplicity=acts.examples.FixedMultiplicityGenerator(n=npileup),
                vertex=vtxGen,
                particles=acts.examples.pythia8.Pythia8Generator(
                    level=s.config.logLevel,
                    **acts.examples.defaultKWArgs(
                        pdgBeam0=beam[0],
                        pdgBeam1=beam[1],
                        cmsEnergy=cmsEnergy,
                        settings=pileupProcess,
                    ),
                ),
            )
        )

    # Input
    evGen = acts.examples.EventGenerator(
        level=s.config.logLevel,
        generators=generators,
        outputParticles="particles_input",
        randomNumbers=rnd,
    )

    s.addReader(evGen)

    if printParticles:
        s.addAlgorithm(
            acts.examples.ParticlesPrinter(
                level=s.config.logLevel, inputParticles=evGen.config.outputParticles
            )
        )

    if outputDirCsv is not None:
        outputDirCsv = Path(outputDirCsv)
        if not outputDirCsv.exists():
            outputDirCsv.mkdir()

        s.addWriter(
            acts.examples.CsvParticleWriter(
                level=s.config.logLevel,
                inputParticles=evGen.config.outputParticles,
                outputDir=str(outputDirCsv),
                outputStem="particles",
            )
        )

    if outputDirRoot is not None:
        outputDirRoot = Path(outputDirRoot)
        if not outputDirRoot.exists():
            outputDirRoot.mkdir()

        s.addWriter(
            acts.examples.RootParticleWriter(
                level=s.config.logLevel,
                inputParticles=evGen.config.outputParticles,
                filePath=str(outputDirRoot / "pythia8_particles.root"),
            )
        )

    return s


def addParticleSelection(
    s: acts.examples.Sequencer,
    preselectParticles: ParticleSelectorConfig,
    inputParticles="particles_input",
    outputParticles="particles_selected",
) -> acts.examples.Sequencer:
    """
    This function steers the particle selection.

    Parameters
    ----------
    s: Sequencer
        the sequencer module to which we add the ParticleSelector
    preselectedParticles: ParticleSelectorConfig
        the particle selection configuration
    inputParticles: str
        the identifier for the input particles to be selected
    outputParticles: str
        the identifier for the final selected particle collection
    """
    s.addAlgorithm(
        acts.examples.ParticleSelector(
            **acts.examples.defaultKWArgs(
                rhoMin=preselectParticles.rho[0],
                rhoMax=preselectParticles.rho[1],
                absZMin=preselectParticles.absZ[0],
                absZMax=preselectParticles.absZ[1],
                timeMin=preselectParticles.time[0],
                timeMax=preselectParticles.time[1],
                phiMin=preselectParticles.phi[0],
                phiMax=preselectParticles.phi[1],
                etaMin=preselectParticles.eta[0],
                etaMax=preselectParticles.eta[1],
                absEtaMin=preselectParticles.absEta[0],
                absEtaMax=preselectParticles.absEta[1],
                ptMin=preselectParticles.pt[0],
                ptMax=preselectParticles.pt[1],
                removeCharged=preselectParticles.removeCharged,
                removeNeutral=preselectParticles.removeNeutral,
            ),
            level=s.config.logLevel,
            inputParticles=inputParticles,
            outputParticles=outputParticles,
        )
    )

    return s


@acts.examples.NamedTypeArgs(
    preselectParticles=ParticleSelectorConfig,
)
def addFatras(
    s: acts.examples.Sequencer,
    trackingGeometry: acts.TrackingGeometry,
    field: acts.MagneticFieldProvider,
    outputDirCsv: Optional[Union[Path, str]] = None,
    outputDirRoot: Optional[Union[Path, str]] = None,
    rnd: Optional[acts.examples.RandomNumbers] = None,
    preselectParticles: Optional[ParticleSelectorConfig] = ParticleSelectorConfig(),
) -> None:
    """This function steers the detector simulation using Fatras

    Parameters
    ----------
    s: Sequencer
        the sequencer module to which we add the Fatras steps (returned from addFatras)
    trackingGeometry : tracking geometry
    field : magnetic field
    outputDirCsv : Path|str, path, None
        the output folder for the Csv output, None triggers no output
    outputDirRoot : Path|str, path, None
        the output folder for the Root output, None triggers no output
    rnd : RandomNumbers, None
        random number generator
    preselectParticles : ParticleSelectorConfig(rho, absZ, time, phi, eta, absEta, pt, removeCharged, removeNeutral), None
        ParticleSelector configuration to select particles as input to Fatras. Each range is specified as a tuple of (min,max).
        Default of no selections specified in Examples/Algorithms/TruthTracking/ActsExamples/TruthTracking/ParticleSelector.hpp
        Specify preselectParticles=None to inhibit ParticleSelector altogether.
    """

    if int(s.config.logLevel) <= int(acts.logging.DEBUG):
        acts.examples.dump_args_calls(locals())

    # Preliminaries
    rnd = rnd or acts.examples.RandomNumbers()

    # Selector
    if preselectParticles is not None:
        particles_selected = "particles_selected"
        s = addParticleSelection(
            s,
            preselectParticles,
            inputParticles="particles_input",
            outputParticles=particles_selected,
        )
    else:
        particles_selected = "particles_input"

    # Simulation
    alg = acts.examples.FatrasSimulation(
        level=s.config.logLevel,
        inputParticles=particles_selected,
        outputParticlesInitial="particles_initial",
        outputParticlesFinal="particles_final",
        outputSimHits="simhits",
        randomNumbers=rnd,
        trackingGeometry=trackingGeometry,
        magneticField=field,
        generateHitsOnSensitive=True,
    )

    # Sequencer
    s.addAlgorithm(alg)

    # Output
    addSimWriters(s, alg.config.outputSimHits, outputDirCsv, outputDirRoot)

    return s


def addSimWriters(
    s: acts.examples.Sequencer,
    inputSimHits: Optional[str] = None,
    outputDirCsv: Optional[Union[Path, str]] = None,
    outputDirRoot: Optional[Union[Path, str]] = None,
) -> None:
    if outputDirCsv is not None:
        outputDirCsv = Path(outputDirCsv)
        if not outputDirCsv.exists():
            outputDirCsv.mkdir()
        s.addWriter(
            acts.examples.CsvParticleWriter(
                level=s.config.logLevel,
                outputDir=str(outputDirCsv),
                inputParticles="particles_final",
                outputStem="particles_final",
            )
        )

    if outputDirRoot is not None:
        outputDirRoot = Path(outputDirRoot)
        if not outputDirRoot.exists():
            outputDirRoot.mkdir()
        s.addWriter(
            acts.examples.RootParticleWriter(
                level=s.config.logLevel,
                inputParticles="particles_final",
                filePath=str(outputDirRoot / "fatras_particles_final.root"),
            )
        )

    if outputDirCsv is not None:
        s.addWriter(
            acts.examples.CsvParticleWriter(
                level=s.config.logLevel,
                outputDir=str(outputDirCsv),
                inputParticles="particles_initial",
                outputStem="particles_initial",
            )
        )

    if outputDirRoot is not None:
        s.addWriter(
            acts.examples.RootParticleWriter(
                level=s.config.logLevel,
                inputParticles="particles_initial",
                filePath=str(outputDirRoot / "fatras_particles_initial.root"),
            )
        )

    if outputDirCsv is not None:
        s.addWriter(
            acts.examples.CsvSimHitWriter(
                level=s.config.logLevel,
                inputSimHits=inputSimHits,
                outputDir=str(outputDirCsv),
                outputStem="hits",
            )
        )

    if outputDirRoot is not None:
        s.addWriter(
            acts.examples.RootSimHitWriter(
                level=s.config.logLevel,
                inputSimHits=inputSimHits,
                filePath=str(outputDirRoot / "hits.root"),
            )
        )

    return s


def addGeant4(
    s: acts.examples.Sequencer,
    geometryService: Any,  # acts.examples.dd4hep.DD4hepGeometryService
    trackingGeometry: acts.TrackingGeometry,
    field: acts.MagneticFieldProvider,
    rnd: acts.examples.RandomNumbers,
    outputDirCsv: Optional[Union[Path, str]] = None,
    outputDirRoot: Optional[Union[Path, str]] = None,
<<<<<<< HEAD
    preselectParticles: Optional[ParticleSelectorConfig] = ParticleSelectorConfig(),
) -> acts.examples.Sequencer:
=======
    seed: Optional[int] = None,
    preselectParticles: bool = True,
) -> None:
>>>>>>> e49a0412
    """This function steers the detector simulation using Geant4

    Parameters
    ----------
    s: Sequencer
        the sequencer module to which we add the Geant4 steps (returned from addGeant4)
    trackingGeometry : tracking geometry
    field : magnetic field
    rnd : RandomNumbers, None
        random number generator
    outputDirCsv : Path|str, path, None
        the output folder for the Csv output, None triggers no output
    outputDirRoot : Path|str, path, None
        the output folder for the Root output, None triggers no output
    preselectParticles : ParticleSelectorConfig(rho, absZ, time, phi, eta, absEta, pt, removeCharged, removeNeutral), None
        ParticleSelector configuration to select particles as input to Fatras. Each range is specified as a tuple of (min,max).
        Default of no selections specified in Examples/Algorithms/TruthTracking/ActsExamples/TruthTracking/ParticleSelector.hpp
        Specify preselectParticles=None to inhibit ParticleSelector altogether.
    """

    from acts.examples.geant4 import Geant4Simulation, geant4SimulationConfig
    from acts.examples.geant4.dd4hep import DDG4DetectorConstruction

    if int(s.config.logLevel) <= int(acts.logging.DEBUG):
        acts.examples.dump_args_calls(locals())

    # Selector
    if preselectParticles is not None:
        particles_selected = "particles_selected"
        s = addParticleSelection(
            s,
            preselectParticles,
            inputParticles="particles_input",
            outputParticles=particles_selected,
        )
    else:
        particles_selected = "particles_input"

    g4detector = DDG4DetectorConstruction(geometryService)
    g4conf = geant4SimulationConfig(
        level=s.config.logLevel,
        detector=g4detector,
        inputParticles="particles_input",
        trackingGeometry=trackingGeometry,
        magneticField=field,
    )
    g4conf.outputSimHits = "simhits"
    g4conf.outputParticlesInitial = "particles_initial"
    g4conf.outputParticlesFinal = "particles_final"
    g4conf.randomNumbers = rnd

    # Simulation
    alg = Geant4Simulation(
        level=s.config.logLevel,
        config=g4conf,
    )

    # Sequencer
    s.addAlgorithm(alg)

    # Output
    addSimWriters(s, g4conf.outputSimHits, outputDirCsv, outputDirRoot)

    return s


def addDigitization(
    s: acts.examples.Sequencer,
    trackingGeometry: acts.TrackingGeometry,
    field: acts.MagneticFieldProvider,
    digiConfigFile: Union[Path, str],
    outputDirCsv: Optional[Union[Path, str]] = None,
    outputDirRoot: Optional[Union[Path, str]] = None,
    rnd: Optional[acts.examples.RandomNumbers] = None,
    doMerge: Optional[bool] = None,
) -> acts.examples.Sequencer:
    """This function steers the digitization step

    Parameters
    ----------
    s: Sequencer
        the sequencer module to which we add the Digitization steps (returned from addDigitization)
    trackingGeometry : tracking geometry
    field : magnetic field
    digiConfigFile : Path|str, path
        Configuration (.json) file for digitization or smearing description
    outputDirCsv : Path|str, path, None
        the output folder for the Csv output, None triggers no output
    outputDirRoot : Path|str, path, None
        the output folder for the Root output, None triggers no output
    rnd : RandomNumbers, None
        random number generator
    """

    if int(s.config.logLevel) <= int(acts.logging.DEBUG):
        acts.examples.dump_args_calls(locals())

    # Preliminaries
    rnd = rnd or acts.examples.RandomNumbers()

    # Digitization
    digiCfg = acts.examples.DigitizationConfig(
        acts.examples.readDigiConfigFromJson(
            str(digiConfigFile),
        ),
        trackingGeometry=trackingGeometry,
        randomNumbers=rnd,
        inputSimHits="simhits",
        outputSourceLinks="sourcelinks",
        outputMeasurements="measurements",
        outputMeasurementParticlesMap="measurement_particles_map",
        outputMeasurementSimHitsMap="measurement_simhits_map",
        doMerge=doMerge,
    )
    digiAlg = acts.examples.DigitizationAlgorithm(digiCfg, s.config.logLevel)

    s.addAlgorithm(digiAlg)

    if outputDirRoot is not None:
        outputDirRoot = Path(outputDirRoot)
        if not outputDirRoot.exists():
            outputDirRoot.mkdir()
        rmwConfig = acts.examples.RootMeasurementWriter.Config(
            inputMeasurements=digiAlg.config.outputMeasurements,
            inputClusters=digiAlg.config.outputClusters,
            inputSimHits=digiAlg.config.inputSimHits,
            inputMeasurementSimHitsMap=digiAlg.config.outputMeasurementSimHitsMap,
            filePath=str(outputDirRoot / f"{digiAlg.config.outputMeasurements}.root"),
            trackingGeometry=trackingGeometry,
        )
        rmwConfig.addBoundIndicesFromDigiConfig(digiAlg.config)
        s.addWriter(acts.examples.RootMeasurementWriter(rmwConfig, s.config.logLevel))

    if outputDirCsv is not None:
        outputDirCsv = Path(outputDirCsv)
        if not outputDirCsv.exists():
            outputDirCsv.mkdir()
        s.addWriter(
            acts.examples.CsvMeasurementWriter(
                level=s.config.logLevel,
                inputMeasurements=digiAlg.config.outputMeasurements,
                inputClusters=digiAlg.config.outputClusters,
                inputSimHits=digiAlg.config.inputSimHits,
                inputMeasurementSimHitsMap=digiAlg.config.outputMeasurementSimHitsMap,
                outputDir=str(outputDirCsv),
            )
        )

    return s<|MERGE_RESOLUTION|>--- conflicted
+++ resolved
@@ -501,14 +501,9 @@
     rnd: acts.examples.RandomNumbers,
     outputDirCsv: Optional[Union[Path, str]] = None,
     outputDirRoot: Optional[Union[Path, str]] = None,
-<<<<<<< HEAD
+    seed: Optional[int] = None,
     preselectParticles: Optional[ParticleSelectorConfig] = ParticleSelectorConfig(),
-) -> acts.examples.Sequencer:
-=======
-    seed: Optional[int] = None,
-    preselectParticles: bool = True,
 ) -> None:
->>>>>>> e49a0412
     """This function steers the detector simulation using Geant4
 
     Parameters
