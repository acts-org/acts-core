--- conflicted
+++ resolved
@@ -49,9 +49,6 @@
     __tracebackhide__ = True
     # print(list(csv_path.iterdir()))
     assert len([f for f in csv_path.iterdir() if f.name.endswith(stem + ".csv")]) > 0
-<<<<<<< HEAD
-    assert all([f.stat().st_size > 10 for f in csv_path.iterdir()])
-=======
     assert all(
         [
             f.stat().st_size > 100
@@ -59,7 +56,6 @@
             if f.name.endswith(stem + ".csv")
         ]
     )
->>>>>>> cb124e8d
 
 
 def assert_entries(root_file, tree_name, exp=None, non_zero=False):
