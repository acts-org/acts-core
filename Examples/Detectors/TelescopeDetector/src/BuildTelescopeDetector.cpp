// This file is part of the ACTS project.
//
// Copyright (C) 2016 CERN for the benefit of the ACTS project
//
// This Source Code Form is subject to the terms of the Mozilla Public
// License, v. 2.0. If a copy of the MPL was not distributed with this
// file, You can obtain one at https://mozilla.org/MPL/2.0/.

#include "ActsExamples/TelescopeDetector/BuildTelescopeDetector.hpp"

#include "Acts/Definitions/Algebra.hpp"
#include "Acts/Definitions/Units.hpp"
#include "Acts/Geometry/CuboidVolumeBounds.hpp"
#include "Acts/Geometry/CylinderVolumeBounds.hpp"
#include "Acts/Geometry/DetectorElementBase.hpp"
#include "Acts/Geometry/DiscLayer.hpp"
#include "Acts/Geometry/GeometryContext.hpp"
#include "Acts/Geometry/ILayerArrayCreator.hpp"
#include "Acts/Geometry/ITrackingVolumeHelper.hpp"
#include "Acts/Geometry/LayerArrayCreator.hpp"
#include "Acts/Geometry/PlaneLayer.hpp"
#include "Acts/Geometry/TrackingGeometry.hpp"
#include "Acts/Geometry/TrackingVolume.hpp"
#include "Acts/Material/HomogeneousSurfaceMaterial.hpp"
#include "Acts/Material/Material.hpp"
#include "Acts/Material/MaterialSlab.hpp"
#include "Acts/Surfaces/RadialBounds.hpp"
#include "Acts/Surfaces/RectangleBounds.hpp"
#include "Acts/Surfaces/Surface.hpp"
#include "Acts/Surfaces/SurfaceArray.hpp"
#include "Acts/Utilities/Logger.hpp"
#include "ActsExamples/TelescopeDetector/TelescopeDetectorElement.hpp"

#include <algorithm>
#include <cstddef>
#include <utility>

std::unique_ptr<const Acts::TrackingGeometry>
ActsExamples::buildTelescopeDetector(
    const Acts::GeometryContext& gctx,
    std::vector<std::shared_ptr<const Acts::DetectorElementBase>>&
        detectorStore,
    const std::vector<double>& positions,
    const std::vector<double>& stereoAngles,
    const std::array<double, 2>& offsets, const std::array<double, 2>& bounds,
<<<<<<< HEAD
    double thickness, ActsExamples::TelescopeSurfaceType surfaceType,
=======
    double thickness, TelescopeSurfaceType surfaceType,
>>>>>>> 93d87814
    Acts::BinningValue binValue) {
  using namespace Acts::UnitLiterals;

  // The rectangle bounds for plane surface
  const auto pBounds =
      std::make_shared<const Acts::RectangleBounds>(bounds[0], bounds[1]);
  // The radial bounds for disc surface
  const auto rBounds =
      std::make_shared<const Acts::RadialBounds>(bounds[0], bounds[1]);

  // Material of the surfaces
  Acts::Material silicon = Acts::Material::fromMassDensity(
      9.370_cm, 46.52_cm, 28.0855, 14, 2.329_g / 1_cm3);
  Acts::MaterialSlab matProp(silicon, thickness);
  const auto surfaceMaterial =
      std::make_shared<Acts::HomogeneousSurfaceMaterial>(matProp);

  // Construct the rotation
  // This assumes the binValue is binX, binY or binZ. No reset is necessary in
  // case of binZ
  Acts::RotationMatrix3 rotation = Acts::RotationMatrix3::Identity();
  if (binValue == Acts::BinningValue::binX) {
    rotation.col(0) = Acts::Vector3(0, 0, -1);
    rotation.col(1) = Acts::Vector3(0, 1, 0);
    rotation.col(2) = Acts::Vector3(1, 0, 0);
  } else if (binValue == Acts::BinningValue::binY) {
    rotation.col(0) = Acts::Vector3(1, 0, 0);
    rotation.col(1) = Acts::Vector3(0, 0, -1);
    rotation.col(2) = Acts::Vector3(0, 1, 0);
  }

  // Construct the surfaces and layers
  std::size_t nLayers = positions.size();
  std::vector<Acts::LayerPtr> layers(nLayers);
  for (unsigned int i = 0; i < nLayers; ++i) {
    // The translation without rotation yet
    Acts::Translation3 trans(offsets[0], offsets[1], positions[i]);
    // The entire transformation (the coordinate system, whose center is defined
    // by trans, will be rotated as well)
    Acts::Transform3 trafo(rotation * trans);

    // rotate around local z axis by stereo angle
    auto stereo = stereoAngles[i];
    trafo *= Acts::AngleAxis3(stereo, Acts::Vector3::UnitZ());

    // Create the detector element
    std::shared_ptr<TelescopeDetectorElement> detElement = nullptr;
    if (surfaceType == TelescopeSurfaceType::Plane) {
      detElement = std::make_shared<TelescopeDetectorElement>(
          std::make_shared<const Acts::Transform3>(trafo), pBounds, 1._um,
          surfaceMaterial);
    } else {
      detElement = std::make_shared<TelescopeDetectorElement>(
          std::make_shared<const Acts::Transform3>(trafo), rBounds, 1._um,
          surfaceMaterial);
    }
    // Get the surface
    auto surface = detElement->surface().getSharedPtr();
    // Add the detector element to the detector store
    detectorStore.push_back(std::move(detElement));
    // Construct the surface array (one surface contained)
    std::unique_ptr<Acts::SurfaceArray> surArray(
        new Acts::SurfaceArray(surface));
    // Construct the layer
    if (surfaceType == TelescopeSurfaceType::Plane) {
      layers[i] =
          Acts::PlaneLayer::create(trafo, pBounds, std::move(surArray), 1._mm);
    } else {
      layers[i] =
          Acts::DiscLayer::create(trafo, rBounds, std::move(surArray), 1._mm);
    }
    // Associate the layer to the surface
    auto mutableSurface = const_cast<Acts::Surface*>(surface.get());
    mutableSurface->associateLayer(*layers[i]);
  }

  // The volume transform
  Acts::Translation3 transVol(offsets[0], offsets[1],
                              (positions.front() + positions.back()) * 0.5);
  Acts::Transform3 trafoVol(rotation * transVol);

  // The volume bounds is set to be a bit larger than either cubic with planes
  // or cylinder with discs
  auto length = positions.back() - positions.front();
  std::shared_ptr<Acts::VolumeBounds> boundsVol = nullptr;
  if (surfaceType == TelescopeSurfaceType::Plane) {
    boundsVol = std::make_shared<Acts::CuboidVolumeBounds>(
        bounds[0] + 5._mm, bounds[1] + 5._mm, length + 10._mm);
  } else {
    boundsVol = std::make_shared<Acts::CylinderVolumeBounds>(
        std::max(bounds[0] - 5.0_mm, 0.), bounds[1] + 5._mm, length + 10._mm);
  }

  Acts::LayerArrayCreator::Config lacConfig;
  Acts::LayerArrayCreator layArrCreator(
      lacConfig,
      Acts::getDefaultLogger("LayerArrayCreator", Acts::Logging::INFO));
  Acts::LayerVector layVec;
  for (unsigned int i = 0; i < nLayers; i++) {
    layVec.push_back(layers[i]);
  }
  // Create the layer array
  Acts::GeometryContext genGctx{gctx};
  std::unique_ptr<const Acts::LayerArray> layArr(layArrCreator.layerArray(
      genGctx, layVec, positions.front() - 2._mm, positions.back() + 2._mm,
      Acts::BinningType::arbitrary, binValue));

  // Build the tracking volume
  auto trackVolume = std::make_shared<Acts::TrackingVolume>(
      trafoVol, boundsVol, nullptr, std::move(layArr), nullptr,
      Acts::MutableTrackingVolumeVector{}, "Telescope");

  // Build and return tracking geometry
  return std::make_unique<Acts::TrackingGeometry>(trackVolume);
}<|MERGE_RESOLUTION|>--- conflicted
+++ resolved
@@ -43,11 +43,7 @@
     const std::vector<double>& positions,
     const std::vector<double>& stereoAngles,
     const std::array<double, 2>& offsets, const std::array<double, 2>& bounds,
-<<<<<<< HEAD
     double thickness, ActsExamples::TelescopeSurfaceType surfaceType,
-=======
-    double thickness, TelescopeSurfaceType surfaceType,
->>>>>>> 93d87814
     Acts::BinningValue binValue) {
   using namespace Acts::UnitLiterals;
 
