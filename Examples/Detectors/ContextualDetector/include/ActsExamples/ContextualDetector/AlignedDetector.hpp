// This file is part of the ACTS project.
//
// Copyright (C) 2016 CERN for the benefit of the ACTS project
//
// This Source Code Form is subject to the terms of the Mozilla Public
// License, v. 2.0. If a copy of the MPL was not distributed with this
// file, You can obtain one at https://mozilla.org/MPL/2.0/.

#pragma once

#include "Acts/Definitions/Units.hpp"
#include "Acts/Utilities/Logger.hpp"
#include "ActsExamples/DetectorCommons/DetectorBase.hpp"
#include "ActsExamples/GenericDetector/GenericDetector.hpp"

#include <cstddef>
#include <memory>

namespace ActsExamples {
<<<<<<< HEAD
=======

class IContextDecorator;
class GenericDetectorElement;
>>>>>>> 93d87814

class InternallyAlignedDetectorElement;
class InternalAlignmentDecorator;

class AlignedDetectorFactory : public DetectorFactoryBase {
 public:
<<<<<<< HEAD
  struct Config : public GenericDetectorFactory::Config {
=======
  using ContextDecorators = std::vector<std::shared_ptr<IContextDecorator>>;
  using TrackingGeometryPtr = std::shared_ptr<const Acts::TrackingGeometry>;

  struct Config : public GenericDetector::Config {
>>>>>>> 93d87814
    /// Seed for the decorator random numbers.
    std::size_t seed = 1324354657;
    /// Size of a valid IOV.
    std::size_t iovSize = 100;
    /// Span until garbage collection is active.
    std::size_t flushSize = 200;
    /// Run the garbage collection?
    bool doGarbageCollection = true;
    /// Sigma of the in-plane misalignment
    double sigmaInPlane = 100 * Acts::UnitConstants::um;
    /// Sigma of the out-of-plane misalignment
    double sigmaOutPlane = 50 * Acts::UnitConstants::um;
    /// Sigma of the in-plane rotation misalignment
    double sigmaInRot = 20 * 0.001;  // millirad
    /// Sigma of the out-of-plane rotation misalignment
    double sigmaOutRot = 0;
    /// Keep the first iov batch nominal.
    bool firstIovNominal = false;
    /// Log level for the decorator
    Acts::Logging::Level decoratorLogLevel = Acts::Logging::INFO;

    enum class Mode { Internal, External };
    Mode mode = Mode::Internal;

    std::shared_ptr<const Acts::IMaterialDecorator> materialDecorator;
  };

  explicit AlignedDetectorFactory(const Config& cfg);

<<<<<<< HEAD
  std::shared_ptr<DetectorBase> buildDetector() const override;

 private:
  Config m_cfg;
=======
  std::vector<std::vector<std::shared_ptr<GenericDetectorElement>>>&
  detectorStore() {
    return m_detectorStore;
  }

 private:
  /// The Store of the detector elements (lifetime: job)
  std::vector<std::vector<std::shared_ptr<GenericDetectorElement>>>
      m_detectorStore;
>>>>>>> 93d87814
};

}  // namespace ActsExamples<|MERGE_RESOLUTION|>--- conflicted
+++ resolved
@@ -14,29 +14,15 @@
 #include "ActsExamples/GenericDetector/GenericDetector.hpp"
 
 #include <cstddef>
-#include <memory>
 
 namespace ActsExamples {
-<<<<<<< HEAD
-=======
-
-class IContextDecorator;
-class GenericDetectorElement;
->>>>>>> 93d87814
 
 class InternallyAlignedDetectorElement;
 class InternalAlignmentDecorator;
 
 class AlignedDetectorFactory : public DetectorFactoryBase {
  public:
-<<<<<<< HEAD
   struct Config : public GenericDetectorFactory::Config {
-=======
-  using ContextDecorators = std::vector<std::shared_ptr<IContextDecorator>>;
-  using TrackingGeometryPtr = std::shared_ptr<const Acts::TrackingGeometry>;
-
-  struct Config : public GenericDetector::Config {
->>>>>>> 93d87814
     /// Seed for the decorator random numbers.
     std::size_t seed = 1324354657;
     /// Size of a valid IOV.
@@ -66,22 +52,10 @@
 
   explicit AlignedDetectorFactory(const Config& cfg);
 
-<<<<<<< HEAD
   std::shared_ptr<DetectorBase> buildDetector() const override;
 
  private:
   Config m_cfg;
-=======
-  std::vector<std::vector<std::shared_ptr<GenericDetectorElement>>>&
-  detectorStore() {
-    return m_detectorStore;
-  }
-
- private:
-  /// The Store of the detector elements (lifetime: job)
-  std::vector<std::vector<std::shared_ptr<GenericDetectorElement>>>
-      m_detectorStore;
->>>>>>> 93d87814
 };
 
 }  // namespace ActsExamples