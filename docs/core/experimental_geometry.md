(exp_geometry_impl)=

# Experimental Geometry module

:::{note}
This module is in production and is under the namespace `Acts::Experimental`.
:::

## Overview

### Geometry objects

The entire geometry setup is based on the following geometry objects

- {class}`Acts::Surface` describing any bound surface object
- {class}`Acts::Experimental::Portal` which holds a surface and adds information about attached volumes
- {class}`Acts::Experimental::DetectorVolume` which is bound by portals and can contain surfaces and other volumes
- {class}`Acts::Experimental::Detector` which is the top level object holding all detector relevant objects

### Memory management, access and const correctness

All geometric objects can only be constructed as `std::shared_ptr<T>` via dedicated ``Object::makeShared(...)` factories.
Internally, all constituents are stored as non-const objects and can be accessed as such as long as the geometry is not locked, and the holder object is also a non-const object.

While objects may be stored as `std::shared_ptr<T>` internally, their access during navigation is given either to const references (if guaranteed to be existent) or const raw pointers (if optional or part of a polymorphic container).

### Navigation state and delegates

A struct {class}`Acts::Experimental::NavigationState` holds the current navigation information through the geometry, which comprises of

<<<<<<< HEAD
- the current {class}`Acts::Experimental::DetectorVolume` in associated with the position within the detector, called `currentVolume`
- a list of portal candidates to leave the `currentVolume`
- a list of surface canidates to be tested within the `currentVolume`
- a current position, direction, momentum, charge and magnetic field
=======
* the current {class}`Acts::Experimental::DetectorVolume` in associated with the position within the detector, called `currentVolume`
* a list of portal candidates to leave the `currentVolume`
* a list of surface candidates to be tested within the `currentVolume`
* a current position, direction, momentum, charge and magnetic field
>>>>>>> bb5a925a

Several navigation delegates built upon the {class}`Acts::Delegate` template class are defined and can be adapted and specialized for dedicated detector layouts.
These delegates are called:

- `Acts::Experimental::SurfaceCandidatesDelegate` that is called for updating the information at initialization, within the volume or at a volume switch caused by traversing a portal
- `Acts::Experimental::DetectorVolumeFinder` which allows to find a volume by global position (and is usually only needed at initialization of the navigation) and which is attached to a {class}`Acts::Experimental::Portal` to switch volumes when traversing a portal

## Detailed Description

### The Portal object

Portals are composite objects of a {class}`Acts::Surface` object and additional volume link information which connect a portal to the at least one, but in general multiple volumes it connects. The position and the normal vector of an intersection with a portal are used to determine the next volume and hence the navigation flow through the detector.

When volumes are attached or glued to another, the portal object is usually shared between the volumes, and eventually portals can even be of larger extent than the actual volume they are bounding.

:::{figure} /figures/geometry/DirectPortal.png
:width: 600px
:align: center
Illustration of a shared direct portal between two volumes, the arrows indicate the direction of attachment.
:::

:::{figure} /figures/geometry/SharedPortal.png
:width: 600px
:align: center
Illustration of a shared extended portal between several volumes, the arrows indicate the direction of attachment.
:::

The implementation of a unique, binned or any other volume link can be adapted to the detector geometry by providing a suitablen `Acts::Experimental::DetectorVolumeUpdator` delegate.

### The Detector volume object

A detector volume has to contain:

- a list of bounding portal objects (that can be shared with other volumes)
- a navigation state updator as a `Acts::Experimental::SurfaceCandidatesUpdator` delegate, that at minimum is able to provide the portal surfaces for leaving the volume again.
- a unique name string

:::{note}
When constructing a detector volume one has to use a dedicated {class}`Acts::Experimental::DetectorVolumeFactory` that is provided with a portal generator which allows to generate the portals and set the (yet) existing links appropriately.
:::

Additionally, it can contain:

- an optional collection of contained surfaces which can describe sensitive surfaces or passive surfaces (e.g. for material integration)
- an optional collection of contained volumes which describe sub volumes, as e.g. chambers or cells
- a volume material description

In case the volume contains surfaces and/or volumes, an adequate navigation state updator is to be provided that can resolve surface candidates or portal candidates into the sub volumes. E.g.~if the volume contain a layer with sensitive surfaces, a grid can be used to associate an entry/global position with the candidate surfaces further tested in the navigation.

:::{figure} /figures/geometry/EndcapGrid.png
:width: 600px
:align: center
Illustration of a planar module andcap detector with a grid holding the indices to the candidate surfaces.
:::

:::{note}
When building in `Debug` mode the containment of objects inside a `DetectorVolume` is checked with an `assert(...)` statement.
:::

### The Detector object

The detector object is the holder class of all geometry objects, it has to contain:

- at least one detector volume
- a name string
- a volume finder delegate (as `Acts::Experimental::DetecorVolumeFinder`) that allows to uniquely associate a point in space with a contained volume of the detector.

:::{note}
When the detector is constructed, name duplicates are checked for an when failing an `std::exception` is thrown.
:::

:::{figure} /figures/geometry/ODD_Detector.png
:width: 600px
:align: center
Illustration (r/z view) of the OpenDataDetector with its sub volumes, portals and contained surfaces.
:::<|MERGE_RESOLUTION|>--- conflicted
+++ resolved
@@ -28,17 +28,10 @@
 
 A struct {class}`Acts::Experimental::NavigationState` holds the current navigation information through the geometry, which comprises of
 
-<<<<<<< HEAD
-- the current {class}`Acts::Experimental::DetectorVolume` in associated with the position within the detector, called `currentVolume`
-- a list of portal candidates to leave the `currentVolume`
-- a list of surface canidates to be tested within the `currentVolume`
-- a current position, direction, momentum, charge and magnetic field
-=======
 * the current {class}`Acts::Experimental::DetectorVolume` in associated with the position within the detector, called `currentVolume`
 * a list of portal candidates to leave the `currentVolume`
 * a list of surface candidates to be tested within the `currentVolume`
 * a current position, direction, momentum, charge and magnetic field
->>>>>>> bb5a925a
 
 Several navigation delegates built upon the {class}`Acts::Delegate` template class are defined and can be adapted and specialized for dedicated detector layouts.
 These delegates are called:
