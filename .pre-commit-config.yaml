--- conflicted
+++ resolved
@@ -14,12 +14,9 @@
     - id: check-yaml
     - id: check-added-large-files
 
-<<<<<<< HEAD
-  - repo: https://github.com/psf/black
-=======
-    # Using this mirror lets us use mypyc-compiled black, which is about 2x faster
-    - repo: https://github.com/psf/black-pre-commit-mirror
->>>>>>> d9d6191e
+
+  # Using this mirror lets us use mypyc-compiled black, which is about 2x faster
+  - repo: https://github.com/psf/black-pre-commit-mirror
     rev: 24.4.2
     hooks:
     - id: black-jupyter