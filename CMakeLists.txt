cmake_minimum_required(VERSION 3.14)

# LCG sets CPATH, which gets treated like -I by the compiler. We want to ignore
# warnings from libraries, by unsetting it here, it gets processed by the usual
# target_include_directories call, resulting in the desired -isystem flag.
unset(ENV{CPATH})

# must be set before project(...) call; version module is needed before
list(APPEND CMAKE_MODULE_PATH ${CMAKE_CURRENT_SOURCE_DIR}/cmake)

# determine project version; sets _acts_version and _acts_commit_hash
include(ActsRetrieveVersion)

project(Acts VERSION ${_acts_version} LANGUAGES CXX)

# build options

# all options and compile-time parameters must be defined here for clear
# visibility and to make them available everywhere
#
# NOTE if you are adding a new option make sure that is defined in such a way
#   that it is off/empty by default. if you think that is not possible, then
#   it probably is not an optional component.
# core related options
# Formatting needs to be preserved here for parsing
# gersemi: off
set(ACTS_PARAMETER_DEFINITIONS_HEADER "" CACHE FILEPATH "Use a different (track) parameter definitions header")
set(ACTS_SOURCELINK_SBO_SIZE "" CACHE STRING "Customize the SBO size used by SourceLink")
option(ACTS_FORCE_ASSERTIONS "Force assertions regardless of build type" OFF)
# external library options
option(ACTS_USE_SYSTEM_LIBS "Use system libraries by default" OFF)
# plugins related options
option(ACTS_USE_SYSTEM_ACTSVG "Use the ActSVG system library" ${ACTS_USE_SYSTEM_LIBS})
option(ACTS_BUILD_PLUGIN_ACTSVG "Build SVG display plugin" OFF)
option(ACTS_BUILD_PLUGIN_CUDA "Build CUDA plugin" OFF)
option(ACTS_BUILD_PLUGIN_DD4HEP "Build DD4hep plugin" OFF)
option(ACTS_BUILD_PLUGIN_PODIO "Build Podio plugin" OFF)
option(ACTS_BUILD_PLUGIN_EDM4HEP "Build EDM4hep plugin" OFF)
option(ACTS_BUILD_PLUGIN_FPEMON "Build FPE monitoring plugin" OFF)
option(ACTS_BUILD_PLUGIN_GEOMODEL "Build GeoModel plugin" OFF)
option(ACTS_BUILD_PLUGIN_COVFIE "Build Covfie plugin" OFF)
option(ACTS_BUILD_PLUGIN_DETRAY "Build Detray plugin" OFF)
option(ACTS_BUILD_PLUGIN_TRACCC "Build Traccc plugin" OFF)
option(ACTS_USE_SYSTEM_GEOMODEL "Use a system-provided GeoModel installation" ${ACTS_USE_SYSTEM_LIBS})
option(ACTS_BUILD_PLUGIN_GEANT4 "Build Geant4 plugin" OFF)
option(ACTS_BUILD_PLUGIN_EXATRKX "Build the Exa.TrkX plugin" OFF)
option(ACTS_EXATRKX_ENABLE_ONNX "Build the Onnx backend for the exatrkx plugin" OFF)
option(ACTS_EXATRKX_ENABLE_TORCH "Build the torchscript backend for the exatrkx plugin" ON)
option(ACTS_EXATRKX_ENABLE_CUDA "Enable CUDA for the exatrkx plugin" OFF)
option(ACTS_BUILD_PLUGIN_JSON "Build json plugin" OFF)
option(ACTS_USE_SYSTEM_NLOHMANN_JSON "Use nlohmann::json provided by the system instead of the bundled version" ${ACTS_USE_SYSTEM_LIBS})
option(ACTS_BUILD_PLUGIN_LEGACY "Build legacy plugin" OFF)
option(ACTS_BUILD_PLUGIN_ONNX "Build ONNX plugin" OFF)
option(ACTS_USE_SYSTEM_COVFIE "Use a system-provided covfie installation" ${ACTS_USE_SYSTEM_LIBS})
option(ACTS_USE_SYSTEM_DETRAY "Use a system-provided detray installation" ${ACTS_USE_SYSTEM_LIBS})
option(ACTS_USE_SYSTEM_TRACCC "Use a system-provided traccc installation" ${ACTS_USE_SYSTEM_LIBS})
option(ACTS_USE_SYSTEM_VECMEM "Use a system-provided vecmem installation" ${ACTS_USE_SYSTEM_LIBS})
option(ACTS_USE_SYSTEM_ALGEBRAPLUGINS "Use a system-provided algebra-plugins installation" ${ACTS_USE_SYSTEM_LIBS})
option(ACTS_BUILD_PLUGIN_TGEO "Build TGeo plugin" OFF)
# fatras related options
option(ACTS_BUILD_FATRAS "Build FAst TRAcking Simulation package" OFF)
option(ACTS_BUILD_FATRAS_GEANT4 "Build Geant4 Fatras package" OFF)
# alignment related options
option(ACTS_BUILD_ALIGNMENT "Build Alignment package" OFF)
# examples related options
option(ACTS_BUILD_EXAMPLES_DD4HEP "Build DD4hep-based code in the examples" OFF)
option(ACTS_BUILD_EXAMPLES_EDM4HEP "Build EDM4hep-based code in the examples" OFF)
option(ACTS_BUILD_EXAMPLES_EXATRKX "Build the Exa.TrkX example code" OFF)
option(ACTS_BUILD_EXAMPLES_GEANT4 "Build Geant4-based code in the examples" OFF)
option(ACTS_BUILD_EXAMPLES_HEPMC3 "Build HepMC3-based code in the examples" OFF)
option(ACTS_BUILD_EXAMPLES_PYTHIA8 "Build Pythia8-based code in the examples" OFF)
option(ACTS_BUILD_EXAMPLES_PYTHON_BINDINGS "Build python bindings for the examples" OFF)
option(ACTS_USE_SYSTEM_PYBIND11 "Use a system installation of pybind11" ${ACTS_USE_SYSTEM_LIBS} )
option(ACTS_USE_EXAMPLES_TBB "Use Threading Building Blocks library in the examples" ON)
option(ACTS_BUILD_ANALYSIS_APPS "Build Analysis applications in the examples" OFF)
# test related options
option(ACTS_BUILD_BENCHMARKS "Build benchmarks" OFF)
option(ACTS_BUILD_INTEGRATIONTESTS "Build integration tests" OFF)
option(ACTS_BUILD_UNITTESTS "Build unit tests" OFF)
if(ACTS_BUILD_UNITTESTS AND ACTS_BUILD_EXAMPLES)
  set(_default_examples_unit_tests ON)
else()
  set(_default_examples_unit_tests OFF)
endif()
option(ACTS_BUILD_EXAMPLES_UNITTESTS "Build unit tests" ${_default_examples_unit_tests}) # default: ACTS_BUILD_UNITTESTS AND ACTS_BUILD_EXAMPLES
option(ACTS_BUILD_NONCOMPILE_TESTS "Build tests that check build failure invariants" OFF)
option(ACTS_RUN_CLANG_TIDY "Run clang-tidy static analysis" OFF)
# other options
option(ACTS_BUILD_DOCS "Build documentation" OFF)
option(ACTS_SETUP_BOOST "Explicitly set up Boost for the project" ON)
option(ACTS_USE_SYSTEM_BOOST "Use a system-provided boost" ON)
option(ACTS_SETUP_EIGEN3 "Explicitly set up Eigen3 for the project" ON)
option(ACTS_USE_SYSTEM_EIGEN3 "Use a system-provided eigen3" ON)
option(ACTS_BUILD_ODD "Build the OpenDataDetector" OFF)
# profiling related optios
option(ACTS_ENABLE_CPU_PROFILING "Enable CPU profiling using gperftools" OFF)
option(ACTS_ENABLE_MEMORY_PROFILING "Enable memory profiling using gperftools" OFF)
set(ACTS_GPERF_INSTALL_DIR "" CACHE STRING "Hint to help find gperf if profiling is enabled")

option(ACTS_ENABLE_LOG_FAILURE_THRESHOLD "Enable failing on log messages with level above certain threshold" OFF)
set(ACTS_LOG_FAILURE_THRESHOLD "" CACHE STRING "Log level above which an exception should be automatically thrown. If ACTS_ENABLE_LOG_FAILURE_THRESHOLD is set and this is unset, this will enable a runtime check of the log level.")
# gersemi: on

# handle option inter-dependencies and the everything flag
# NOTE: ordering is important here. dependencies must come before dependees
include(ActsOptionHelpers)

# any examples component activates the general examples option
set_option_if(
  ACTS_BUILD_EXAMPLES
  ACTS_BUILD_EXAMPLES_DD4HEP
  OR ACTS_BUILD_EXAMPLES_EDM4HEP
  OR ACTS_BUILD_EXAMPLES_GEANT4
  OR ACTS_BUILD_EXAMPLES_HEPMC3
  OR ACTS_BUILD_EXAMPLES_PYTHIA8
  OR ACTS_BUILD_EXAMPLES_EXATRKX
  OR ACTS_BUILD_EXAMPLES_PYTHON_BINDINGS
)
# core plugins might be required by examples or depend on each other

set_option_if(
  ACTS_BUILD_PLUGIN_DD4HEP
  ACTS_BUILD_EXAMPLES_DD4HEP OR
  ACTS_BUILD_EXAMPLES_EDM4HEP
)
set_option_if(
  ACTS_BUILD_PLUGIN_EDM4HEP
  ACTS_BUILD_EXAMPLES_EDM4HEP
)
set_option_if(
  ACTS_BUILD_PLUGIN_PODIO
  ACTS_BUILD_EXAMPLES_EDM4HEP
)
set_option_if(
    ACTS_BUILD_PLUGIN_GEANT4
    ACTS_BUILD_EXAMPLES_GEANT4
)
set_option_if(
  ACTS_BUILD_PLUGIN_TGEO
  ACTS_BUILD_PLUGIN_DD4HEP OR
  ACTS_BUILD_EXAMPLES
)
set_option_if(
  ACTS_BUILD_PLUGIN_IDENTIFICATION
  ACTS_BUILD_PLUGIN_TGEO OR
  ACTS_BUILD_PLUGIN_PODIO OR
  ACTS_BUILD_EXAMPLES
)
set_option_if(
  ACTS_BUILD_PLUGIN_JSON
  ACTS_BUILD_EXAMPLES
)
set_option_if(
  ACTS_BUILD_FATRAS
  ACTS_BUILD_EXAMPLES
)
set_option_if(
  ACTS_BUILD_PLUGIN_EXATRKX
  ACTS_BUILD_EXAMPLES_EXATRKX
)
set_option_if(
  ACTS_BUILD_PLUGIN_FPEMON
  ACTS_BUILD_EXAMPLES
)
set_option_if(

  ACTS_BUILD_PLUGIN_DETRAY
  ACTS_BUILD_PLUGIN_TRACCC)
set_option_if(
  ACTS_BUILD_PLUGIN_JSON
  ACTS_BUILD_PLUGIN_DETRAY)
set_option_if(
  ACTS_BUILD_PLUGIN_COVFIE
  ACTS_BUILD_PLUGIN_DETRAY)

# feature tests
include(CheckCXXSourceCompiles)

# function that tests if the root installation is compatible
function(check_root_compatibility)
    get_target_property(
        ROOT_INCLUDE_DIR
        ROOT::Core
        INTERFACE_INCLUDE_DIRECTORIES
    )
    set(CMAKE_REQUIRED_INCLUDES ${ROOT_INCLUDE_DIR})
    #yolo
    #check_cxx_source_compiles(" #include <string>\n #include <TString.h>\nint main(){}" ROOT_COMPATIBILITY_CHECK)
    #if(NOT ROOT_COMPATIBILITY_CHECK)
    #  message(FATAL_ERROR "Root installation is misconfigured. Ensure that your Root installation was compiled.")
    #endif()
endfunction()

# additional configuration and tools
include(GNUInstallDirs) # GNU-like installation paths, e.g. lib/, include/, ...
include(ActsCompilerOptions) # default compile options
include(ActsComponentsHelpers) # handle components via add_..._if commands
include(ActsStaticAnalysis)

# place build products in `<build>/bin` and `<build>/lib` for simple use
set(CMAKE_RUNTIME_OUTPUT_DIRECTORY
    "${PROJECT_BINARY_DIR}/${CMAKE_INSTALL_BINDIR}"
)
set(CMAKE_LIBRARY_OUTPUT_DIRECTORY
    "${PROJECT_BINARY_DIR}/${CMAKE_INSTALL_LIBDIR}"
)

# This needs to happen before we set up any targets
if(ACTS_FORCE_ASSERTIONS)
    message(
        STATUS
        "Injecting headers to force assertions. This can have side-effects, USE WITH CAUTION!"
    )
    include_directories(
        BEFORE
        SYSTEM
        ${CMAKE_CURRENT_SOURCE_DIR}/cmake/assert_include
    )
endif()

# minimal dependency versions. they are defined here in a single place so
# they can be easily upgraded, although they might not be used if the
# dependency is included via `add_subdirectory(...)`.
set(_acts_actsvg_version 0.4.40)
set(_acts_autodiff_version 0.6)
set(_acts_boost_version 1.71.0)
set(_acts_dd4hep_version 1.21)
set(_acts_edm4hep_version 0.7)
set(_acts_geomodel_version 6.3.0)
set(_acts_eigen3_version 3.3.7)
set(_acts_podio_version 1.0.1) # will try this first
set(_acts_podio_fallback_version 0.16) # if not found, will try this one
set(_acts_doxygen_version 1.9.4)
set(_acts_hepmc3_version 3.2.1)
set(_acts_nlohmanjson_version 3.2.0)
set(_acts_onnxruntime_version 1.12.0)
set(_acts_root_version 6.20)
set(_acts_tbb_version 2020.1)
set(_acts_pythia8_version 8.309)
set(_acts_detray_version 0.72.0)
set(_acts_traccc_version 0.13.0)
set(_acts_covfie_version 0.10.0)
set(_acts_vecmem_version 1.4.0)
set(_acts_algebraplugins_version 0.22.0)

# recommended dependency version. if there is an opportunity to reach
# this version we will try so.
set(_acts_boost_recommended_version 1.78.0)

# Include the sources for the external dependencies.
include(ActsExternSources)

# Controls behavior of DOWNLOAD_EXTRACT_TIMESTAMP
if(POLICY CMP0135)
    cmake_policy(SET CMP0135 NEW)
endif()

# required packages
if (ACTS_SETUP_BOOST)
  if (ACTS_USE_SYSTEM_BOOST)
    if(POLICY CMP0167)
      cmake_policy(SET CMP0167 NEW)
    endif()

    # Enable both program_options and unit_test_framework to reduce complexity
    # Also Cuda tests seem to use program_options
    if( ACTS_BUILD_ANALYSIS_APPS OR ACTS_BUILD_UNITTESTS OR ACTS_BUILD_INTEGRATIONTESTS OR ACTS_BUILD_BENCHMARKS )
      find_package(Boost ${_acts_boost_version} REQUIRED COMPONENTS program_options unit_test_framework)
    else()
      find_package(Boost ${_acts_boost_version} REQUIRED COMPONENTS)
    endif()

    if(Boost_VERSION VERSION_LESS _acts_boost_recommended_version)
      message(WARNING "Found Boost ${Boost_VERSION} - recommended is at least ${_acts_boost_recommended_version}")
    endif()
  else()
    add_subdirectory(thirdparty/boost)
  endif()

<<<<<<< HEAD
=======
    if(Boost_VERSION VERSION_EQUAL "1.85.0")
        message(
            WARNING
            "Boost 1.85.0 is known to be broken (https://github.com/boostorg/container/issues/273). Please use a different version."
        )
    endif()
>>>>>>> 5725e8bf
endif()

if(ACTS_SETUP_EIGEN3)
    if(ACTS_USE_SYSTEM_EIGEN3)
        find_package(Eigen3 ${_acts_eigen3_version} REQUIRED CONFIG)
    else()
        add_subdirectory(thirdparty/eigen3)
    endif()
endif()

find_package(Filesystem REQUIRED)

# the `<project_name>_VERSION` variables set by `setup(... VERSION ...)` have
# only local scope, i.e. they are not accessible her for dependencies added
# via `add_subdirectory`. this overrides the `project(...)` funcion for
# sub-projects such that the resulting `<project_name>_VERSION` has
# global scope and is accessible within the main project later on.
cmake_policy(SET CMP0048 NEW)
macro(project)
    _project(${ARGN})
    set(${PROJECT_NAME}_VERSION "${${PROJECT_NAME}_VERSION}" CACHE INTERNAL "")
endmacro()

# CUDA settings are collected here in a macro, so that they can be reused by different plugins
macro(enable_cuda)
    enable_language(CUDA)
    set(CMAKE_CUDA_STANDARD 14 CACHE STRING "CUDA C++ standard to use")
    set(CMAKE_CUDA_STANDARD_REQUIRED
        ON
        CACHE BOOL
        "Force the C++ standard requirement"
    )
    if(NOT CMAKE_CUDA_ARCHITECTURES)
        set(CMAKE_CUDA_ARCHITECTURES
            "35;52;75"
            CACHE STRING
            "CUDA architectures to generate code for"
        )
    endif()
    set(CMAKE_CUDA_FLAGS_DEBUG "${CMAKE_CUDA_FLAGS_DEBUG} -g -G")
    set(CMAKE_CUDA_FLAGS "${CMAKE_CUDA_FLAGS} --extended-lambda")
endmacro()

# optional packages
#
# find packages explicitly for each component even if this means searching for
# the same package twice. This avoids having complex if/else trees to sort out
# when a particular package is actually needed.
if(ACTS_BUILD_PLUGIN_ACTSVG)
    if(ACTS_USE_SYSTEM_ACTSVG)
        find_package(actsvg ${_acts_actsvg_version} REQUIRED CONFIG)
    else()
        add_subdirectory(thirdparty/actsvg)
    endif()
endif()
if(ACTS_BUILD_PLUGIN_CUDA)
    enable_cuda()
endif()
if(ACTS_BUILD_PLUGIN_DD4HEP)
    # Explicitly find python so we can more easily override the version
    find_package(Python 3.8 REQUIRED COMPONENTS Interpreter Development)
    find_package(
        DD4hep
        ${_acts_dd4hep_version}
        REQUIRED
        CONFIG
        COMPONENTS DDCore DDDetectors
    )
endif()
if(ACTS_BUILD_PLUGIN_JSON)
    if(ACTS_USE_SYSTEM_NLOHMANN_JSON)
        find_package(nlohmann_json ${_acts_nlohmanjson_version} REQUIRED CONFIG)
    else()
        add_subdirectory(thirdparty/nlohmann_json)
    endif()
endif()
if(ACTS_BUILD_PLUGIN_GEOMODEL)
    find_package(GeoModelCore ${_acts_geomodel_version} REQUIRED CONFIG)
    find_package(GeoModelIO ${_acts_geomodel_version} REQUIRED CONFIG)
endif()
if(ACTS_BUILD_PLUGIN_TGEO)
    find_package(
        ROOT
        ${_acts_root_version}
        REQUIRED
        CONFIG
        COMPONENTS Geom Graf
    )
    check_root_compatibility()
endif()
if(ACTS_BUILD_ANALYSIS_APPS)
    find_package(
        ROOT
        ${_acts_root_version}
        REQUIRED
        CONFIG
        COMPONENTS Geom Graf
    )
    check_root_compatibility()
endif()
if(ACTS_BUILD_PLUGIN_EXATRKX)
    find_package(Torch REQUIRED)
    if(ACTS_EXATRKX_ENABLE_CUDA)
        find_package(CUDAToolkit REQUIRED)
        enable_cuda()
        add_subdirectory(thirdparty/FRNN)
        message(STATUS "Build Exa.TrkX plugin with CUDA")
    else()
        message(STATUS "Build Exa.TrkX plugin for CPU only")
    endif()
    if(NOT (ACTS_EXATRKX_ENABLE_ONNX OR ACTS_EXATRKX_ENABLE_TORCH))
        message(
            FATAL_ERROR
            "When building the Exa.TrkX plugin, at least one of ACTS_EXATRKX_ENABLE_ONNX \
      and ACTS_EXATRKX_ENABLE_TORCHSCRIPT must be enabled."
        )
    endif()
    if(ACTS_EXATRKX_ENABLE_ONNX)
        find_package(cugraph REQUIRED)
    endif()
    if(ACTS_EXATRKX_ENABLE_TORCH)
        find_package(TorchScatter REQUIRED)
    endif()
endif()
if(ACTS_BUILD_PLUGIN_ONNX OR ACTS_EXATRKX_ENABLE_ONNX)
    find_package(OnnxRuntime ${_acts_onnxruntime_version} REQUIRED)
endif()
if(ACTS_BUILD_PLUGIN_EDM4HEP OR ACTS_BUILD_PLUGIN_PODIO)
    find_package(podio ${_acts_podio_version} CONFIG)
    if(NOT podio_FOUND)
        message(
            STATUS
            "Podio not found, trying ${_acts_podio_fallback_version} version"
        )
        find_package(podio ${_acts_podio_fallback_version} CONFIG REQUIRED)
    endif()
    find_package(ROOT ${_acts_root_version} REQUIRED CONFIG COMPONENTS Core)
endif()
if(ACTS_BUILD_PLUGIN_EDM4HEP)
    find_package(EDM4HEP ${_acts_edm4hep_version} REQUIRED CONFIG)
endif()
if(ACTS_BUILD_PLUGIN_GEANT4)
    find_package(Geant4 REQUIRED CONFIG COMPONENTS gdml)
endif()
if(ACTS_BUILD_PLUGIN_DETRAY)
  if(ACTS_USE_SYSTEM_DETRAY)
    find_package(detray ${_acts_detray_version} REQUIRED CONFIG)
  else()
    add_subdirectory(thirdparty/detray)
  endif()

  if (ACTS_USE_SYSTEM_VECMEM)
    find_package(vecmem ${_acts_vecmem_version} REQUIRED)
  else()
    add_subdirectory(thirdparty/vecmem)
    # Make the "VecMem language code" available for the whole project.
    include( "${VECMEM_LANGUAGE_DIR}/vecmem-check-language.cmake" )
  endif()

  if (ACTS_USE_SYSTEM_ALGEBRAPLUGINS)
    find_package(algebra-plugins ${_acts_algebraplugins_version} REQUIRED)
  else()
    add_subdirectory(thirdparty/algebra-plugins)
  endif()
endif()
if(ACTS_BUILD_PLUGIN_COVFIE)
  if(ACTS_USE_SYSTEM_COVFIE)
    find_package(covfie ${_acts_covfie_version} REQUIRED CONFIG)
  else()
    add_subdirectory(thirdparty/covfie)
  endif()
endif()
if(ACTS_BUILD_PLUGIN_TRACCC)
  # traccc also depends on vecmem and covfie, but those plugins should always
  # be enabled if traccc is.
  if(ACTS_USE_SYSTEM_TRACCC)
    find_package(traccc ${_acts_traccc_version} REQUIRED CONFIG)
  else()
    add_subdirectory(thirdparty/traccc)
  endif()
endif()

# examples dependencies
if(ACTS_BUILD_EXAMPLES)
    set(THREADS_PREFER_PTHREAD_FLAG ON)
    find_package(Threads REQUIRED)
    # for simplicity always request all potentially required components.
    find_package(
        ROOT
        ${_acts_root_version}
        REQUIRED
        CONFIG
        COMPONENTS Core Geom Graf GenVector Hist Tree TreePlayer
    )
    check_root_compatibility()
endif()
if(ACTS_BUILD_EXAMPLES_PYTHON_BINDINGS)
    find_package(Python 3.8 REQUIRED COMPONENTS Interpreter Development)
    if(ACTS_USE_SYSTEM_PYBIND11)
        find_package(pybind11 CONFIG REQUIRED)
    else()
        add_subdirectory(thirdparty/pybind11)
    endif()
endif()
if(ACTS_BUILD_EXAMPLES_DD4HEP AND ACTS_BUILD_EXAMPLES_GEANT4)
    find_package(
        DD4hep
        ${_acts_dd4hep_version}
        REQUIRED
        CONFIG
        COMPONENTS DDCore DDG4 DDDetectors
    )
elseif(ACTS_BUILD_EXAMPLES_DD4HEP)
    find_package(
        DD4hep
        ${_acts_dd4hep_version}
        REQUIRED
        CONFIG
        COMPONENTS DDCore DDDetectors
    )
endif()
if(ACTS_BUILD_EXAMPLES_HEPMC3)
    find_package(HepMC3 ${_acts_hepmc3_version} REQUIRED CONFIG)
endif()
if(ACTS_BUILD_EXAMPLES_PYTHIA8)
    find_package(Pythia8 ${_acts_pythia8_version} REQUIRED)
endif()
# other dependencies
if(ACTS_BUILD_DOCS)
    find_package(Doxygen ${_acts_doxygen_version} REQUIRED)
    find_package(Sphinx REQUIRED)
endif()

if(ACTS_CUSTOM_SCALARTYPE)
    message(
        STATUS
        "Building Acts with custom scalar type: ${ACTS_CUSTOM_SCALARTYPE}"
    )
endif()

# core library, core plugins, and other components
add_component(Core Core)
add_subdirectory(Plugins)
add_component_if(Fatras Fatras ACTS_BUILD_FATRAS)
add_component_if(Alignment Alignment ACTS_BUILD_ALIGNMENT)

if(ACTS_BUILD_ODD)
    if(
        EXISTS
            "${CMAKE_CURRENT_LIST_DIR}/thirdparty/OpenDataDetector/CMakeLists.txt"
    )
        add_subdirectory_if(thirdparty/OpenDataDetector ACTS_BUILD_ODD)
    else()
        message(
            FATAL_ERROR
            "ODD build was requested, but the ODD directory seems not to be present. "
            "Did you init and update the submodule?"
        )
    endif()
endif()

# examples
add_subdirectory_if(Examples ACTS_BUILD_EXAMPLES)

# automated tests and benchmarks
if(ACTS_BUILD_BENCHMARKS OR ACTS_BUILD_INTEGRATIONTESTS OR ACTS_BUILD_UNITTESTS)
    enable_testing() # must be set in the main CMakeLists.txt
    add_subdirectory(Tests)
endif()

# documentation
add_subdirectory_if(docs ACTS_BUILD_DOCS)

# create cmake configuration files and environment setup script
include(ActsCreatePackageConfig)
include(ActsCreateSetup)<|MERGE_RESOLUTION|>--- conflicted
+++ resolved
@@ -277,15 +277,12 @@
     add_subdirectory(thirdparty/boost)
   endif()
 
-<<<<<<< HEAD
-=======
     if(Boost_VERSION VERSION_EQUAL "1.85.0")
         message(
             WARNING
             "Boost 1.85.0 is known to be broken (https://github.com/boostorg/container/issues/273). Please use a different version."
         )
     endif()
->>>>>>> 5725e8bf
 endif()
 
 if(ACTS_SETUP_EIGEN3)
