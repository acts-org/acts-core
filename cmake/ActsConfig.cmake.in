# CMake config for the Acts package
#
# Defines CMake targets for requested and available components.  All additional
# information, e.g. include directories and dependencies, are defined as
# target-specific properties and are automatically propagated when linking to
# the target.
#
# Defines the following additional variables:
#
#   - Acts_COMPONENTS
#   - Acts_COMMIT_HASH
#   - Acts_COMMIT_HASH_SHORT

@PACKAGE_INIT@

set(Acts_COMPONENTS @_components@)
set(Acts_COMMIT_HASH "@_acts_commit_hash@")
set(Acts_COMMIT_HASH_SHORT "@_acts_commit_hash_short@")

# print version and components information
if(NOT Acts_FIND_QUIETLY)
  message(STATUS "found Acts version ${Acts_VERSION} commit ${Acts_COMMIT_HASH_SHORT}")
endif()

# check that requested components are available
foreach(_component ${Acts_FIND_COMPONENTS})
  # check if this component is available
  if(NOT _component IN_LIST Acts_COMPONENTS)
    if (${Acts_FIND_REQUIRED_${_component}})
      # not supported, but required -> fail
      set(Acts_FOUND False)
      set(Acts_NOT_FOUND_MESSAGE "required component '${_component}' not found")
    else()
      # not supported and optional -> skip
      list(REMOVE_ITEM Acts_FIND_COMPONENTS ${_component})
      if(NOT Acts_FIND_QUIETLY)
        message(STATUS "optional component '${_component}' not found")
      endif()
    endif()
  endif()
endforeach()

# add this to the current CMAKE_MODULE_PATH to find third party modules 
# that not provide a XXXConfig.cmake or XXX-config.cmake file
list(APPEND CMAKE_MODULE_PATH ${CMAKE_CURRENT_LIST_DIR}/Modules)

# find external dependencies that are needed to link with Acts. since the
# exported Acts targets only store the linked external target names they need
# to be found again. this avoids hard-coded paths and makes the installed
# config/library relocatable. use exact version match where possible to ensure
# the same versions are found that were used at build time.
# `find_dependency` is a wrapper around `find_package` that automatically
# handles QUIET and REQUIRED parameters.
include(CMakeFindDependencyMacro)
find_dependency(Boost @Boost_VERSION_STRING@ CONFIG EXACT)
find_dependency(Eigen3 @Eigen3_VERSION@ CONFIG EXACT)
if(PluginAutodiff IN_LIST Acts_COMPONENTS)
  find_dependency(autodiff @autodiff_VERSION@ CONFIG EXACT)
endif()
if(PluginDD4hep IN_LIST Acts_COMPONENTS)
  find_dependency(DD4hep @DD4hep_VERSION@ CONFIG EXACT)
endif()
if(PluginJson IN_LIST Acts_COMPONENTS)
  find_dependency(nlohmann_json @nlohmann_json_VERSION@ CONFIG EXACT)
endif()
if(PluginOnnx IN_LIST Acts_COMPONENTS)
<<<<<<< HEAD
  find_package(OnnxRuntime REQUIRED)
endif()
if(PluginSycl IN_LIST Acts_COMPONENTS)
  find_package(SYCL REQUIRED)
=======
  find_dependency(OnnxRuntime)
  if(NOT OnnxRuntime_FOUND)
    message(FATAL_ERROR "Could not find OnnxRuntime. Since at the moment \
    OnnxRuntime does not provide a configuration file \
    ('OnnxRuntimeConfig.cmake' or 'onnxruntime-config.cmake'), consider \
    copying the file 'FindOnnxRuntime.cmake' from the Acts repository \
    into your project's CMAKE_MODULE_PATH")
  endif()
>>>>>>> 60497977
endif()
if(PluginTGeo IN_LIST Acts_COMPONENTS)
  find_dependency(ROOT @ROOT_VERSION@ CONFIG EXACT)
endif()

# load **all** available components. we can not just include the requested
# components since there can be interdependencies between them.
if(NOT Acts_FIND_QUIETLY)
  message(STATUS "loading components:")
endif()
foreach(_component ${Acts_COMPONENTS})
  if(NOT Acts_FIND_QUIETLY)
    message(STATUS "  ${_component}")
  endif()
  # include the targets file to create the imported targets for the user
  include(${CMAKE_CURRENT_LIST_DIR}/Acts${_component}Targets.cmake)
endforeach()<|MERGE_RESOLUTION|>--- conflicted
+++ resolved
@@ -63,25 +63,16 @@
 if(PluginJson IN_LIST Acts_COMPONENTS)
   find_dependency(nlohmann_json @nlohmann_json_VERSION@ CONFIG EXACT)
 endif()
+if(PluginTGeo IN_LIST Acts_COMPONENTS)
+  find_dependency(ROOT @ROOT_VERSION@ CONFIG EXACT)
+endif()
+
+# dependencies which cannot be searched in CONFIG mode
 if(PluginOnnx IN_LIST Acts_COMPONENTS)
-<<<<<<< HEAD
   find_package(OnnxRuntime REQUIRED)
 endif()
 if(PluginSycl IN_LIST Acts_COMPONENTS)
   find_package(SYCL REQUIRED)
-=======
-  find_dependency(OnnxRuntime)
-  if(NOT OnnxRuntime_FOUND)
-    message(FATAL_ERROR "Could not find OnnxRuntime. Since at the moment \
-    OnnxRuntime does not provide a configuration file \
-    ('OnnxRuntimeConfig.cmake' or 'onnxruntime-config.cmake'), consider \
-    copying the file 'FindOnnxRuntime.cmake' from the Acts repository \
-    into your project's CMAKE_MODULE_PATH")
-  endif()
->>>>>>> 60497977
-endif()
-if(PluginTGeo IN_LIST Acts_COMPONENTS)
-  find_dependency(ROOT @ROOT_VERSION@ CONFIG EXACT)
 endif()
 
 # load **all** available components. we can not just include the requested
