--- conflicted
+++ resolved
@@ -99,11 +99,6 @@
 build_exatrkx_cpu:
   stage: build
   image: registry.cern.ch/ghcr.io/acts-project/ubuntu2204_exatrkx:63
-<<<<<<< HEAD
-=======
-  variables:
-    DEPENDENCY_URL: https://acts.web.cern.ch/ACTS/ci/ubuntu-22.04/deps.$DEPENDENCY_TAG.tar.zst
->>>>>>> 58b13613
   tags:
     - large
 
@@ -138,11 +133,6 @@
 build_exatrkx:
   stage: build
   image: registry.cern.ch/ghcr.io/acts-project/ubuntu2204_exatrkx:63
-<<<<<<< HEAD
-=======
-  variables:
-    DEPENDENCY_URL: https://acts.web.cern.ch/ACTS/ci/ubuntu-22.04/deps.$DEPENDENCY_TAG.tar.zst
->>>>>>> 58b13613
   tags:
     - large
 
@@ -186,11 +176,6 @@
   needs:
     - build_exatrkx
   image: registry.cern.ch/ghcr.io/acts-project/ubuntu2204_exatrkx:63
-<<<<<<< HEAD
-=======
-  variables:
-    DEPENDENCY_URL: https://acts.web.cern.ch/ACTS/ci/ubuntu-22.04/deps.$DEPENDENCY_TAG.tar.zst
->>>>>>> 58b13613
   tags:
     - docker-gpu-nvidia
 
@@ -214,11 +199,6 @@
   needs:
     - build_exatrkx
   image: registry.cern.ch/ghcr.io/acts-project/ubuntu2204_exatrkx:63
-<<<<<<< HEAD
-=======
-  variables:
-    DEPENDENCY_URL: https://acts.web.cern.ch/ACTS/ci/ubuntu-22.04/deps.$DEPENDENCY_TAG.tar.zst
->>>>>>> 58b13613
   tags:
     - docker-gpu-nvidia
 
@@ -247,11 +227,6 @@
 build_linux_ubuntu:
   stage: build
   image: registry.cern.ch/ghcr.io/acts-project/ubuntu2404:63
-<<<<<<< HEAD
-=======
-  variables:
-    DEPENDENCY_URL: https://acts.web.cern.ch/ACTS/ci/ubuntu-24.04/deps.$DEPENDENCY_TAG.tar.zst
->>>>>>> 58b13613
 
   cache:
    - !reference [.ccache_base, cache]
@@ -289,19 +264,11 @@
     - cmake --build build -- -j6
     - ccache -s
 
-<<<<<<< HEAD
-    - ctest --test-dir build #-j$(nproc)
-    - cmake --build build --target integrationtests
-
-    # Install main project
-    - cmake --install build > install.log
-=======
     - ctest --test-dir build -j$(nproc)
     - cmake --build build --target integrationtests
 
     # Install main project
     - cmake --install build
->>>>>>> 58b13613
 
     # Downstream configure
     - >
@@ -314,23 +281,15 @@
     # Downstream build
     - cmake --build build-downstream
 
-<<<<<<< HEAD
-  after_script:
-   - !reference [.spack_cleanup, after_script]
-
-=======
     # Downstream run
     - ./build-downstream/bin/ShowActsVersion
->>>>>>> 58b13613
+
+  after_script:
+   - !reference [.spack_cleanup, after_script]
 
 linux_test_examples:
   stage: test
   image: registry.cern.ch/ghcr.io/acts-project/ubuntu2404:63
-<<<<<<< HEAD
-=======
-  variables:
-    DEPENDENCY_URL: https://acts.web.cern.ch/ACTS/ci/ubuntu-24.04/deps.$DEPENDENCY_TAG.tar.zst
->>>>>>> 58b13613
   needs: [build_linux_ubuntu]
 
   cache:
@@ -358,12 +317,6 @@
 
 linux_physmon:
   stage: test
-  image: registry.cern.ch/ghcr.io/acts-project/ubuntu2404:63
-<<<<<<< HEAD
-=======
-  variables:
-    DEPENDENCY_URL: https://acts.web.cern.ch/ACTS/ci/ubuntu-24.04/deps.$DEPENDENCY_TAG.tar.zst
->>>>>>> 58b13613
   needs: [build_linux_ubuntu]
 
   artifacts:
@@ -466,25 +419,15 @@
   extends: .linux_ubuntu_extra
   variables:
     CXXSTD: 20
-<<<<<<< HEAD
     COMPILER: g++
   image: registry.cern.ch/ghcr.io/acts-project/ubuntu2204:71
-=======
-    DEPENDENCY_URL: https://acts.web.cern.ch/ACTS/ci/ubuntu-22.04/deps.$DEPENDENCY_TAG.tar.zst
-  image: registry.cern.ch/ghcr.io/acts-project/ubuntu2204:63
->>>>>>> 58b13613
 
 linux_ubuntu_2204_clang:
   extends: .linux_ubuntu_extra
   variables:
     CXXSTD: 20
-<<<<<<< HEAD
     COMPILER: clang++
   image: registry.cern.ch/ghcr.io/acts-project/ubuntu2204:71
-=======
-    DEPENDENCY_URL: https://acts.web.cern.ch/ACTS/ci/ubuntu-22.04/deps.$DEPENDENCY_TAG.tar.zst
-  image: registry.cern.ch/ghcr.io/acts-project/ubuntu2204_clang:63
->>>>>>> 58b13613
 
 
 ######################
