variables:
  CCACHE_DIR: ${CI_PROJECT_DIR}/ccache
  CCACHE_MAXSIZE: 500M
  CCACHE_KEY_SUFFIX: r2
  CTEST_OUTPUT_ON_FAILURE: 1

  SPACK_VERSION: develop-acts
  LOCKFILE_CACHE_DIR: ${CI_PROJECT_DIR}/spack_lockfile_cache

  DEPENDENCY_TAG: v7_b7

.ccache_base:
  cache:
    - key: ccache-${CI_JOB_NAME}-${CCACHE_KEY_SUFFIX}-${CLONE_URL}_${HEAD_REF}
      fallback_keys:
        - ccache-${CI_JOB_NAME}-${CCACHE_KEY_SUFFIX}-https://github.com/acts-project/acts.git-main
      when: always
      paths:
        - ${CCACHE_DIR}

<<<<<<< HEAD
.spack_cache:
  cache:
   - key:
       files:
         - CI/dependencies/setup_spack.sh
       prefix: spack_${SPACK_VERSION}
     paths:
      - spack
      - .spack
   - key:
       files:
        - spack_lockfile_cache/digest.txt
       prefix: spack_lockfile_
     paths:
      - spack_lockfile_cache

.spack_cleanup:
  after_script:
    - du -sh spack
    - du -sh spack/*
    - du -sh spack/opt/spack/*
    - du -sh spack/var/spack/*
    - rm -rf spack/.git
    - rm -rf spack/opt
    - rm -rf spack/var/spack/cache
    - find spack -type f -name "*.pyc" -delete
    - du -sh spack
    - du -sh spack/*
    - du -sh spack/var/spack/*


# clang_tidy:
#   stage: build
#   image: ghcr.io/acts-project/ubuntu2404:63
#   tags:
#     - large
#   artifacts:
#     paths:
#       - src/clang-tidy/
#     when: always
#     expire_in: 1 week
#   variables:
#     DEPENDENCY_URL: https://acts.web.cern.ch/ACTS/ci/ubuntu-24.04/deps.$DEPENDENCY_TAG.tar.zst
#   script:
#     - git clone $CLONE_URL src
#     - cd src
#     - git checkout $HEAD_SHA
#     - >
#         apt-get update
#         && apt-get install -y clang-tidy-18
#         && ln -sf /usr/bin/clang++-18 /usr/bin/clang++
#         && ln -sf /usr/bin/clang-18 /usr/bin/clang
#         && ln -sf /usr/bin/clang-tidy-18 /usr/bin/clang-tidy
#
#     - source CI/dependencies/setup.sh
#
#     - >
#         cmake -B build -S .
#         --preset=gitlab-ci-clangtidy
#         -DCMAKE_CXX_COMPILER=clang++
#         -DCMAKE_C_COMPILER=clang
#
#     # Main clang-tidy run during cmake compilation
#     - CI/clang_tidy/run_clang_tidy.sh clang-tidy build
#
#     # Install dependencies for processing scripts
#     - python3 -m pip install -r CI/clang_tidy/requirements.txt
#
#     # Parse the main clang-tidy run
#     - >
#         CI/clang_tidy/parse_clang_tidy.py
#         clang-tidy/clang-tidy.log
#         clang-tidy/clang-tidy.json
#         --exclude "*thirdparty*"
#         --exclude "*ActsPodioEdm*"
#         --exclude "*build/_deps/*"
#
#     # Check the combined report against the defined limits
#     - CI/clang_tidy/check_clang_tidy.py --report clang-tidy/clang-tidy.json --config CI/clang_tidy/limits.yml
#
#     # Generate an html report
#     - codereport clang-tidy/clang-tidy.json clang-tidy/html
    #
  # after_script:
  #  - !reference [.spack_cleanup, after_script]
=======

clang_tidy:
  stage: build
  image: registry.cern.ch/ghcr.io/acts-project/ubuntu2404:63
  tags:
    - large
  artifacts:
    paths:
      - src/clang-tidy/
    when: always
    expire_in: 1 week
  variables:
    DEPENDENCY_URL: https://acts.web.cern.ch/ACTS/ci/ubuntu-24.04/deps.$DEPENDENCY_TAG.tar.zst
  script:
    - git clone $CLONE_URL src
    - cd src
    - git checkout $HEAD_SHA
    - >
        apt-get update
        && apt-get install -y clang-tidy-18
        && ln -sf /usr/bin/clang++-18 /usr/bin/clang++
        && ln -sf /usr/bin/clang-18 /usr/bin/clang
        && ln -sf /usr/bin/clang-tidy-18 /usr/bin/clang-tidy

    - source CI/dependencies.sh

    - >
        cmake -B build -S .
        --preset=gitlab-ci-clangtidy
        -DCMAKE_CXX_COMPILER=clang++
        -DCMAKE_C_COMPILER=clang
        -DPython_EXECUTABLE=$(which python3)

    # Main clang-tidy run during cmake compilation
    - CI/clang_tidy/run_clang_tidy.sh clang-tidy build

    # Install dependencies for processing scripts
    - python3 -m pip install -r CI/clang_tidy/requirements.txt

    # Parse the main clang-tidy run
    - >
        CI/clang_tidy/parse_clang_tidy.py
        clang-tidy/clang-tidy.log
        clang-tidy/clang-tidy.json
        --exclude "*thirdparty*"
        --exclude "*ActsPodioEdm*"
        --exclude "*build/_deps/*"

    # Check the combined report against the defined limits
    - CI/clang_tidy/check_clang_tidy.py --report clang-tidy/clang-tidy.json --config CI/clang_tidy/limits.yml

    # Generate an html report
    - codereport clang-tidy/clang-tidy.json clang-tidy/html
>>>>>>> 494bbb86

build_exatrkx_cpu:
  stage: build
  image: registry.cern.ch/ghcr.io/acts-project/ubuntu2204_exatrkx:63
  variables:
    DEPENDENCY_URL: https://acts.web.cern.ch/ACTS/ci/ubuntu-22.04/deps.$DEPENDENCY_TAG.tar.zst
  tags:
    - large

  cache:
   - !reference [.ccache_base, cache]
   - !reference [.spack_cache, cache]

  script:
    - export PATH=/usr/local/sbin:/usr/sbin:/sbin:$PATH
    - export PATH=/usr/local/nvidia/bin:/usr/local/cuda/bin:$PATH
    - export TORCH_CUDA_ARCH_LIST="8.0 8.6 8.9 9.0"
    - echo $PATH
    - git clone $CLONE_URL src
    - cd src
    - git checkout $HEAD_SHA
    - source CI/dependencies/setup.sh
    - cd ..
    - mkdir build
    # Here we only do a minimal build without examples to save resources
    - >
      cmake -B build -S src
      --preset=gitlab-ci-exatrkx
      -DACTS_EXATRKX_ENABLE_CUDA=OFF

    - ccache -z
    - cmake --build build -- -j6
    - ccache -s

  after_script:
   - !reference [.spack_cleanup, after_script]

build_exatrkx:
  stage: build
  image: registry.cern.ch/ghcr.io/acts-project/ubuntu2204_exatrkx:63
  variables:
    DEPENDENCY_URL: https://acts.web.cern.ch/ACTS/ci/ubuntu-22.04/deps.$DEPENDENCY_TAG.tar.zst
  tags:
    - large

  cache:
   - !reference [.ccache_base, cache]
   - !reference [.spack_cache, cache]

  artifacts:
    paths:
      - build/
    exclude:
      - build/**/*.o
      - build/bin/ActsIntegrationTest*
    expire_in: 6 hours

  script:
    - export PATH=/usr/local/sbin:/usr/sbin:/sbin:$PATH
    - export PATH=/usr/local/nvidia/bin:/usr/local/cuda/bin:$PATH
    - export TORCH_CUDA_ARCH_LIST="8.0 8.6 8.9 9.0"
    - echo $PATH
    - git clone $CLONE_URL src
    - cd src
    - git checkout $HEAD_SHA
    - source CI/dependencies/setup.sh
    - cd ..
    - mkdir build
    - >
      cmake -B build -S src
      --preset=gitlab-ci-exatrkx
      -DCMAKE_CUDA_ARCHITECTURES="75;86"

    - ccache -z
    - cmake --build build -- -j6
    - ccache -s

  after_script:
   - !reference [.spack_cleanup, after_script]

test_exatrkx_unittests:
  stage: test
  needs:
    - build_exatrkx
  image: registry.cern.ch/ghcr.io/acts-project/ubuntu2204_exatrkx:63
  variables:
    DEPENDENCY_URL: https://acts.web.cern.ch/ACTS/ci/ubuntu-22.04/deps.$DEPENDENCY_TAG.tar.zst
  tags:
    - docker-gpu-nvidia

  cache:
   - !reference [.spack_cache, cache]
  script:

    - apt-get update -y
    - git clone $CLONE_URL src
    - cd src
    - git checkout $HEAD_SHA
    - source CI/dependencies/setup.sh
    - cd ..
    - ctest --test-dir build -R ExaTrkX

  after_script:
   - !reference [.spack_cleanup, after_script]

test_exatrkx_python:
  stage: test
  needs:
    - build_exatrkx
  image: registry.cern.ch/ghcr.io/acts-project/ubuntu2204_exatrkx:63
  variables:
    DEPENDENCY_URL: https://acts.web.cern.ch/ACTS/ci/ubuntu-22.04/deps.$DEPENDENCY_TAG.tar.zst
  tags:
    - docker-gpu-nvidia

  cache:
   - !reference [.spack_cache, cache]

  script:
    - apt-get update -y
    - git clone $CLONE_URL src
    - cd src
    - git checkout $HEAD_SHA
    - nvidia-smi
    - source CI/dependencies/setup.sh
    - source ../build/this_acts_withdeps.sh
    - python3 -m pip install -r Examples/Python/tests/requirements.txt
    - echo $PYTHONPATH
    - which python3
    - python3 --version
    - python3 -c "import acts"
    - pytest -rFsv -k torch --collect-only
    - pytest -rFsv -k gpu-torch # For now only test torch GPU pipeline

  after_script:
   - !reference [.spack_cleanup, after_script]

build_linux_ubuntu:
  stage: build
  image: registry.cern.ch/ghcr.io/acts-project/ubuntu2404:63
  variables:
    DEPENDENCY_URL: https://acts.web.cern.ch/ACTS/ci/ubuntu-24.04/deps.$DEPENDENCY_TAG.tar.zst

  cache:
   - !reference [.ccache_base, cache]
   - !reference [.spack_cache, cache]

  artifacts:
    paths:
      - build/
    exclude:
      - build/bin/ActsUnitTest*
      - build/bin/ActsIntegrationTest*
      - build/**/*.o
    expire_in: 1 day

  script:
    - echo $PATH
    - git clone $CLONE_URL src

    - cd src
    - git checkout $HEAD_SHA
    - git submodule init
    - git submodule update

    - cd ..

    - source src/CI/dependencies/setup.sh -c g++

    - mkdir build
    - >
      cmake -B build -S src
      --preset=gitlab-ci
      -DACTS_BUILD_PLUGIN_ONNX=ON

    - ccache -z
    - cmake --build build -- -j6
    - ccache -s

  after_script:
   - !reference [.spack_cleanup, after_script]


linux_test_examples:
  stage: test
  image: registry.cern.ch/ghcr.io/acts-project/ubuntu2404:63
  variables:
    DEPENDENCY_URL: https://acts.web.cern.ch/ACTS/ci/ubuntu-24.04/deps.$DEPENDENCY_TAG.tar.zst
  needs: [build_linux_ubuntu]

  cache:
   - !reference [.spack_cache, cache]

  script:
    - apt-get update && apt-get install -y git-lfs

    - git clone $CLONE_URL src
    - cd src
    - git checkout $HEAD_SHA
    - git submodule init
    - git submodule update
    - source CI/dependencies/setup.sh
    - cd ..

    - geant4-config --install-datasets
    - source build/this_acts_withdeps.sh
    - cd src
    - python3 -m pip install -r Examples/Python/tests/requirements.txt
    - pytest -rFsv -k "not exatrkx" -v -s

  after_script:
   - !reference [.spack_cleanup, after_script]

linux_physmon:
  stage: test
  image: registry.cern.ch/ghcr.io/acts-project/ubuntu2404:63
  variables:
    DEPENDENCY_URL: https://acts.web.cern.ch/ACTS/ci/ubuntu-24.04/deps.$DEPENDENCY_TAG.tar.zst
  needs: [build_linux_ubuntu]

  artifacts:
    when: always
    paths:
      - src/physmon
    expire_in: 1 week

  cache:
   - !reference [.spack_cache, cache]

  script:
    - apt-get update && apt-get install -y git-lfs time

    - git clone $CLONE_URL src
    - cd src
    - git checkout $HEAD_SHA
    - git submodule init
    - git submodule update
    - source CI/dependencies/setup.sh
    - cd ..

    - git config --global safe.directory "$GITHUB_WORKSPACE"
    - python3 -m pip install histcmp==0.6.8 matplotlib
    - python3 -m pip install -r src/Examples/Scripts/requirements.txt
    - geant4-config --install-datasets
    - venv_python=$(which python3)
    - echo $venv_python
    - source build/this_acts_withdeps.sh
    - export PATH=$(dirname $venv_python):$PATH
    - echo $PATH
    - which python3
    - cd src
    - CI/physmon/phys_perf_mon.sh all physmon

  after_script:
   - !reference [.spack_cleanup, after_script]

###############################
### UBUNTU EXTRA JOB MATRIX ###
###############################

.linux_ubuntu_extra:
  variables:
    INSTALL_DIR: ${CI_PROJECT_DIR}/install

  stage: build

  cache:
   - !reference [.ccache_base, cache]
   - !reference [.spack_cache, cache]

  script:
    - git clone $CLONE_URL src

    - cd src
    - git checkout $HEAD_SHA
    - git submodule init
    - git submodule update
    - source CI/dependencies/setup.sh

    - cd ..
    - mkdir build
    - >
      cmake -B build -S src
      --preset=gitlab-ci
      -DCMAKE_CXX_STANDARD=${CXXSTD}

    - ccache -z
    - cmake --build build -- -j6
    - ccache -s

    - ctest --test-dir build -j$(nproc)
    - cmake --build build --target integrationtests

    # Install main project
    - cmake --install build

    # Downstream configure
    - >
      cmake -B build-downstream -S src/Tests/DownstreamProject
      -GNinja
      -DCMAKE_BUILD_TYPE=Release
      -DCMAKE_CXX_FLAGS=-Werror
      -DCMAKE_CXX_STANDARD=${CXXSTD}
      -DCMAKE_PREFIX_PATH="${INSTALL_DIR}"

    # Downstream build
    - cmake --build build-downstream

    # Downstream run
    - ./build-downstream/bin/ShowActsVersion

  after_script:
   - !reference [.spack_cleanup, after_script]

linux_ubuntu_2204:
  extends: .linux_ubuntu_extra
  variables:
    CXXSTD: 20
    DEPENDENCY_URL: https://acts.web.cern.ch/ACTS/ci/ubuntu-22.04/deps.$DEPENDENCY_TAG.tar.zst
  image: registry.cern.ch/ghcr.io/acts-project/ubuntu2204:63

linux_ubuntu_2204_clang:
  extends: .linux_ubuntu_extra
  variables:
    CXXSTD: 20
    DEPENDENCY_URL: https://acts.web.cern.ch/ACTS/ci/ubuntu-22.04/deps.$DEPENDENCY_TAG.tar.zst
  image: registry.cern.ch/ghcr.io/acts-project/ubuntu2204_clang:63


######################
### LCG JOB MATRIX ###
######################

.lcg_base_job:
  image: registry.cern.ch/ghcr.io/acts-project/${OS}-base:63
  stage: build
  tags:
    - cvmfs

  variables:
    ACTS_LOG_FAILURE_THRESHOLD: WARNING
    INSTALL_DIR: ${{ github.workspace }}/install

    SETUP:

  cache:
   - !reference [.ccache_base, cache]

  before_script:
    - 'echo "LCG_VERSION: ${LCG_VERSION}"'
    - 'echo "COMPILER: ${COMPILER}"'

    # Figure out LCG platform name based on version number and OS
    - >
      if [ "$OS" = "alma9"  ]; then
        export LCG_PLATFORM="el9"
      else
        export LCG_PLATFORM="$OS"
      fi

    - 'echo "LCG_PLATFORM: ${LCG_PLATFORM}"'
    - source /cvmfs/sft.cern.ch/lcg/views/LCG_${LCG_VERSION}/x86_64-${LCG_PLATFORM}-${COMPILER}-opt/setup.sh

    - git clone $CLONE_URL src

    - cd src
    - git checkout $HEAD_SHA
    - git submodule init
    - git submodule update
    - cd ..

    - ccache --version

  script:
    - >
      cmake -B build -S src
      --preset=gitlab-ci
      -DCMAKE_INSTALL_PREFIX="${INSTALL_DIR}"
      -DACTS_BUILD_PLUGIN_GEOMODEL=OFF # GeoModel is not in LCG at this point

    - ccache -z
    - cmake --build build -- -j6
    - ccache -s

    - ctest --test-dir build -j$(nproc)


lcg_105:
  extends: .lcg_base_job

  variables:
    LCG_VERSION: "105"

  parallel:
    matrix:
      - OS: [alma9]
        COMPILER:
          - gcc13
          - clang16

lcg_106a:
  extends: .lcg_base_job

  variables:
    LCG_VERSION: "106a"

  parallel:
    matrix:
      - OS: [alma9]
        COMPILER:
          - gcc13
          - gcc14
          - clang16<|MERGE_RESOLUTION|>--- conflicted
+++ resolved
@@ -18,7 +18,6 @@
       paths:
         - ${CCACHE_DIR}
 
-<<<<<<< HEAD
 .spack_cache:
   cache:
    - key:
@@ -104,61 +103,6 @@
     #
   # after_script:
   #  - !reference [.spack_cleanup, after_script]
-=======
-
-clang_tidy:
-  stage: build
-  image: registry.cern.ch/ghcr.io/acts-project/ubuntu2404:63
-  tags:
-    - large
-  artifacts:
-    paths:
-      - src/clang-tidy/
-    when: always
-    expire_in: 1 week
-  variables:
-    DEPENDENCY_URL: https://acts.web.cern.ch/ACTS/ci/ubuntu-24.04/deps.$DEPENDENCY_TAG.tar.zst
-  script:
-    - git clone $CLONE_URL src
-    - cd src
-    - git checkout $HEAD_SHA
-    - >
-        apt-get update
-        && apt-get install -y clang-tidy-18
-        && ln -sf /usr/bin/clang++-18 /usr/bin/clang++
-        && ln -sf /usr/bin/clang-18 /usr/bin/clang
-        && ln -sf /usr/bin/clang-tidy-18 /usr/bin/clang-tidy
-
-    - source CI/dependencies.sh
-
-    - >
-        cmake -B build -S .
-        --preset=gitlab-ci-clangtidy
-        -DCMAKE_CXX_COMPILER=clang++
-        -DCMAKE_C_COMPILER=clang
-        -DPython_EXECUTABLE=$(which python3)
-
-    # Main clang-tidy run during cmake compilation
-    - CI/clang_tidy/run_clang_tidy.sh clang-tidy build
-
-    # Install dependencies for processing scripts
-    - python3 -m pip install -r CI/clang_tidy/requirements.txt
-
-    # Parse the main clang-tidy run
-    - >
-        CI/clang_tidy/parse_clang_tidy.py
-        clang-tidy/clang-tidy.log
-        clang-tidy/clang-tidy.json
-        --exclude "*thirdparty*"
-        --exclude "*ActsPodioEdm*"
-        --exclude "*build/_deps/*"
-
-    # Check the combined report against the defined limits
-    - CI/clang_tidy/check_clang_tidy.py --report clang-tidy/clang-tidy.json --config CI/clang_tidy/limits.yml
-
-    # Generate an html report
-    - codereport clang-tidy/clang-tidy.json clang-tidy/html
->>>>>>> 494bbb86
 
 build_exatrkx_cpu:
   stage: build
