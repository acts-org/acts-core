variables:
  CCACHE_DIR: ${CI_PROJECT_DIR}/ccache
  CCACHE_MAXSIZE: 2G
  CCACHE_KEY_SUFFIX: r2
  CTEST_OUTPUT_ON_FAILURE: 1

  SPACK_VERSION: develop
  LOCKFILE_CACHE_DIR: ${CI_PROJECT_DIR}/spack_lockfile_cache

  DEPENDENCY_TAG: v7_b7

.ccache_base:
  cache:
    - key: ccache-${CI_JOB_NAME}-${CCACHE_KEY_SUFFIX}-${REPO_SLUG}_${HEAD_REF}
      fallback_keys:
        - ccache-${CI_JOB_NAME}-${CCACHE_KEY_SUFFIX}-https://github.com/acts-project/acts.git-main
      when: always
      paths:
        - ${CCACHE_DIR}

.spack_cache:
  cache:
   - key:
       files:
         - CI/dependencies/setup_spack.sh
       prefix: spack_${SPACK_VERSION}
     paths:
      - spack
      - .spack
   - key:
       files:
        - spack_lockfile_cache/digest.txt
       prefix: spack_lockfile_
     paths:
      - spack_lockfile_cache

.spack_cleanup:
  after_script:
    - rm -rf spack/.git spack/opt spack/var/spack/cache
    - find spack -type f -name "*.pyc" -delete || true

clang_tidy:
  stage: build
  image: registry.cern.ch/ghcr.io/acts-project/ubuntu2404:71
  tags:
    - large
  artifacts:
    paths:
      - src/clang-tidy/
    when: always
    expire_in: 1 week

  cache:
   - !reference [.spack_cache, cache]

  script:
    - git clone $CLONE_URL src
    - cd src
    - git checkout $HEAD_SHA
    - >
        apt-get update
        && apt-get install -y clang-tidy-18
        && ln -sf /usr/bin/clang++-18 /usr/bin/clang++
        && ln -sf /usr/bin/clang-18 /usr/bin/clang
        && ln -sf /usr/bin/clang-tidy-18 /usr/bin/clang-tidy

    - source CI/dependencies/setup.sh -c clang++

    - >
        cmake -B build -S .
        --preset=gitlab-ci-clangtidy
        -DCMAKE_CXX_COMPILER=clang++
        -DCMAKE_C_COMPILER=clang

    # Main clang-tidy run during cmake compilation
    - CI/clang_tidy/run_clang_tidy.sh clang-tidy build

    # Install dependencies for processing scripts
    - python3 -m pip install -r CI/clang_tidy/requirements.txt

    # Parse the main clang-tidy run
    - >
        CI/clang_tidy/parse_clang_tidy.py
        clang-tidy/clang-tidy.log
        clang-tidy/clang-tidy.json
        --exclude "*thirdparty*"
        --exclude "*ActsPodioEdm*"
        --exclude "*build/_deps/*"

    # Check the combined report against the defined limits
    - CI/clang_tidy/check_clang_tidy.py --report clang-tidy/clang-tidy.json --config CI/clang_tidy/limits.yml

    # Generate an html report
    - codereport clang-tidy/clang-tidy.json clang-tidy/html

  after_script:
   - !reference [.spack_cleanup, after_script]

build_exatrkx_cpu:
  stage: build
  image: registry.cern.ch/ghcr.io/acts-project/ubuntu2204_exatrkx:71
  tags:
    - large

  cache:
   - !reference [.ccache_base, cache]
   - !reference [.spack_cache, cache]

  script:
    - export PATH=/usr/local/sbin:/usr/sbin:/sbin:$PATH
    - export PATH=/usr/local/nvidia/bin:/usr/local/cuda/bin:$PATH
    - export TORCH_CUDA_ARCH_LIST="8.0 8.6 8.9 9.0"
    - echo $PATH
    - git clone $CLONE_URL src
    - cd src
    - git checkout $HEAD_SHA
    - source CI/dependencies/setup.sh -c g++
    - cd ..
    - mkdir build
    # Here we only do a minimal build without examples to save resources
    - >
      cmake -B build -S src
      --preset=gitlab-ci-exatrkx
      -DACTS_EXATRKX_ENABLE_CUDA=OFF

    - ccache -z
    - cmake --build build -- -j6
    - ccache -s

  after_script:
   - !reference [.spack_cleanup, after_script]

build_exatrkx:
  stage: build
  image: registry.cern.ch/ghcr.io/acts-project/ubuntu2204_exatrkx:71
  tags:
    - large

  cache:
   - !reference [.ccache_base, cache]
   - !reference [.spack_cache, cache]

  artifacts:
    paths:
      - build/
    exclude:
      - build/**/*.o
      - build/bin/ActsIntegrationTest*
    expire_in: 6 hours

  script:
    - export PATH=/usr/local/sbin:/usr/sbin:/sbin:$PATH
    - export PATH=/usr/local/nvidia/bin:/usr/local/cuda/bin:$PATH
    - export TORCH_CUDA_ARCH_LIST="8.0 8.6 8.9 9.0"
    - echo $PATH
    - git clone $CLONE_URL src
    - cd src
    - git checkout $HEAD_SHA
    - source CI/dependencies/setup.sh -c g++
    - cd ..
    - mkdir build
    - >
      cmake -B build -S src
      --preset=gitlab-ci-exatrkx
      -DCMAKE_CUDA_ARCHITECTURES="75;86"

    - ccache -z
    - cmake --build build -- -j6
    - ccache -s

  after_script:
   - !reference [.spack_cleanup, after_script]

test_exatrkx_unittests:
  stage: test
  needs:
    - build_exatrkx
  image: registry.cern.ch/ghcr.io/acts-project/ubuntu2204_exatrkx:71
  tags:
    - docker-gpu-nvidia

  cache:
   - !reference [.spack_cache, cache]
  script:

    - apt-get update -y
    - git clone $CLONE_URL src
    - cd src
    - git checkout $HEAD_SHA
    - source CI/dependencies/setup.sh -c g++
    - cd ..
    - ctest --test-dir build -R "(ExaTrkX|ConnectedComponentsCuda)"

  after_script:
   - !reference [.spack_cleanup, after_script]

test_exatrkx_python:
  stage: test
  needs:
    - build_exatrkx
  image: registry.cern.ch/ghcr.io/acts-project/ubuntu2204_exatrkx:71
  tags:
    - docker-gpu-nvidia

  cache:
   - !reference [.spack_cache, cache]

  script:
    - apt-get update -y
    - git clone $CLONE_URL src
    - cd src
    - git checkout $HEAD_SHA
    - nvidia-smi
    - source CI/dependencies/setup.sh -c g++
    - source ../build/this_acts_withdeps.sh
    - python3 -m pip install -r Examples/Python/tests/requirements.txt
    - echo $PYTHONPATH
    - which python3
    - python3 --version
    - python3 -c "import acts"
    - pytest -rFsv -k torch --collect-only
    - pytest -rFsv -k gpu-torch # For now only test torch GPU pipeline

  after_script:
   - !reference [.spack_cleanup, after_script]

build_gnn_tensorrt:
  stage: build
  image: ghcr.io/acts-project/ubuntu2404_tensorrt:74

  cache:
    - !reference [.spack_cache, cache]
    - !reference [.ccache_base, cache]

  tags:
    - docker-gpu-nvidia

  script:
    - git clone $CLONE_URL src
    - cd src
    - git checkout $HEAD_SHA
    - source CI/dependencies/setup.sh -c g++
    - cd ..
    - mkdir build
    - >
      cmake -B build -S src
      -DACTS_BUILD_PLUGIN_EXATRKX=ON
      -DACTS_EXATRKX_ENABLE_TORCH=OFF
      -DACTS_EXATRKX_ENABLE_CUDA=ON
      -DACTS_EXATRKX_ENABLE_TENSORRT=ON
      -DCMAKE_CUDA_ARCHITECTURES="75;86"
    - ccache -z
    - cmake --build build -- -j6
    - ccache -s

  after_script:
   - !reference [.spack_cleanup, after_script]

build_linux_ubuntu:
  stage: build
  image: registry.cern.ch/ghcr.io/acts-project/ubuntu2404:71

  cache:
   - !reference [.ccache_base, cache]
   - !reference [.spack_cache, cache]

  artifacts:
    paths:
      - build/
    exclude:
      - build/bin/ActsUnitTest*
      - build/bin/ActsIntegrationTest*
      - build/**/*.o
    expire_in: 1 day

  script:
    - echo $PATH
    - git clone $CLONE_URL src

    - cd src
    - git checkout $HEAD_SHA
    - git submodule init
    - git submodule update

    - cd ..

    - source src/CI/dependencies/setup.sh -c g++

    - mkdir build
    - >
      cmake -B build -S src
      --preset=gitlab-ci
      -DACTS_BUILD_PLUGIN_ONNX=ON

    - ccache -z
    - cmake --build build -- -j6
    - ccache -s

    - ctest --test-dir build -j$(nproc)
    - cmake --build build --target integrationtests

    # Install main project
    - cmake --install build

    # Downstream configure
    - >
      cmake -B build-downstream -S src/Tests/DownstreamProject
      -GNinja
      -DCMAKE_BUILD_TYPE=Release
      -DCMAKE_CXX_FLAGS=-Werror
      -DCMAKE_PREFIX_PATH="${INSTALL_DIR}"

    # Downstream build
    - cmake --build build-downstream

    # Downstream run
    - ./build-downstream/bin/ShowActsVersion

  after_script:
   - !reference [.spack_cleanup, after_script]

linux_test_examples:
  stage: test
  image: registry.cern.ch/ghcr.io/acts-project/ubuntu2404:71
  needs: [build_linux_ubuntu]

  cache:
   - !reference [.spack_cache, cache]

  script:
    - apt-get update && apt-get install -y git-lfs

    - git clone $CLONE_URL src
    - cd src
    - git checkout $HEAD_SHA
    - git submodule init
    - git submodule update
    - source CI/dependencies/setup.sh -c g++
    - cd ..

    - geant4-config --install-datasets
    - source build/this_acts_withdeps.sh
    - cd src
    - python3 -m pip install -r Examples/Python/tests/requirements.txt
    - pytest -rFsv -k "test_full_chain_odd_example_pythia_geant4" -v -s

  after_script:
   - !reference [.spack_cleanup, after_script]

linux_physmon:
  stage: test
  needs: [build_linux_ubuntu]
  image: registry.cern.ch/ghcr.io/acts-project/ubuntu2404:71

  artifacts:
    when: always
    paths:
      - src/physmon
    expire_in: 1 week

  cache:
   - !reference [.spack_cache, cache]

  script:
    - apt-get update && apt-get install -y git-lfs time

    - git clone $CLONE_URL src
    - cd src
    - git checkout $HEAD_SHA
    - git submodule init
    - git submodule update
    - source CI/dependencies/setup.sh -c g++
    - cd ..

    - git config --global safe.directory "$GITHUB_WORKSPACE"
    - python3 -m pip install histcmp==0.6.8 matplotlib
    - python3 -m pip install -r src/Examples/Scripts/requirements.txt
    - geant4-config --install-datasets
    - venv_python=$(which python3)
    - echo $venv_python
    - source build/this_acts_withdeps.sh
    - export PATH=$(dirname $venv_python):$PATH
    - echo $PATH
    - which python3
    - cd src
    - CI/physmon/phys_perf_mon.sh all physmon

  after_script:
   - !reference [.spack_cleanup, after_script]

###############################
### UBUNTU EXTRA JOB MATRIX ###
###############################

.linux_ubuntu_extra:
  variables:
    INSTALL_DIR: ${CI_PROJECT_DIR}/install

  stage: build

  cache:
   - !reference [.ccache_base, cache]
   - !reference [.spack_cache, cache]

  script:
    - git clone $CLONE_URL src

    - cd src
    - git checkout $HEAD_SHA
    - git submodule init
    - git submodule update
    - source CI/dependencies/setup.sh -c ${CXX}

    - cd ..
    - mkdir build
    - >
      cmake -B build -S src
      --preset=gitlab-ci
      -DCMAKE_CXX_STANDARD=${CXXSTD}
      -DCMAKE_CXX_COMPILER=${CXX}

    - ccache -z
    - cmake --build build -- -j6
    - ccache -s

    - ctest --test-dir build #-j$(nproc)
    - cmake --build build --target integrationtests

    # Install main project
    - cmake --install build > install.log

    # Downstream configure
    - >
      cmake -B build-downstream -S src/Tests/DownstreamProject
      -GNinja
      -DCMAKE_BUILD_TYPE=Release
      -DCMAKE_CXX_FLAGS=-Werror
      -DCMAKE_CXX_STANDARD=${CXXSTD}
      -DCMAKE_CXX_COMPILER=${CXX}
      -DCMAKE_PREFIX_PATH="${INSTALL_DIR}"

    # Downstream build
    - cmake --build build-downstream

    # Downstream run
    - ./build-downstream/bin/ShowActsVersion

  after_script:
   - !reference [.spack_cleanup, after_script]

linux_ubuntu_2204:
  extends: .linux_ubuntu_extra
  variables:
    CXX: g++
    CXXSTD: 20
  image: registry.cern.ch/ghcr.io/acts-project/ubuntu2204:71

linux_ubuntu_2204_clang:
  extends: .linux_ubuntu_extra
  variables:
    CXX: clang++
    CXXSTD: 20
  image: registry.cern.ch/ghcr.io/acts-project/ubuntu2204:71


######################
### LCG JOB MATRIX ###
######################

.lcg_base_job:
  image: registry.cern.ch/ghcr.io/acts-project/${OS}-base:71
  stage: build
  tags:
    - cvmfs

  variables:
    ACTS_LOG_FAILURE_THRESHOLD: WARNING
    INSTALL_DIR: ${{ github.workspace }}/install

    SETUP:

  cache:
   - !reference [.ccache_base, cache]

  before_script:
    - 'echo "LCG_VERSION: ${LCG_VERSION}"'
    - 'echo "COMPILER: ${COMPILER}"'

    # Figure out LCG platform name based on version number and OS
    - >
      if [ "$OS" = "alma9"  ]; then
        export LCG_PLATFORM="el9"
      else
        export LCG_PLATFORM="$OS"
      fi

    - 'echo "LCG_PLATFORM: ${LCG_PLATFORM}"'
    - source /cvmfs/sft.cern.ch/lcg/views/LCG_${LCG_VERSION}/x86_64-${LCG_PLATFORM}-${COMPILER}-opt/setup.sh

    - git clone $CLONE_URL src

    - cd src
    - git checkout $HEAD_SHA
    - git submodule init
    - git submodule update
    - cd ..

    - ccache --version

  script:
    - >
      cmake -B build -S src
      --preset=gitlab-ci-lcg
      -DCMAKE_INSTALL_PREFIX="${INSTALL_DIR}"
<<<<<<< HEAD
      -DACTS_BUILD_PLUGIN_GEOMODEL=OFF # GeoModel is not in LCG at this point
=======
>>>>>>> 06447c30

    - ccache -z
    - cmake --build build -- -j6
    - ccache -s

    - ctest --test-dir build #-j$(nproc)


lcg_105:
  extends: .lcg_base_job

  variables:
    LCG_VERSION: "105"

  parallel:
    matrix:
      - OS: [alma9]
        COMPILER:
          - gcc13
          - clang16

lcg_106a:
  extends: .lcg_base_job

  variables:
    LCG_VERSION: "106a"

  parallel:
    matrix:
      - OS: [alma9]
        COMPILER:
          - gcc13
          - gcc14
          - clang16

lcg_107:
  extends: .lcg_base_job

  variables:
    LCG_VERSION: "107"

  parallel:
    matrix:
      - OS: [alma9]
        COMPILER:
          - gcc13
          - gcc14
          - clang19<|MERGE_RESOLUTION|>--- conflicted
+++ resolved
@@ -512,10 +512,6 @@
       cmake -B build -S src
       --preset=gitlab-ci-lcg
       -DCMAKE_INSTALL_PREFIX="${INSTALL_DIR}"
-<<<<<<< HEAD
-      -DACTS_BUILD_PLUGIN_GEOMODEL=OFF # GeoModel is not in LCG at this point
-=======
->>>>>>> 06447c30
 
     - ccache -z
     - cmake --build build -- -j6
